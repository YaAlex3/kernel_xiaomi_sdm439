--- conflicted
+++ resolved
@@ -1746,22 +1746,11 @@
 	unsigned long tutil = task_util(task);
 	int best_cpu_idle_idx = INT_MAX;
 	int cpu_idle_idx = -1;
-<<<<<<< HEAD
-	long new_util_cum;
-	int max_spare_cap_cpu = -1;
-	long max_spare_cap = -LONG_MAX;
-	bool placement_boost;
-
-#ifdef CONFIG_SCHED_HMP
-	return find_lowest_rq_hmp(task);
-#endif
-=======
 	enum sched_boost_policy placement_boost;
 	int prev_cpu = task_cpu(task);
 	int start_cpu = walt_start_cpu(prev_cpu);
 	bool do_rotate = false;
 	bool avoid_prev_cpu = false;
->>>>>>> 11f2cc4d
 
 	/* Make sure the mask is initialized first */
 	if (unlikely(!lowest_mask))
@@ -1777,16 +1766,8 @@
 		sg_target = NULL;
 		best_cpu = -1;
 
-<<<<<<< HEAD
-		/*
-		 * Since this code is inside sched_is_big_little, we are going
-		 * to assume that boost policy is SCHED_BOOST_ON_BIG
-		 */
-		placement_boost = sched_boost() == FULL_THROTTLE_BOOST;
-=======
 		placement_boost = sched_boost() == FULL_THROTTLE_BOOST ?
 				  sched_boost_policy() : SCHED_BOOST_NONE;
->>>>>>> 11f2cc4d
 		best_capacity = placement_boost ? 0 : ULONG_MAX;
 
 		rcu_read_lock();
@@ -1849,13 +1830,6 @@
 			 * double count rt task load.
 			 */
 			util = cpu_util(cpu);
-<<<<<<< HEAD
-			if (!cpu_overutilized(cpu)) {
-				if (cpu_isolated(cpu))
-					continue;
-
-				if (sched_cpu_high_irqload(cpu))
-=======
 
 			if (avoid_prev_cpu && cpu == prev_cpu)
 				continue;
@@ -1893,7 +1867,6 @@
 			util_cum = cpu_util_cum(cpu, 0);
 			if (cpu != task_cpu(task) && best_cpu_util == util) {
 				if (best_cpu_idle_idx < cpu_idle_idx)
->>>>>>> 11f2cc4d
 					continue;
 
 				if (best_cpu_idle_idx == cpu_idle_idx &&
