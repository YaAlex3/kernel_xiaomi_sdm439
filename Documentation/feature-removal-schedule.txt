The following is a list of files and features that are going to be
removed in the kernel source tree.  Every entry should contain what
exactly is going away, why it is happening, and who is going to be doing
the work.  When the feature is removed from the kernel, it should also
be removed from this file.  The suggested deprecation period is 3 releases.

---------------------------

What:	ddebug_query="query" boot cmdline param
When:	v3.8
Why:	obsoleted by dyndbg="query" and module.dyndbg="query"
Who:	Jim Cromie <jim.cromie@gmail.com>, Jason Baron <jbaron@redhat.com>

---------------------------

What:	CONFIG_APM_CPU_IDLE, and its ability to call APM BIOS in idle
When:	2012
Why:	This optional sub-feature of APM is of dubious reliability,
	and ancient APM laptops are likely better served by calling HLT.
	Deleting CONFIG_APM_CPU_IDLE allows x86 to stop exporting
	the pm_idle function pointer to modules.
Who:	Len Brown <len.brown@intel.com>

----------------------------

What:	x86_32 "no-hlt" cmdline param
When:	2012
Why:	remove a branch from idle path, simplify code used by everybody.
	This option disabled the use of HLT in idle and machine_halt()
	for hardware that was flakey 15-years ago.  Today we have
	"idle=poll" that removed HLT from idle, and so if such a machine
	is still running the upstream kernel, "idle=poll" is likely sufficient.
Who:	Len Brown <len.brown@intel.com>

----------------------------

What:	x86 "idle=mwait" cmdline param
When:	2012
Why:	simplify x86 idle code
Who:	Len Brown <len.brown@intel.com>

----------------------------

What:	PRISM54
When:	2.6.34

Why:	prism54 FullMAC PCI / Cardbus devices used to be supported only by the
	prism54 wireless driver. After Intersil stopped selling these
	devices in preference for the newer more flexible SoftMAC devices
	a SoftMAC device driver was required and prism54 did not support
	them. The p54pci driver now exists and has been present in the kernel for
	a while. This driver supports both SoftMAC devices and FullMAC devices.
	The main difference between these devices was the amount of memory which
	could be used for the firmware. The SoftMAC devices support a smaller
	amount of memory. Because of this the SoftMAC firmware fits into FullMAC
	devices's memory. p54pci supports not only PCI / Cardbus but also USB
	and SPI. Since p54pci supports all devices prism54 supports
	you will have a conflict. I'm not quite sure how distributions are
	handling this conflict right now. prism54 was kept around due to
	claims users may experience issues when using the SoftMAC driver.
	Time has passed users have not reported issues. If you use prism54
	and for whatever reason you cannot use p54pci please let us know!
	E-mail us at: linux-wireless@vger.kernel.org

	For more information see the p54 wiki page:

	http://wireless.kernel.org/en/users/Drivers/p54

Who:	Luis R. Rodriguez <lrodriguez@atheros.com>

---------------------------

What:	IRQF_SAMPLE_RANDOM
Check:	IRQF_SAMPLE_RANDOM
When:	July 2009

Why:	Many of IRQF_SAMPLE_RANDOM users are technically bogus as entropy
	sources in the kernel's current entropy model. To resolve this, every
	input point to the kernel's entropy pool needs to better document the
	type of entropy source it actually is. This will be replaced with
	additional add_*_randomness functions in drivers/char/random.c

Who:	Robin Getz <rgetz@blackfin.uclinux.org> & Matt Mackall <mpm@selenic.com>

---------------------------

What:	The ieee80211_regdom module parameter
When:	March 2010 / desktop catchup

Why:	This was inherited by the CONFIG_WIRELESS_OLD_REGULATORY code,
	and currently serves as an option for users to define an
	ISO / IEC 3166 alpha2 code for the country they are currently
	present in. Although there are userspace API replacements for this
	through nl80211 distributions haven't yet caught up with implementing
	decent alternatives through standard GUIs. Although available as an
	option through iw or wpa_supplicant its just a matter of time before
	distributions pick up good GUI options for this. The ideal solution
	would actually consist of intelligent designs which would do this for
	the user automatically even when travelling through different countries.
	Until then we leave this module parameter as a compromise.

	When userspace improves with reasonable widely-available alternatives for
	this we will no longer need this module parameter. This entry hopes that
	by the super-futuristically looking date of "March 2010" we will have
	such replacements widely available.

Who:	Luis R. Rodriguez <lrodriguez@atheros.com>

---------------------------

What:	dev->power.power_state
When:	July 2007
Why:	Broken design for runtime control over driver power states, confusing
	driver-internal runtime power management with:  mechanisms to support
	system-wide sleep state transitions; event codes that distinguish
	different phases of swsusp "sleep" transitions; and userspace policy
	inputs.  This framework was never widely used, and most attempts to
	use it were broken.  Drivers should instead be exposing domain-specific
	interfaces either to kernel or to userspace.
Who:	Pavel Machek <pavel@ucw.cz>

---------------------------

What:	/proc/<pid>/oom_adj
When:	August 2012
Why:	/proc/<pid>/oom_adj allows userspace to influence the oom killer's
	badness heuristic used to determine which task to kill when the kernel
	is out of memory.

	The badness heuristic has since been rewritten since the introduction of
	this tunable such that its meaning is deprecated.  The value was
	implemented as a bitshift on a score generated by the badness()
	function that did not have any precise units of measure.  With the
	rewrite, the score is given as a proportion of available memory to the
	task allocating pages, so using a bitshift which grows the score
	exponentially is, thus, impossible to tune with fine granularity.

	A much more powerful interface, /proc/<pid>/oom_score_adj, was
	introduced with the oom killer rewrite that allows users to increase or
	decrease the badness score linearly.  This interface will replace
	/proc/<pid>/oom_adj.

	A warning will be emitted to the kernel log if an application uses this
	deprecated interface.  After it is printed once, future warnings will be
	suppressed until the kernel is rebooted.

---------------------------

What:	remove EXPORT_SYMBOL(kernel_thread)
When:	August 2006
Files:	arch/*/kernel/*_ksyms.c
Check:	kernel_thread
Why:	kernel_thread is a low-level implementation detail.  Drivers should
        use the <linux/kthread.h> API instead which shields them from
	implementation details and provides a higherlevel interface that
	prevents bugs and code duplication
Who:	Christoph Hellwig <hch@lst.de>

---------------------------

What:	Unused EXPORT_SYMBOL/EXPORT_SYMBOL_GPL exports
	(temporary transition config option provided until then)
	The transition config option will also be removed at the same time.
When:	before 2.6.19
Why:	Unused symbols are both increasing the size of the kernel binary
	and are often a sign of "wrong API"
Who:	Arjan van de Ven <arjan@linux.intel.com>

---------------------------

What:	PHYSDEVPATH, PHYSDEVBUS, PHYSDEVDRIVER in the uevent environment
When:	October 2008
Why:	The stacking of class devices makes these values misleading and
	inconsistent.
	Class devices should not carry any of these properties, and bus
	devices have SUBSYTEM and DRIVER as a replacement.
Who:	Kay Sievers <kay.sievers@suse.de>

---------------------------

What:	ACPI procfs interface
When:	July 2008
Why:	ACPI sysfs conversion should be finished by January 2008.
	ACPI procfs interface will be removed in July 2008 so that
	there is enough time for the user space to catch up.
Who:	Zhang Rui <rui.zhang@intel.com>

---------------------------

What:	CONFIG_ACPI_PROCFS_POWER
When:	2.6.39
Why:	sysfs I/F for ACPI power devices, including AC and Battery,
        has been working in upstream kernel since 2.6.24, Sep 2007.
	In 2.6.37, we make the sysfs I/F always built in and this option
	disabled by default.
	Remove this option and the ACPI power procfs interface in 2.6.39.
Who:	Zhang Rui <rui.zhang@intel.com>

---------------------------

What:	/proc/acpi/event
When:	February 2008
Why:	/proc/acpi/event has been replaced by events via the input layer
	and netlink since 2.6.23.
Who:	Len Brown <len.brown@intel.com>

---------------------------

What:	i386/x86_64 bzImage symlinks
When:	April 2010

Why:	The i386/x86_64 merge provides a symlink to the old bzImage
	location so not yet updated user space tools, e.g. package
	scripts, do not break.
Who:	Thomas Gleixner <tglx@linutronix.de>

---------------------------

What:	GPIO autorequest on gpio_direction_{input,output}() in gpiolib
When:	February 2010
Why:	All callers should use explicit gpio_request()/gpio_free().
	The autorequest mechanism in gpiolib was provided mostly as a
	migration aid for legacy GPIO interfaces (for SOC based GPIOs).
	Those users have now largely migrated.  Platforms implementing
	the GPIO interfaces without using gpiolib will see no changes.
Who:	David Brownell <dbrownell@users.sourceforge.net>
---------------------------

What:	b43 support for firmware revision < 410
When:	The schedule was July 2008, but it was decided that we are going to keep the
        code as long as there are no major maintanance headaches.
	So it _could_ be removed _any_ time now, if it conflicts with something new.
Why:	The support code for the old firmware hurts code readability/maintainability
	and slightly hurts runtime performance. Bugfixes for the old firmware
	are not provided by Broadcom anymore.
Who:	Michael Buesch <m@bues.ch>

---------------------------

What:	Ability for non root users to shm_get hugetlb pages based on mlock
	resource limits
When:	2.6.31
Why:	Non root users need to be part of /proc/sys/vm/hugetlb_shm_group or
	have CAP_IPC_LOCK to be able to allocate shm segments backed by
	huge pages.  The mlock based rlimit check to allow shm hugetlb is
	inconsistent with mmap based allocations.  Hence it is being
	deprecated.
Who:	Ravikiran Thirumalai <kiran@scalex86.org>

---------------------------

What:	Code that is now under CONFIG_WIRELESS_EXT_SYSFS
	(in net/core/net-sysfs.c)
When:	3.5
Why:	Over 1K .text/.data size reduction, data is available in other
	ways (ioctls)
Who:	Johannes Berg <johannes@sipsolutions.net>

---------------------------

What:	sysfs ui for changing p4-clockmod parameters
When:	September 2009
Why:	See commits 129f8ae9b1b5be94517da76009ea956e89104ce8 and
	e088e4c9cdb618675874becb91b2fd581ee707e6.
	Removal is subject to fixing any remaining bugs in ACPI which may
	cause the thermal throttling not to happen at the right time.
Who:	Dave Jones <davej@redhat.com>, Matthew Garrett <mjg@redhat.com>

-----------------------------

What:	fakephp and associated sysfs files in /sys/bus/pci/slots/
When:	2011
Why:	In 2.6.27, the semantics of /sys/bus/pci/slots was redefined to
	represent a machine's physical PCI slots. The change in semantics
	had userspace implications, as the hotplug core no longer allowed
	drivers to create multiple sysfs files per physical slot (required
	for multi-function devices, e.g.). fakephp was seen as a developer's
	tool only, and its interface changed. Too late, we learned that
	there were some users of the fakephp interface.

	In 2.6.30, the original fakephp interface was restored. At the same
	time, the PCI core gained the ability that fakephp provided, namely
	function-level hot-remove and hot-add.

	Since the PCI core now provides the same functionality, exposed in:

		/sys/bus/pci/rescan
		/sys/bus/pci/devices/.../remove
		/sys/bus/pci/devices/.../rescan

	there is no functional reason to maintain fakephp as well.

	We will keep the existing module so that 'modprobe fakephp' will
	present the old /sys/bus/pci/slots/... interface for compatibility,
	but users are urged to migrate their applications to the API above.

	After a reasonable transition period, we will remove the legacy
	fakephp interface.
Who:	Alex Chiang <achiang@hp.com>

---------------------------

What:	CONFIG_RFKILL_INPUT
When:	2.6.33
Why:	Should be implemented in userspace, policy daemon.
Who:	Johannes Berg <johannes@sipsolutions.net>

----------------------------

What:	sound-slot/service-* module aliases and related clutters in
	sound/sound_core.c
When:	August 2010
Why:	OSS sound_core grabs all legacy minors (0-255) of SOUND_MAJOR
	(14) and requests modules using custom sound-slot/service-*
	module aliases.  The only benefit of doing this is allowing
	use of custom module aliases which might as well be considered
	a bug at this point.  This preemptive claiming prevents
	alternative OSS implementations.

	Till the feature is removed, the kernel will be requesting
	both sound-slot/service-* and the standard char-major-* module
	aliases and allow turning off the pre-claiming selectively via
	CONFIG_SOUND_OSS_CORE_PRECLAIM and soundcore.preclaim_oss
	kernel parameter.

	After the transition phase is complete, both the custom module
	aliases and switches to disable it will go away.  This removal
	will also allow making ALSA OSS emulation independent of
	sound_core.  The dependency will be broken then too.
Who:	Tejun Heo <tj@kernel.org>

----------------------------

What:	sysfs-class-rfkill state file
When:	Feb 2014
Files:	net/rfkill/core.c
Why: 	Documented as obsolete since Feb 2010. This file is limited to 3
	states while the rfkill drivers can have 4 states.
Who: 	anybody or Florian Mickler <florian@mickler.org>

----------------------------

What: 	sysfs-class-rfkill claim file
When:	Feb 2012
Files:	net/rfkill/core.c
Why:	It is not possible to claim an rfkill driver since 2007. This is
	Documented as obsolete since Feb 2010.
Who: 	anybody or Florian Mickler <florian@mickler.org>

----------------------------

What:	iwlwifi 50XX module parameters
When:	3.0
Why:	The "..50" modules parameters were used to configure 5000 series and
	up devices; different set of module parameters also available for 4965
	with same functionalities. Consolidate both set into single place
	in drivers/net/wireless/iwlwifi/iwl-agn.c

Who:	Wey-Yi Guy <wey-yi.w.guy@intel.com>

----------------------------

What:	iwl4965 alias support
When:	3.0
Why:	Internal alias support has been present in module-init-tools for some
	time, the MODULE_ALIAS("iwl4965") boilerplate aliases can be removed
	with no impact.

Who:	Wey-Yi Guy <wey-yi.w.guy@intel.com>

---------------------------

What:	xt_NOTRACK
Files:	net/netfilter/xt_NOTRACK.c
When:	April 2011
Why:	Superseded by xt_CT
Who:	Netfilter developer team <netfilter-devel@vger.kernel.org>

----------------------------

What:	IRQF_DISABLED
When:	2.6.36
Why:	The flag is a NOOP as we run interrupt handlers with interrupts disabled
Who:	Thomas Gleixner <tglx@linutronix.de>

----------------------------

What: 	PCI DMA unmap state API
When:	August 2012
Why:	PCI DMA unmap state API (include/linux/pci-dma.h) was replaced
	with DMA unmap state API (DMA unmap state API can be used for
	any bus).
Who:	FUJITA Tomonori <fujita.tomonori@lab.ntt.co.jp>

----------------------------

What:	iwlwifi disable_hw_scan module parameters
When:	3.0
Why:	Hareware scan is the prefer method for iwlwifi devices for
	scanning operation. Remove software scan support for all the
	iwlwifi devices.

Who:	Wey-Yi Guy <wey-yi.w.guy@intel.com>

----------------------------

What:	Legacy, non-standard chassis intrusion detection interface.
When:	June 2011
Why:	The adm9240, w83792d and w83793 hardware monitoring drivers have
	legacy interfaces for chassis intrusion detection. A standard
	interface has been added to each driver, so the legacy interface
	can be removed.
Who:	Jean Delvare <khali@linux-fr.org>

----------------------------

What:	xt_connlimit rev 0
When:	2012
Who:	Jan Engelhardt <jengelh@medozas.de>
Files:	net/netfilter/xt_connlimit.c

----------------------------

What:	ipt_addrtype match include file
When:	2012
Why:	superseded by xt_addrtype
Who:	Florian Westphal <fw@strlen.de>
Files:	include/linux/netfilter_ipv4/ipt_addrtype.h

----------------------------

What:	i2c_driver.attach_adapter
	i2c_driver.detach_adapter
When:	September 2011
Why:	These legacy callbacks should no longer be used as i2c-core offers
	a variety of preferable alternative ways to instantiate I2C devices.
Who:	Jean Delvare <khali@linux-fr.org>

----------------------------

What:	Opening a radio device node will no longer automatically switch the
	tuner mode from tv to radio.
When:	3.3
Why:	Just opening a V4L device should not change the state of the hardware
	like that. It's very unexpected and against the V4L spec. Instead, you
	switch to radio mode by calling VIDIOC_S_FREQUENCY. This is the second
	and last step of the move to consistent handling of tv and radio tuners.
Who:	Hans Verkuil <hans.verkuil@cisco.com>

----------------------------

What:	g_file_storage driver
When:	3.8
Why:	This driver has been superseded by g_mass_storage.
Who:	Alan Stern <stern@rowland.harvard.edu>

----------------------------

What:   threeg and interface sysfs files in /sys/devices/platform/acer-wmi
When:   2012
Why:    In 3.0, we can now autodetect internal 3G device and already have
	the threeg rfkill device. So, we plan to remove threeg sysfs support
	for it's no longer necessary.

	We also plan to remove interface sysfs file that exposed which ACPI-WMI
	interface that was used by acer-wmi driver. It will replaced by
	information log when acer-wmi initial.
Who:    Lee, Chun-Yi <jlee@novell.com>

---------------------------

What:	/sys/devices/platform/_UDC_/udc/_UDC_/is_dualspeed file and
	is_dualspeed line in /sys/devices/platform/ci13xxx_*/udc/device file.
When:	3.8
Why:	The is_dualspeed file is superseded by maximum_speed in the same
	directory and is_dualspeed line in device file is superseded by
	max_speed line in the same file.

	The maximum_speed/max_speed specifies maximum speed supported by UDC.
	To check if dualspeeed is supported, check if the value is >= 3.
	Various possible speeds are defined in <linux/usb/ch9.h>.
Who:	Michal Nazarewicz <mina86@mina86.com>

----------------------------

What:	The XFS nodelaylog mount option
When:	3.3
Why:	The delaylog mode that has been the default since 2.6.39 has proven
	stable, and the old code is in the way of additional improvements in
	the log code.
Who:	Christoph Hellwig <hch@lst.de>

----------------------------

What:	iwlagn alias support
When:	3.5
Why:	The iwlagn module has been renamed iwlwifi.  The alias will be around
	for backward compatibility for several cycles and then dropped.
Who:	Don Fry <donald.h.fry@intel.com>

----------------------------

What:	pci_scan_bus_parented()
When:	3.5
Why:	The pci_scan_bus_parented() interface creates a new root bus.  The
	bus is created with default resources (ioport_resource and
	iomem_resource) that are always wrong, so we rely on arch code to
	correct them later.  Callers of pci_scan_bus_parented() should
	convert to using pci_scan_root_bus() so they can supply a list of
	bus resources when the bus is created.
Who:	Bjorn Helgaas <bhelgaas@google.com>

----------------------------

What:	Low Performance USB Block driver ("CONFIG_BLK_DEV_UB")
When:	3.6
Why:	This driver provides support for USB storage devices like "USB
	sticks". As of now, it is deactivated in Debian, Fedora and
        Ubuntu. All current users can switch over to usb-storage
        (CONFIG_USB_STORAGE) which only drawback is the additional SCSI
        stack.
Who:	Sebastian Andrzej Siewior <sebastian@breakpoint.cc>

----------------------------

What:	kmap_atomic(page, km_type)
When:	3.5
Why:	The old kmap_atomic() with two arguments is deprecated, we only
	keep it for backward compatibility for few cycles and then drop it.
Who:	Cong Wang <amwang@redhat.com>

----------------------------

What:	get_robust_list syscall
When:	2013
Why:	There appear to be no production users of the get_robust_list syscall,
	and it runs the risk of leaking address locations, allowing the bypass
	of ASLR. It was only ever intended for debugging, so it should be
	removed.
Who:	Kees Cook <keescook@chromium.org>

----------------------------

What:	Removing the pn544 raw driver.
When:	3.6
Why:	With the introduction of the NFC HCI and SHDL kernel layers, pn544.c
	is being replaced by pn544_hci.c which is accessible through the netlink
	and socket NFC APIs. Moreover, pn544.c is outdated and does not seem to
	work properly with the latest Android stacks.
	Having 2 drivers for the same hardware is confusing and as such we
	should only keep the one following the kernel NFC APIs.
Who:	Samuel Ortiz <sameo@linux.intel.com>

----------------------------

What:	setitimer accepts user NULL pointer (value)
When:	3.6
Why:	setitimer is not returning -EFAULT if user pointer is NULL. This
	violates the spec.
Who:	Sasikantha Babu <sasikanth.v19@gmail.com>

----------------------------

What:	remove bogus DV presets V4L2_DV_1080I29_97, V4L2_DV_1080I30 and
	V4L2_DV_1080I25
When:	3.6
Why:	These HDTV formats do not exist and were added by a confused mind
	(that was me, to be precise...)
Who:	Hans Verkuil <hans.verkuil@cisco.com>

----------------------------

What:	V4L2_CID_HCENTER, V4L2_CID_VCENTER V4L2 controls
When:	3.7
Why:	The V4L2_CID_VCENTER, V4L2_CID_HCENTER controls have been deprecated
	for about 4 years and they are not used by any mainline driver.
	There are newer controls (V4L2_CID_PAN*, V4L2_CID_TILT*) that provide
	similar	functionality.
Who:	Sylwester Nawrocki <sylvester.nawrocki@gmail.com>

----------------------------

What:	cgroup option updates via remount
When:	March 2013
Why:	Remount currently allows changing bound subsystems and
	release_agent.  Rebinding is hardly useful as it only works
	when the hierarchy is empty and release_agent itself should be
	replaced with conventional fsnotify.

----------------------------

<<<<<<< HEAD
What:	KVM debugfs statistics
When:	2013
Why:	KVM tracepoints provide mostly equivalent information in a much more
        flexible fashion.

----------------------------

What:	at91-mci driver ("CONFIG_MMC_AT91")
When:	3.7
Why:	There are two mci drivers: at91-mci and atmel-mci. The PDC support
	was added to atmel-mci as a first step to support more chips.
	Then at91-mci was kept only for old IP versions (on at91rm9200 and
	at91sam9261). The support of these IP versions has just been added
	to atmel-mci, so atmel-mci can be used for all chips.
Who:	Ludovic Desroches <ludovic.desroches@atmel.com>
=======
What:	net/wanrouter/
When:	June 2013
Why:	Unsupported/unmaintained/unused since 2.6
>>>>>>> 2e1d4a06

----------------------------<|MERGE_RESOLUTION|>--- conflicted
+++ resolved
@@ -589,7 +589,6 @@
 
 ----------------------------
 
-<<<<<<< HEAD
 What:	KVM debugfs statistics
 When:	2013
 Why:	KVM tracepoints provide mostly equivalent information in a much more
@@ -605,10 +604,11 @@
 	at91sam9261). The support of these IP versions has just been added
 	to atmel-mci, so atmel-mci can be used for all chips.
 Who:	Ludovic Desroches <ludovic.desroches@atmel.com>
-=======
+
+----------------------------
+
 What:	net/wanrouter/
 When:	June 2013
 Why:	Unsupported/unmaintained/unused since 2.6
->>>>>>> 2e1d4a06
 
 ----------------------------