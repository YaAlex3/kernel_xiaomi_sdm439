--- conflicted
+++ resolved
@@ -481,14 +481,12 @@
 		bio_put(bio);
 		return -EFAULT;
 	}
-<<<<<<< HEAD
+
 	fio->op_flags |= fio->encrypted_page ? REQ_NOENCRYPT : 0;
-=======
 
 	if (fio->io_wbc && !is_read_io(fio->op))
 		wbc_account_io(fio->io_wbc, page, PAGE_SIZE);
 
->>>>>>> 8302b80f
 	bio_set_op_attrs(bio, fio->op, fio->op_flags);
 
 	inc_page_count(fio->sbi, is_read_io(fio->op) ?
@@ -637,13 +635,11 @@
 	if (IS_ERR(bio))
 		return PTR_ERR(bio);
 
-<<<<<<< HEAD
 	if (f2fs_may_encrypt_bio(inode, NULL))
 		fscrypt_set_ice_dun(inode, bio, PG_DUN(inode, page));
-=======
+
 	/* wait for GCed page writeback via META_MAPPING */
 	f2fs_wait_on_block_writeback(inode, blkaddr);
->>>>>>> 8302b80f
 
 	if (bio_add_page(bio, page, PAGE_SIZE, 0) < PAGE_SIZE) {
 		bio_put(bio);
@@ -1652,8 +1648,6 @@
 			if (bio_encrypted)
 				fscrypt_set_ice_dun(inode, bio, dun);
 		}
-<<<<<<< HEAD
-=======
 
 		/*
 		 * If the page is under writeback, we need to wait for
@@ -1661,7 +1655,6 @@
 		 */
 		f2fs_wait_on_block_writeback(inode, block_nr);
 
->>>>>>> 8302b80f
 		if (bio_add_page(bio, page, blocksize, 0) < blocksize)
 			goto submit_and_realloc;
 
