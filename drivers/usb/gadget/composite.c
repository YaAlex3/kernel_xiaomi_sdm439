--- conflicted
+++ resolved
@@ -993,16 +993,12 @@
 	}
 
 done:
-<<<<<<< HEAD
-	usb_gadget_vbus_draw(gadget, USB_VBUS_DRAW(gadget->speed));
-=======
 	if (power <= USB_SELF_POWER_VBUS_MAX_DRAW)
 		usb_gadget_set_selfpowered(gadget);
 	else
 		usb_gadget_clear_selfpowered(gadget);
 
 	usb_gadget_vbus_draw(gadget, power);
->>>>>>> 0661b3d6
 	if (result >= 0 && cdev->delayed_status)
 		result = USB_GADGET_DELAYED_STATUS;
 	return result;
@@ -2526,9 +2522,6 @@
 				f->resume(f);
 		}
 
-<<<<<<< HEAD
-		usb_gadget_vbus_draw(gadget, USB_VBUS_DRAW(gadget->speed));
-=======
 		maxpower = cdev->config->MaxPower ?
 			cdev->config->MaxPower : CONFIG_USB_GADGET_VBUS_DRAW;
 		if (gadget->speed < USB_SPEED_SUPER)
@@ -2540,7 +2533,6 @@
 			usb_gadget_clear_selfpowered(gadget);
 
 		usb_gadget_vbus_draw(gadget, maxpower);
->>>>>>> 0661b3d6
 	}
 
 	spin_unlock_irqrestore(&cdev->lock, flags);
