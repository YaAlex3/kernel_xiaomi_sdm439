/*
 * drivers/staging/android/ion/ion_priv.h
 *
 * Copyright (C) 2011 Google, Inc.
 * Copyright (c) 2011-2017, The Linux Foundation. All rights reserved.
 *
 * This software is licensed under the terms of the GNU General Public
 * License version 2, as published by the Free Software Foundation, and
 * may be copied, distributed, and modified under those terms.
 *
 * This program is distributed in the hope that it will be useful,
 * but WITHOUT ANY WARRANTY; without even the implied warranty of
 * MERCHANTABILITY or FITNESS FOR A PARTICULAR PURPOSE.  See the
 * GNU General Public License for more details.
 *
 */

#ifndef _ION_PRIV_H
#define _ION_PRIV_H

#include <linux/device.h>
#include <linux/dma-direction.h>
#include <linux/kref.h>
#include <linux/mm_types.h>
#include <linux/mutex.h>
#include <linux/rbtree.h>
#include <linux/seq_file.h>

#include "msm_ion_priv.h"
#include <linux/sched.h>
#include <linux/shrinker.h>
#include <linux/types.h>
#ifdef CONFIG_ION_POOL_CACHE_POLICY
#include <asm/cacheflush.h>
#endif
#include <linux/device.h>

#include "ion.h"

struct ion_buffer *ion_handle_buffer(struct ion_handle *handle);

/**
 * struct mem_map_data - represents information about the memory map for a heap
 * @node:		list node used to store in the list of mem_map_data
 * @addr:		start address of memory region.
 * @addr:		end address of memory region.
 * @size:		size of memory region
 * @client_name:		name of the client who owns this buffer.
 *
 */
struct mem_map_data {
	struct list_head node;
	ion_phys_addr_t addr;
	ion_phys_addr_t addr_end;
	unsigned long size;
	const char *client_name;
};

/**
 * struct ion_buffer - metadata for a particular buffer
 * @ref:		reference count
 * @node:		node in the ion_device buffers tree
 * @dev:		back pointer to the ion_device
 * @heap:		back pointer to the heap the buffer came from
 * @flags:		buffer specific flags
 * @private_flags:	internal buffer specific flags
 * @size:		size of the buffer
 * @priv_virt:		private data to the buffer representable as
 *			a void *
 * @priv_phys:		private data to the buffer representable as
 *			an ion_phys_addr_t (and someday a phys_addr_t)
 * @lock:		protects the buffers cnt fields
 * @kmap_cnt:		number of times the buffer is mapped to the kernel
 * @vaddr:		the kenrel mapping if kmap_cnt is not zero
 * @sg_table:		the sg table for the buffer.  Note that if you need
 *			an sg_table for this buffer, you should likely be
 *			using Ion as a DMA Buf exporter and using
 *			dma_buf_map_attachment rather than trying to use this
 *			field directly.
 * @pages:		flat array of pages in the buffer -- used by fault
 *			handler and only valid for buffers that are faulted in
 * @vmas:		list of vma's mapping this buffer
 * @handle_count:	count of handles referencing this buffer
 * @task_comm:		taskcomm of last client to reference this buffer in a
 *			handle, used for debugging
 * @pid:		pid of last client to reference this buffer in a
 *			handle, used for debugging
*/
struct ion_buffer {
	struct kref ref;
	union {
		struct rb_node node;
		struct list_head list;
	};
	struct ion_device *dev;
	struct ion_heap *heap;
	unsigned long flags;
	unsigned long private_flags;
	size_t size;
	union {
		void *priv_virt;
		ion_phys_addr_t priv_phys;
	};
	struct mutex lock;
	int kmap_cnt;
	void *vaddr;
	struct sg_table *sg_table;
	struct page **pages;
	struct list_head vmas;
	/* used to track orphaned buffers */
	int handle_count;
	char task_comm[TASK_COMM_LEN];
	pid_t pid;
};
void ion_buffer_destroy(struct ion_buffer *buffer);

/**
 * struct ion_heap_ops - ops to operate on a given heap
 * @allocate:		allocate memory
 * @free:		free memory. Will be called with
 *			ION_PRIV_FLAG_SHRINKER_FREE set in buffer flags when
 *			called from a shrinker. In that case, the pages being
 *			free'd must be truly free'd back to the system, not put
 *			in a page pool or otherwise cached.
 * @phys		get physical address of a buffer (only define on
 *			physically contiguous heaps)
 * @map_dma		map the memory for dma to a scatterlist
 * @unmap_dma		unmap the memory for dma
 * @map_kernel		map memory to the kernel
 * @unmap_kernel	unmap memory to the kernel
 * @map_user		map memory to userspace
 * @unmap_user		unmap memory to userspace
 *
 * allocate, phys, and map_user return 0 on success, -errno on error.
 * map_dma and map_kernel return pointer on success, ERR_PTR on
 * error. @free will be called with ION_PRIV_FLAG_SHRINKER_FREE set in
 * the buffer's private_flags when called from a shrinker. In that
 * case, the pages being free'd must be truly free'd back to the
 * system, not put in a page pool or otherwise cached.
 */
struct ion_heap_ops {
	int (*allocate)(struct ion_heap *heap,
			struct ion_buffer *buffer, unsigned long len,
			unsigned long align, unsigned long flags);
	void (*free)(struct ion_buffer *buffer);
	int (*phys)(struct ion_heap *heap, struct ion_buffer *buffer,
		    ion_phys_addr_t *addr, size_t *len);
	struct sg_table * (*map_dma)(struct ion_heap *heap,
				     struct ion_buffer *buffer);
	void (*unmap_dma)(struct ion_heap *heap, struct ion_buffer *buffer);
	void * (*map_kernel)(struct ion_heap *heap, struct ion_buffer *buffer);
	void (*unmap_kernel)(struct ion_heap *heap, struct ion_buffer *buffer);
	int (*map_user)(struct ion_heap *mapper, struct ion_buffer *buffer,
			struct vm_area_struct *vma);
	int (*shrink)(struct ion_heap *heap, gfp_t gfp_mask, int nr_to_scan);
	void (*unmap_user)(struct ion_heap *mapper, struct ion_buffer *buffer);
	int (*print_debug)(struct ion_heap *heap, struct seq_file *s,
			   const struct list_head *mem_map);
};

/**
 * heap flags - flags between the heaps and core ion code
 */
#define ION_HEAP_FLAG_DEFER_FREE (1 << 0)

/**
 * private flags - flags internal to ion
 */
/*
 * Buffer is being freed from a shrinker function. Skip any possible
 * heap-specific caching mechanism (e.g. page pools). Guarantees that
 * any buffer storage that came from the system allocator will be
 * returned to the system allocator.
 */
#define ION_PRIV_FLAG_SHRINKER_FREE (1 << 0)

/**
 * struct ion_heap - represents a heap in the system
 * @node:		rb node to put the heap on the device's tree of heaps
 * @dev:		back pointer to the ion_device
 * @type:		type of heap
 * @ops:		ops struct as above
 * @flags:		flags
 * @id:			id of heap, also indicates priority of this heap when
 *			allocating.  These are specified by platform data and
 *			MUST be unique
 * @name:		used for debugging
 * @shrinker:		a shrinker for the heap
 * @priv:		private heap data
 * @free_list:		free list head if deferred free is used
 * @free_list_size	size of the deferred free list in bytes
 * @lock:		protects the free list
 * @waitqueue:		queue to wait on from deferred free thread
 * @task:		task struct of deferred free thread
 * @debug_show:		called when heap debug file is read to add any
 *			heap specific debug info to output
 *
 * Represents a pool of memory from which buffers can be made.  In some
 * systems the only heap is regular system memory allocated via vmalloc.
 * On others, some blocks might require large physically contiguous buffers
 * that are allocated from a specially reserved heap.
 */
struct ion_heap {
	struct plist_node node;
	struct ion_device *dev;
	enum ion_heap_type type;
	struct ion_heap_ops *ops;
	unsigned long flags;
	unsigned int id;
	const char *name;
	struct shrinker shrinker;
	void *priv;
	struct list_head free_list;
	size_t free_list_size;
	spinlock_t free_lock;
	wait_queue_head_t waitqueue;
	struct task_struct *task;

	int (*debug_show)(struct ion_heap *heap, struct seq_file *, void *);
	atomic_long_t total_allocated;
	atomic_long_t total_handles;
};

/**
 * ion_buffer_cached - this ion buffer is cached
 * @buffer:		buffer
 *
 * indicates whether this ion buffer is cached
 */
bool ion_buffer_cached(struct ion_buffer *buffer);

/**
 * ion_buffer_fault_user_mappings - fault in user mappings of this buffer
 * @buffer:		buffer
 *
 * indicates whether userspace mappings of this buffer will be faulted
 * in, this can affect how buffers are allocated from the heap.
 */
bool ion_buffer_fault_user_mappings(struct ion_buffer *buffer);

/**
 * ion_device_create - allocates and returns an ion device
 * @custom_ioctl:	arch specific ioctl function if applicable
 *
 * returns a valid device or -PTR_ERR
 */
struct ion_device *ion_device_create(long (*custom_ioctl)
				     (struct ion_client *client,
				      unsigned int cmd,
				      unsigned long arg));

/**
 * ion_device_destroy - free and device and it's resource
 * @dev:		the device
 */
void ion_device_destroy(struct ion_device *dev);

/**
 * ion_device_add_heap - adds a heap to the ion device
 * @dev:		the device
 * @heap:		the heap to add
 */
void ion_device_add_heap(struct ion_device *dev, struct ion_heap *heap);

struct pages_mem {
	struct page **pages;
	u32 size;
	void (*free_fn)(const void *);
};

/**
 * some helpers for common operations on buffers using the sg_table
 * and vaddr fields
 */
void *ion_heap_map_kernel(struct ion_heap *, struct ion_buffer *);
void ion_heap_unmap_kernel(struct ion_heap *, struct ion_buffer *);
int ion_heap_map_user(struct ion_heap *, struct ion_buffer *,
			struct vm_area_struct *);
int ion_heap_buffer_zero(struct ion_buffer *buffer);
int ion_heap_pages_zero(struct page *page, size_t size, pgprot_t pgprot);

int msm_ion_heap_high_order_page_zero(struct device *dev, struct page *page,
				      int order);
struct ion_heap *get_ion_heap(int heap_id);
int msm_ion_heap_sg_table_zero(struct device *dev, struct sg_table *sg,
			       size_t size);
int msm_ion_heap_pages_zero(struct page **pages, int num_pages);
int msm_ion_heap_alloc_pages_mem(struct pages_mem *pages_mem);
void msm_ion_heap_free_pages_mem(struct pages_mem *pages_mem);

long msm_ion_custom_ioctl(struct ion_client *client,
			  unsigned int cmd,
			  unsigned long arg);

int ion_heap_is_system_secure_heap_type(enum ion_heap_type type);
int get_secure_vmid(unsigned long flags);
int get_vmid(unsigned long flags);
bool is_secure_vmid_valid(int vmid);
unsigned int count_set_bits(unsigned long val);
int populate_vm_list(unsigned long flags, unsigned int *vm_list, int nelems);

/**
 * Functions to help assign/unassign sg_table for System Secure Heap
 */

int ion_system_secure_heap_unassign_sg(struct sg_table *sgt, int source_vmid);
int ion_system_secure_heap_assign_sg(struct sg_table *sgt, int dest_vmid);
int ion_system_secure_heap_prefetch(struct ion_heap *heap, void *data);
int ion_system_secure_heap_drain(struct ion_heap *heap, void *data);

/**
 * ion_heap_init_shrinker
 * @heap:		the heap
 *
 * If a heap sets the ION_HEAP_FLAG_DEFER_FREE flag or defines the shrink op
 * this function will be called to setup a shrinker to shrink the freelists
 * and call the heap's shrink op.
 */
void ion_heap_init_shrinker(struct ion_heap *heap);

/**
 * ion_heap_init_shrinker
 * @heap:		the heap
 *
 * If a heap sets the ION_HEAP_FLAG_DEFER_FREE flag or defines the shrink op
 * this function will be called to setup a shrinker to shrink the freelists
 * and call the heap's shrink op.
 */
void ion_heap_init_shrinker(struct ion_heap *heap);

/**
 * ion_heap_init_deferred_free -- initialize deferred free functionality
 * @heap:		the heap
 *
 * If a heap sets the ION_HEAP_FLAG_DEFER_FREE flag this function will
 * be called to setup deferred frees. Calls to free the buffer will
 * return immediately and the actual free will occur some time later
 */
int ion_heap_init_deferred_free(struct ion_heap *heap);

/**
 * ion_heap_freelist_add - add a buffer to the deferred free list
 * @heap:		the heap
 * @buffer:		the buffer
 *
 * Adds an item to the deferred freelist.
 */
void ion_heap_freelist_add(struct ion_heap *heap, struct ion_buffer *buffer);

/**
 * ion_heap_freelist_drain - drain the deferred free list
 * @heap:		the heap
 * @size:		amount of memory to drain in bytes
 *
 * Drains the indicated amount of memory from the deferred freelist immediately.
 * Returns the total amount freed.  The total freed may be higher depending
 * on the size of the items in the list, or lower if there is insufficient
 * total memory on the freelist.
 */
size_t ion_heap_freelist_drain(struct ion_heap *heap, size_t size);

/**
 * ion_heap_freelist_drain_from_shrinker - drain the deferred free
 *				list, skipping any heap-specific
 *				pooling or caching mechanisms
 *
 * @heap:		the heap
 * @size:		amount of memory to drain in bytes
 *
 * Drains the indicated amount of memory from the deferred freelist immediately.
 * Returns the total amount freed.  The total freed may be higher depending
 * on the size of the items in the list, or lower if there is insufficient
 * total memory on the freelist.
 *
 * Unlike with @ion_heap_freelist_drain, don't put any pages back into
 * page pools or otherwise cache the pages. Everything must be
 * genuinely free'd back to the system. If you're free'ing from a
 * shrinker you probably want to use this. Note that this relies on
 * the heap.ops.free callback honoring the
 * ION_PRIV_FLAG_SHRINKER_FREE flag.
 */
size_t ion_heap_freelist_drain_from_shrinker(struct ion_heap *heap,
					     size_t size);

/**
 * ion_heap_freelist_size - returns the size of the freelist in bytes
 * @heap:		the heap
 */
size_t ion_heap_freelist_size(struct ion_heap *heap);


/**
 * functions for creating and destroying the built in ion heaps.
 * architectures can add their own custom architecture specific
 * heaps as appropriate.
 */

struct ion_heap *ion_heap_create(struct ion_platform_heap *);
void ion_heap_destroy(struct ion_heap *);
struct ion_heap *ion_system_heap_create(struct ion_platform_heap *);
void ion_system_heap_destroy(struct ion_heap *);

struct ion_heap *ion_system_contig_heap_create(struct ion_platform_heap *);
void ion_system_contig_heap_destroy(struct ion_heap *);

struct ion_heap *ion_carveout_heap_create(struct ion_platform_heap *);
void ion_carveout_heap_destroy(struct ion_heap *);

struct ion_heap *ion_chunk_heap_create(struct ion_platform_heap *);
void ion_chunk_heap_destroy(struct ion_heap *);
#ifdef CONFIG_CMA
struct ion_heap *ion_cma_heap_create(struct ion_platform_heap *);
void ion_cma_heap_destroy(struct ion_heap *);
#else
static inline struct ion_heap *ion_cma_heap_create(struct ion_platform_heap *h)
{
	return NULL;
}

static inline void ion_cma_heap_destroy(struct ion_heap *h) {}
#endif

struct ion_heap *ion_system_secure_heap_create(struct ion_platform_heap *heap);
void ion_system_secure_heap_destroy(struct ion_heap *heap);

struct ion_heap *ion_cma_secure_heap_create(struct ion_platform_heap *heap);
void ion_cma_secure_heap_destroy(struct ion_heap *heap);

/**
 * kernel api to allocate/free from carveout -- used when carveout is
 * used to back an architecture specific custom heap
 */
ion_phys_addr_t ion_carveout_allocate(struct ion_heap *heap, unsigned long size,
				      unsigned long align);
void ion_carveout_free(struct ion_heap *heap, ion_phys_addr_t addr,
		       unsigned long size);
/**
 * The carveout heap returns physical addresses, since 0 may be a valid
 * physical address, this is used to indicate allocation failed
 */
#define ION_CARVEOUT_ALLOCATE_FAIL -1

/**
 * functions for creating and destroying a heap pool -- allows you
 * to keep a pool of pre allocated memory to use from your heap.  Keeping
 * a pool of memory that is ready for dma, ie any cached mapping have been
 * invalidated from the cache, provides a significant performance benefit on
 * many systems
 */

/**
 * struct ion_page_pool - pagepool struct
 * @high_count:		number of highmem items in the pool
 * @low_count:		number of lowmem items in the pool
 * @high_items:		list of highmem items
 * @low_items:		list of lowmem items
 * @mutex:		lock protecting this struct and especially the count
 *			item list
 * @gfp_mask:		gfp_mask to use from alloc
 * @order:		order of pages in the pool
 * @list:		plist node for list of pools
 *
 * Allows you to keep a pool of pre allocated pages to use from your heap.
 * Keeping a pool of pages that is ready for dma, ie any cached mapping have
 * been invalidated from the cache, provides a significant performance benefit
 * on many systems
 */
struct ion_page_pool {
	int high_count;
	int low_count;
	struct list_head high_items;
	struct list_head low_items;
	struct mutex mutex;
	struct device *dev;
	gfp_t gfp_mask;
	unsigned int order;
	struct plist_node list;
};

struct ion_page_pool *ion_page_pool_create(struct device *dev, gfp_t gfp_mask,
					   unsigned int order);
void ion_page_pool_destroy(struct ion_page_pool *);
void *ion_page_pool_alloc(struct ion_page_pool *a, bool *from_pool);
void *ion_page_pool_alloc_pool_only(struct ion_page_pool *a);
void ion_page_pool_free(struct ion_page_pool *a, struct page *b);
void ion_page_pool_free_immediate(struct ion_page_pool *, struct page *);
int ion_page_pool_total(struct ion_page_pool *pool, bool high);
size_t ion_system_heap_secure_page_pool_total(struct ion_heap *heap, int vmid);

#ifdef CONFIG_ION_POOL_CACHE_POLICY
static inline void ion_page_pool_alloc_set_cache_policy
				(struct ion_page_pool *pool,
				struct page *page){
	void *va = page_address(page);

	if (va)
		set_memory_wc((unsigned long)va, 1 << pool->order);
}

static inline void ion_page_pool_free_set_cache_policy
				(struct ion_page_pool *pool,
				struct page *page){
	void *va = page_address(page);

	if (va)
		set_memory_wb((unsigned long)va, 1 << pool->order);

}
#else
static inline void ion_page_pool_alloc_set_cache_policy
				(struct ion_page_pool *pool,
				struct page *page){ }

static inline void ion_page_pool_free_set_cache_policy
				(struct ion_page_pool *pool,
				struct page *page){ }
#endif


/** ion_page_pool_shrink - shrinks the size of the memory cached in the pool
 * @pool:		the pool
 * @gfp_mask:		the memory type to reclaim
 * @nr_to_scan:		number of items to shrink in pages
 *
 * returns the number of items freed in pages
 */
int ion_page_pool_shrink(struct ion_page_pool *pool, gfp_t gfp_mask,
			  int nr_to_scan);

/**
 * ion_pages_sync_for_device - cache flush pages for use with the specified
 *                             device
 * @dev:		the device the pages will be used with
 * @page:		the first page to be flushed
 * @size:		size in bytes of region to be flushed
 * @dir:		direction of dma transfer
 */
void ion_pages_sync_for_device(struct device *dev, struct page *page,
		size_t size, enum dma_data_direction dir);

int ion_walk_heaps(struct ion_client *client, int heap_id,
		   enum ion_heap_type type, void *data,
		   int (*f)(struct ion_heap *heap, void *data));

<<<<<<< HEAD
struct ion_handle *ion_handle_get_by_id(struct ion_client *client,
					int id);

=======
>>>>>>> 9eabacaf
int ion_handle_put(struct ion_handle *handle);

void show_ion_usage(struct ion_device *dev);

int ion_share_dma_buf_fd_nolock(struct ion_client *client,
				struct ion_handle *handle);

#endif /* _ION_PRIV_H */<|MERGE_RESOLUTION|>--- conflicted
+++ resolved
@@ -542,12 +542,6 @@
 		   enum ion_heap_type type, void *data,
 		   int (*f)(struct ion_heap *heap, void *data));
 
-<<<<<<< HEAD
-struct ion_handle *ion_handle_get_by_id(struct ion_client *client,
-					int id);
-
-=======
->>>>>>> 9eabacaf
 int ion_handle_put(struct ion_handle *handle);
 
 void show_ion_usage(struct ion_device *dev);
