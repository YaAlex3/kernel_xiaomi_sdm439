/*
 * Copyright 2006 Dave Airlie <airlied@linux.ie>
 * Copyright © 2006-2009 Intel Corporation
 *
 * Permission is hereby granted, free of charge, to any person obtaining a
 * copy of this software and associated documentation files (the "Software"),
 * to deal in the Software without restriction, including without limitation
 * the rights to use, copy, modify, merge, publish, distribute, sublicense,
 * and/or sell copies of the Software, and to permit persons to whom the
 * Software is furnished to do so, subject to the following conditions:
 *
 * The above copyright notice and this permission notice (including the next
 * paragraph) shall be included in all copies or substantial portions of the
 * Software.
 *
 * THE SOFTWARE IS PROVIDED "AS IS", WITHOUT WARRANTY OF ANY KIND, EXPRESS OR
 * IMPLIED, INCLUDING BUT NOT LIMITED TO THE WARRANTIES OF MERCHANTABILITY,
 * FITNESS FOR A PARTICULAR PURPOSE AND NONINFRINGEMENT.  IN NO EVENT SHALL
 * THE AUTHORS OR COPYRIGHT HOLDERS BE LIABLE FOR ANY CLAIM, DAMAGES OR OTHER
 * LIABILITY, WHETHER IN AN ACTION OF CONTRACT, TORT OR OTHERWISE, ARISING
 * FROM, OUT OF OR IN CONNECTION WITH THE SOFTWARE OR THE USE OR OTHER
 * DEALINGS IN THE SOFTWARE.
 *
 * Authors:
 *	Eric Anholt <eric@anholt.net>
 *	Jesse Barnes <jesse.barnes@intel.com>
 */

#include <linux/i2c.h>
#include <linux/slab.h>
#include <linux/delay.h>
#include <linux/hdmi.h>
#include <drm/drmP.h>
#include <drm/drm_atomic_helper.h>
#include <drm/drm_crtc.h>
#include <drm/drm_edid.h>
#include "intel_drv.h"
#include <drm/i915_drm.h>
#include "i915_drv.h"

static struct drm_device *intel_hdmi_to_dev(struct intel_hdmi *intel_hdmi)
{
	return hdmi_to_dig_port(intel_hdmi)->base.base.dev;
}

static void
assert_hdmi_port_disabled(struct intel_hdmi *intel_hdmi)
{
	struct drm_device *dev = intel_hdmi_to_dev(intel_hdmi);
	struct drm_i915_private *dev_priv = dev->dev_private;
	uint32_t enabled_bits;

	enabled_bits = HAS_DDI(dev) ? DDI_BUF_CTL_ENABLE : SDVO_ENABLE;

	WARN(I915_READ(intel_hdmi->hdmi_reg) & enabled_bits,
	     "HDMI port enabled, expecting disabled\n");
}

struct intel_hdmi *enc_to_intel_hdmi(struct drm_encoder *encoder)
{
	struct intel_digital_port *intel_dig_port =
		container_of(encoder, struct intel_digital_port, base.base);
	return &intel_dig_port->hdmi;
}

static struct intel_hdmi *intel_attached_hdmi(struct drm_connector *connector)
{
	return enc_to_intel_hdmi(&intel_attached_encoder(connector)->base);
}

static u32 g4x_infoframe_index(enum hdmi_infoframe_type type)
{
	switch (type) {
	case HDMI_INFOFRAME_TYPE_AVI:
		return VIDEO_DIP_SELECT_AVI;
	case HDMI_INFOFRAME_TYPE_SPD:
		return VIDEO_DIP_SELECT_SPD;
	case HDMI_INFOFRAME_TYPE_VENDOR:
		return VIDEO_DIP_SELECT_VENDOR;
	default:
		MISSING_CASE(type);
		return 0;
	}
}

static u32 g4x_infoframe_enable(enum hdmi_infoframe_type type)
{
	switch (type) {
	case HDMI_INFOFRAME_TYPE_AVI:
		return VIDEO_DIP_ENABLE_AVI;
	case HDMI_INFOFRAME_TYPE_SPD:
		return VIDEO_DIP_ENABLE_SPD;
	case HDMI_INFOFRAME_TYPE_VENDOR:
		return VIDEO_DIP_ENABLE_VENDOR;
	default:
		MISSING_CASE(type);
		return 0;
	}
}

static u32 hsw_infoframe_enable(enum hdmi_infoframe_type type)
{
	switch (type) {
	case HDMI_INFOFRAME_TYPE_AVI:
		return VIDEO_DIP_ENABLE_AVI_HSW;
	case HDMI_INFOFRAME_TYPE_SPD:
		return VIDEO_DIP_ENABLE_SPD_HSW;
	case HDMI_INFOFRAME_TYPE_VENDOR:
		return VIDEO_DIP_ENABLE_VS_HSW;
	default:
		MISSING_CASE(type);
		return 0;
	}
}

static i915_reg_t
hsw_dip_data_reg(struct drm_i915_private *dev_priv,
		 enum transcoder cpu_transcoder,
		 enum hdmi_infoframe_type type,
		 int i)
{
	switch (type) {
	case HDMI_INFOFRAME_TYPE_AVI:
		return HSW_TVIDEO_DIP_AVI_DATA(cpu_transcoder, i);
	case HDMI_INFOFRAME_TYPE_SPD:
		return HSW_TVIDEO_DIP_SPD_DATA(cpu_transcoder, i);
	case HDMI_INFOFRAME_TYPE_VENDOR:
		return HSW_TVIDEO_DIP_VS_DATA(cpu_transcoder, i);
	default:
		MISSING_CASE(type);
		return INVALID_MMIO_REG;
	}
}

static void g4x_write_infoframe(struct drm_encoder *encoder,
				enum hdmi_infoframe_type type,
				const void *frame, ssize_t len)
{
	const uint32_t *data = frame;
	struct drm_device *dev = encoder->dev;
	struct drm_i915_private *dev_priv = dev->dev_private;
	u32 val = I915_READ(VIDEO_DIP_CTL);
	int i;

	WARN(!(val & VIDEO_DIP_ENABLE), "Writing DIP with CTL reg disabled\n");

	val &= ~(VIDEO_DIP_SELECT_MASK | 0xf); /* clear DIP data offset */
	val |= g4x_infoframe_index(type);

	val &= ~g4x_infoframe_enable(type);

	I915_WRITE(VIDEO_DIP_CTL, val);

	mmiowb();
	for (i = 0; i < len; i += 4) {
		I915_WRITE(VIDEO_DIP_DATA, *data);
		data++;
	}
	/* Write every possible data byte to force correct ECC calculation. */
	for (; i < VIDEO_DIP_DATA_SIZE; i += 4)
		I915_WRITE(VIDEO_DIP_DATA, 0);
	mmiowb();

	val |= g4x_infoframe_enable(type);
	val &= ~VIDEO_DIP_FREQ_MASK;
	val |= VIDEO_DIP_FREQ_VSYNC;

	I915_WRITE(VIDEO_DIP_CTL, val);
	POSTING_READ(VIDEO_DIP_CTL);
}

static bool g4x_infoframe_enabled(struct drm_encoder *encoder,
				  const struct intel_crtc_state *pipe_config)
{
	struct drm_i915_private *dev_priv = to_i915(encoder->dev);
	struct intel_digital_port *intel_dig_port = enc_to_dig_port(encoder);
	u32 val = I915_READ(VIDEO_DIP_CTL);

	if ((val & VIDEO_DIP_ENABLE) == 0)
		return false;

	if ((val & VIDEO_DIP_PORT_MASK) != VIDEO_DIP_PORT(intel_dig_port->port))
		return false;

	return val & (VIDEO_DIP_ENABLE_AVI |
		      VIDEO_DIP_ENABLE_VENDOR | VIDEO_DIP_ENABLE_SPD);
}

static void ibx_write_infoframe(struct drm_encoder *encoder,
				enum hdmi_infoframe_type type,
				const void *frame, ssize_t len)
{
	const uint32_t *data = frame;
	struct drm_device *dev = encoder->dev;
	struct drm_i915_private *dev_priv = dev->dev_private;
	struct intel_crtc *intel_crtc = to_intel_crtc(encoder->crtc);
	i915_reg_t reg = TVIDEO_DIP_CTL(intel_crtc->pipe);
	u32 val = I915_READ(reg);
	int i;

	WARN(!(val & VIDEO_DIP_ENABLE), "Writing DIP with CTL reg disabled\n");

	val &= ~(VIDEO_DIP_SELECT_MASK | 0xf); /* clear DIP data offset */
	val |= g4x_infoframe_index(type);

	val &= ~g4x_infoframe_enable(type);

	I915_WRITE(reg, val);

	mmiowb();
	for (i = 0; i < len; i += 4) {
		I915_WRITE(TVIDEO_DIP_DATA(intel_crtc->pipe), *data);
		data++;
	}
	/* Write every possible data byte to force correct ECC calculation. */
	for (; i < VIDEO_DIP_DATA_SIZE; i += 4)
		I915_WRITE(TVIDEO_DIP_DATA(intel_crtc->pipe), 0);
	mmiowb();

	val |= g4x_infoframe_enable(type);
	val &= ~VIDEO_DIP_FREQ_MASK;
	val |= VIDEO_DIP_FREQ_VSYNC;

	I915_WRITE(reg, val);
	POSTING_READ(reg);
}

static bool ibx_infoframe_enabled(struct drm_encoder *encoder,
				  const struct intel_crtc_state *pipe_config)
{
	struct drm_i915_private *dev_priv = to_i915(encoder->dev);
	struct intel_digital_port *intel_dig_port = enc_to_dig_port(encoder);
	enum pipe pipe = to_intel_crtc(pipe_config->base.crtc)->pipe;
	i915_reg_t reg = TVIDEO_DIP_CTL(pipe);
	u32 val = I915_READ(reg);

	if ((val & VIDEO_DIP_ENABLE) == 0)
		return false;

	if ((val & VIDEO_DIP_PORT_MASK) != VIDEO_DIP_PORT(intel_dig_port->port))
		return false;

	return val & (VIDEO_DIP_ENABLE_AVI |
		      VIDEO_DIP_ENABLE_VENDOR | VIDEO_DIP_ENABLE_GAMUT |
		      VIDEO_DIP_ENABLE_SPD | VIDEO_DIP_ENABLE_GCP);
}

static void cpt_write_infoframe(struct drm_encoder *encoder,
				enum hdmi_infoframe_type type,
				const void *frame, ssize_t len)
{
	const uint32_t *data = frame;
	struct drm_device *dev = encoder->dev;
	struct drm_i915_private *dev_priv = dev->dev_private;
	struct intel_crtc *intel_crtc = to_intel_crtc(encoder->crtc);
	i915_reg_t reg = TVIDEO_DIP_CTL(intel_crtc->pipe);
	u32 val = I915_READ(reg);
	int i;

	WARN(!(val & VIDEO_DIP_ENABLE), "Writing DIP with CTL reg disabled\n");

	val &= ~(VIDEO_DIP_SELECT_MASK | 0xf); /* clear DIP data offset */
	val |= g4x_infoframe_index(type);

	/* The DIP control register spec says that we need to update the AVI
	 * infoframe without clearing its enable bit */
	if (type != HDMI_INFOFRAME_TYPE_AVI)
		val &= ~g4x_infoframe_enable(type);

	I915_WRITE(reg, val);

	mmiowb();
	for (i = 0; i < len; i += 4) {
		I915_WRITE(TVIDEO_DIP_DATA(intel_crtc->pipe), *data);
		data++;
	}
	/* Write every possible data byte to force correct ECC calculation. */
	for (; i < VIDEO_DIP_DATA_SIZE; i += 4)
		I915_WRITE(TVIDEO_DIP_DATA(intel_crtc->pipe), 0);
	mmiowb();

	val |= g4x_infoframe_enable(type);
	val &= ~VIDEO_DIP_FREQ_MASK;
	val |= VIDEO_DIP_FREQ_VSYNC;

	I915_WRITE(reg, val);
	POSTING_READ(reg);
}

static bool cpt_infoframe_enabled(struct drm_encoder *encoder,
				  const struct intel_crtc_state *pipe_config)
{
	struct drm_i915_private *dev_priv = to_i915(encoder->dev);
	enum pipe pipe = to_intel_crtc(pipe_config->base.crtc)->pipe;
	u32 val = I915_READ(TVIDEO_DIP_CTL(pipe));

	if ((val & VIDEO_DIP_ENABLE) == 0)
		return false;

	return val & (VIDEO_DIP_ENABLE_AVI |
		      VIDEO_DIP_ENABLE_VENDOR | VIDEO_DIP_ENABLE_GAMUT |
		      VIDEO_DIP_ENABLE_SPD | VIDEO_DIP_ENABLE_GCP);
}

static void vlv_write_infoframe(struct drm_encoder *encoder,
				enum hdmi_infoframe_type type,
				const void *frame, ssize_t len)
{
	const uint32_t *data = frame;
	struct drm_device *dev = encoder->dev;
	struct drm_i915_private *dev_priv = dev->dev_private;
	struct intel_crtc *intel_crtc = to_intel_crtc(encoder->crtc);
	i915_reg_t reg = VLV_TVIDEO_DIP_CTL(intel_crtc->pipe);
	u32 val = I915_READ(reg);
	int i;

	WARN(!(val & VIDEO_DIP_ENABLE), "Writing DIP with CTL reg disabled\n");

	val &= ~(VIDEO_DIP_SELECT_MASK | 0xf); /* clear DIP data offset */
	val |= g4x_infoframe_index(type);

	val &= ~g4x_infoframe_enable(type);

	I915_WRITE(reg, val);

	mmiowb();
	for (i = 0; i < len; i += 4) {
		I915_WRITE(VLV_TVIDEO_DIP_DATA(intel_crtc->pipe), *data);
		data++;
	}
	/* Write every possible data byte to force correct ECC calculation. */
	for (; i < VIDEO_DIP_DATA_SIZE; i += 4)
		I915_WRITE(VLV_TVIDEO_DIP_DATA(intel_crtc->pipe), 0);
	mmiowb();

	val |= g4x_infoframe_enable(type);
	val &= ~VIDEO_DIP_FREQ_MASK;
	val |= VIDEO_DIP_FREQ_VSYNC;

	I915_WRITE(reg, val);
	POSTING_READ(reg);
}

static bool vlv_infoframe_enabled(struct drm_encoder *encoder,
				  const struct intel_crtc_state *pipe_config)
{
	struct drm_i915_private *dev_priv = to_i915(encoder->dev);
	struct intel_digital_port *intel_dig_port = enc_to_dig_port(encoder);
	enum pipe pipe = to_intel_crtc(pipe_config->base.crtc)->pipe;
	u32 val = I915_READ(VLV_TVIDEO_DIP_CTL(pipe));

	if ((val & VIDEO_DIP_ENABLE) == 0)
		return false;

	if ((val & VIDEO_DIP_PORT_MASK) != VIDEO_DIP_PORT(intel_dig_port->port))
		return false;

	return val & (VIDEO_DIP_ENABLE_AVI |
		      VIDEO_DIP_ENABLE_VENDOR | VIDEO_DIP_ENABLE_GAMUT |
		      VIDEO_DIP_ENABLE_SPD | VIDEO_DIP_ENABLE_GCP);
}

static void hsw_write_infoframe(struct drm_encoder *encoder,
				enum hdmi_infoframe_type type,
				const void *frame, ssize_t len)
{
	const uint32_t *data = frame;
	struct drm_device *dev = encoder->dev;
	struct drm_i915_private *dev_priv = dev->dev_private;
	struct intel_crtc *intel_crtc = to_intel_crtc(encoder->crtc);
	enum transcoder cpu_transcoder = intel_crtc->config->cpu_transcoder;
	i915_reg_t ctl_reg = HSW_TVIDEO_DIP_CTL(cpu_transcoder);
	i915_reg_t data_reg;
	int i;
	u32 val = I915_READ(ctl_reg);

	data_reg = hsw_dip_data_reg(dev_priv, cpu_transcoder, type, 0);

	val &= ~hsw_infoframe_enable(type);
	I915_WRITE(ctl_reg, val);

	mmiowb();
	for (i = 0; i < len; i += 4) {
		I915_WRITE(hsw_dip_data_reg(dev_priv, cpu_transcoder,
					    type, i >> 2), *data);
		data++;
	}
	/* Write every possible data byte to force correct ECC calculation. */
	for (; i < VIDEO_DIP_DATA_SIZE; i += 4)
		I915_WRITE(hsw_dip_data_reg(dev_priv, cpu_transcoder,
					    type, i >> 2), 0);
	mmiowb();

	val |= hsw_infoframe_enable(type);
	I915_WRITE(ctl_reg, val);
	POSTING_READ(ctl_reg);
}

static bool hsw_infoframe_enabled(struct drm_encoder *encoder,
				  const struct intel_crtc_state *pipe_config)
{
	struct drm_i915_private *dev_priv = to_i915(encoder->dev);
	u32 val = I915_READ(HSW_TVIDEO_DIP_CTL(pipe_config->cpu_transcoder));

	return val & (VIDEO_DIP_ENABLE_VSC_HSW | VIDEO_DIP_ENABLE_AVI_HSW |
		      VIDEO_DIP_ENABLE_GCP_HSW | VIDEO_DIP_ENABLE_VS_HSW |
		      VIDEO_DIP_ENABLE_GMP_HSW | VIDEO_DIP_ENABLE_SPD_HSW);
}

/*
 * The data we write to the DIP data buffer registers is 1 byte bigger than the
 * HDMI infoframe size because of an ECC/reserved byte at position 3 (starting
 * at 0). It's also a byte used by DisplayPort so the same DIP registers can be
 * used for both technologies.
 *
 * DW0: Reserved/ECC/DP | HB2 | HB1 | HB0
 * DW1:       DB3       | DB2 | DB1 | DB0
 * DW2:       DB7       | DB6 | DB5 | DB4
 * DW3: ...
 *
 * (HB is Header Byte, DB is Data Byte)
 *
 * The hdmi pack() functions don't know about that hardware specific hole so we
 * trick them by giving an offset into the buffer and moving back the header
 * bytes by one.
 */
static void intel_write_infoframe(struct drm_encoder *encoder,
				  union hdmi_infoframe *frame)
{
	struct intel_hdmi *intel_hdmi = enc_to_intel_hdmi(encoder);
	uint8_t buffer[VIDEO_DIP_DATA_SIZE];
	ssize_t len;

	/* see comment above for the reason for this offset */
	len = hdmi_infoframe_pack(frame, buffer + 1, sizeof(buffer) - 1);
	if (len < 0)
		return;

	/* Insert the 'hole' (see big comment above) at position 3 */
	buffer[0] = buffer[1];
	buffer[1] = buffer[2];
	buffer[2] = buffer[3];
	buffer[3] = 0;
	len++;

	intel_hdmi->write_infoframe(encoder, frame->any.type, buffer, len);
}

static void intel_hdmi_set_avi_infoframe(struct drm_encoder *encoder,
					 const struct drm_display_mode *adjusted_mode)
{
	struct intel_hdmi *intel_hdmi = enc_to_intel_hdmi(encoder);
	struct intel_crtc *intel_crtc = to_intel_crtc(encoder->crtc);
	union hdmi_infoframe frame;
	int ret;

	ret = drm_hdmi_avi_infoframe_from_display_mode(&frame.avi,
						       adjusted_mode);
	if (ret < 0) {
		DRM_ERROR("couldn't fill AVI infoframe\n");
		return;
	}

	if (intel_hdmi->rgb_quant_range_selectable) {
		if (intel_crtc->config->limited_color_range)
			frame.avi.quantization_range =
				HDMI_QUANTIZATION_RANGE_LIMITED;
		else
			frame.avi.quantization_range =
				HDMI_QUANTIZATION_RANGE_FULL;
	}

	intel_write_infoframe(encoder, &frame);
}

static void intel_hdmi_set_spd_infoframe(struct drm_encoder *encoder)
{
	union hdmi_infoframe frame;
	int ret;

	ret = hdmi_spd_infoframe_init(&frame.spd, "Intel", "Integrated gfx");
	if (ret < 0) {
		DRM_ERROR("couldn't fill SPD infoframe\n");
		return;
	}

	frame.spd.sdi = HDMI_SPD_SDI_PC;

	intel_write_infoframe(encoder, &frame);
}

static void
intel_hdmi_set_hdmi_infoframe(struct drm_encoder *encoder,
			      const struct drm_display_mode *adjusted_mode)
{
	union hdmi_infoframe frame;
	int ret;

	ret = drm_hdmi_vendor_infoframe_from_display_mode(&frame.vendor.hdmi,
							  adjusted_mode);
	if (ret < 0)
		return;

	intel_write_infoframe(encoder, &frame);
}

static void g4x_set_infoframes(struct drm_encoder *encoder,
			       bool enable,
			       const struct drm_display_mode *adjusted_mode)
{
	struct drm_i915_private *dev_priv = encoder->dev->dev_private;
	struct intel_digital_port *intel_dig_port = enc_to_dig_port(encoder);
	struct intel_hdmi *intel_hdmi = &intel_dig_port->hdmi;
	i915_reg_t reg = VIDEO_DIP_CTL;
	u32 val = I915_READ(reg);
	u32 port = VIDEO_DIP_PORT(intel_dig_port->port);

	assert_hdmi_port_disabled(intel_hdmi);

	/* If the registers were not initialized yet, they might be zeroes,
	 * which means we're selecting the AVI DIP and we're setting its
	 * frequency to once. This seems to really confuse the HW and make
	 * things stop working (the register spec says the AVI always needs to
	 * be sent every VSync). So here we avoid writing to the register more
	 * than we need and also explicitly select the AVI DIP and explicitly
	 * set its frequency to every VSync. Avoiding to write it twice seems to
	 * be enough to solve the problem, but being defensive shouldn't hurt us
	 * either. */
	val |= VIDEO_DIP_SELECT_AVI | VIDEO_DIP_FREQ_VSYNC;

	if (!enable) {
		if (!(val & VIDEO_DIP_ENABLE))
			return;
		if (port != (val & VIDEO_DIP_PORT_MASK)) {
			DRM_DEBUG_KMS("video DIP still enabled on port %c\n",
				      (val & VIDEO_DIP_PORT_MASK) >> 29);
			return;
		}
		val &= ~(VIDEO_DIP_ENABLE | VIDEO_DIP_ENABLE_AVI |
			 VIDEO_DIP_ENABLE_VENDOR | VIDEO_DIP_ENABLE_SPD);
		I915_WRITE(reg, val);
		POSTING_READ(reg);
		return;
	}

	if (port != (val & VIDEO_DIP_PORT_MASK)) {
		if (val & VIDEO_DIP_ENABLE) {
			DRM_DEBUG_KMS("video DIP already enabled on port %c\n",
				      (val & VIDEO_DIP_PORT_MASK) >> 29);
			return;
		}
		val &= ~VIDEO_DIP_PORT_MASK;
		val |= port;
	}

	val |= VIDEO_DIP_ENABLE;
	val &= ~(VIDEO_DIP_ENABLE_AVI |
		 VIDEO_DIP_ENABLE_VENDOR | VIDEO_DIP_ENABLE_SPD);

	I915_WRITE(reg, val);
	POSTING_READ(reg);

	intel_hdmi_set_avi_infoframe(encoder, adjusted_mode);
	intel_hdmi_set_spd_infoframe(encoder);
	intel_hdmi_set_hdmi_infoframe(encoder, adjusted_mode);
}

static bool hdmi_sink_is_deep_color(struct drm_encoder *encoder)
{
	struct drm_device *dev = encoder->dev;
	struct drm_connector *connector;

	WARN_ON(!drm_modeset_is_locked(&dev->mode_config.connection_mutex));

	/*
	 * HDMI cloning is only supported on g4x which doesn't
	 * support deep color or GCP infoframes anyway so no
	 * need to worry about multiple HDMI sinks here.
	 */
	list_for_each_entry(connector, &dev->mode_config.connector_list, head)
		if (connector->encoder == encoder)
			return connector->display_info.bpc > 8;

	return false;
}

/*
 * Determine if default_phase=1 can be indicated in the GCP infoframe.
 *
 * From HDMI specification 1.4a:
 * - The first pixel of each Video Data Period shall always have a pixel packing phase of 0
 * - The first pixel following each Video Data Period shall have a pixel packing phase of 0
 * - The PP bits shall be constant for all GCPs and will be equal to the last packing phase
 * - The first pixel following every transition of HSYNC or VSYNC shall have a pixel packing
 *   phase of 0
 */
static bool gcp_default_phase_possible(int pipe_bpp,
				       const struct drm_display_mode *mode)
{
	unsigned int pixels_per_group;

	switch (pipe_bpp) {
	case 30:
		/* 4 pixels in 5 clocks */
		pixels_per_group = 4;
		break;
	case 36:
		/* 2 pixels in 3 clocks */
		pixels_per_group = 2;
		break;
	case 48:
		/* 1 pixel in 2 clocks */
		pixels_per_group = 1;
		break;
	default:
		/* phase information not relevant for 8bpc */
		return false;
	}

	return mode->crtc_hdisplay % pixels_per_group == 0 &&
		mode->crtc_htotal % pixels_per_group == 0 &&
		mode->crtc_hblank_start % pixels_per_group == 0 &&
		mode->crtc_hblank_end % pixels_per_group == 0 &&
		mode->crtc_hsync_start % pixels_per_group == 0 &&
		mode->crtc_hsync_end % pixels_per_group == 0 &&
		((mode->flags & DRM_MODE_FLAG_INTERLACE) == 0 ||
		 mode->crtc_htotal/2 % pixels_per_group == 0);
}

static bool intel_hdmi_set_gcp_infoframe(struct drm_encoder *encoder)
{
	struct drm_i915_private *dev_priv = encoder->dev->dev_private;
	struct intel_crtc *crtc = to_intel_crtc(encoder->crtc);
	i915_reg_t reg;
	u32 val = 0;

	if (HAS_DDI(dev_priv))
		reg = HSW_TVIDEO_DIP_GCP(crtc->config->cpu_transcoder);
	else if (IS_VALLEYVIEW(dev_priv) || IS_CHERRYVIEW(dev_priv))
		reg = VLV_TVIDEO_DIP_GCP(crtc->pipe);
	else if (HAS_PCH_SPLIT(dev_priv->dev))
		reg = TVIDEO_DIP_GCP(crtc->pipe);
	else
		return false;

	/* Indicate color depth whenever the sink supports deep color */
	if (hdmi_sink_is_deep_color(encoder))
		val |= GCP_COLOR_INDICATION;

	/* Enable default_phase whenever the display mode is suitably aligned */
	if (gcp_default_phase_possible(crtc->config->pipe_bpp,
				       &crtc->config->base.adjusted_mode))
		val |= GCP_DEFAULT_PHASE_ENABLE;

	I915_WRITE(reg, val);

	return val != 0;
}

static void ibx_set_infoframes(struct drm_encoder *encoder,
			       bool enable,
			       const struct drm_display_mode *adjusted_mode)
{
	struct drm_i915_private *dev_priv = encoder->dev->dev_private;
	struct intel_crtc *intel_crtc = to_intel_crtc(encoder->crtc);
	struct intel_digital_port *intel_dig_port = enc_to_dig_port(encoder);
	struct intel_hdmi *intel_hdmi = &intel_dig_port->hdmi;
	i915_reg_t reg = TVIDEO_DIP_CTL(intel_crtc->pipe);
	u32 val = I915_READ(reg);
	u32 port = VIDEO_DIP_PORT(intel_dig_port->port);

	assert_hdmi_port_disabled(intel_hdmi);

	/* See the big comment in g4x_set_infoframes() */
	val |= VIDEO_DIP_SELECT_AVI | VIDEO_DIP_FREQ_VSYNC;

	if (!enable) {
		if (!(val & VIDEO_DIP_ENABLE))
			return;
		val &= ~(VIDEO_DIP_ENABLE | VIDEO_DIP_ENABLE_AVI |
			 VIDEO_DIP_ENABLE_VENDOR | VIDEO_DIP_ENABLE_GAMUT |
			 VIDEO_DIP_ENABLE_SPD | VIDEO_DIP_ENABLE_GCP);
		I915_WRITE(reg, val);
		POSTING_READ(reg);
		return;
	}

	if (port != (val & VIDEO_DIP_PORT_MASK)) {
		WARN(val & VIDEO_DIP_ENABLE,
		     "DIP already enabled on port %c\n",
		     (val & VIDEO_DIP_PORT_MASK) >> 29);
		val &= ~VIDEO_DIP_PORT_MASK;
		val |= port;
	}

	val |= VIDEO_DIP_ENABLE;
	val &= ~(VIDEO_DIP_ENABLE_AVI |
		 VIDEO_DIP_ENABLE_VENDOR | VIDEO_DIP_ENABLE_GAMUT |
		 VIDEO_DIP_ENABLE_SPD | VIDEO_DIP_ENABLE_GCP);

	if (intel_hdmi_set_gcp_infoframe(encoder))
		val |= VIDEO_DIP_ENABLE_GCP;

	I915_WRITE(reg, val);
	POSTING_READ(reg);

	intel_hdmi_set_avi_infoframe(encoder, adjusted_mode);
	intel_hdmi_set_spd_infoframe(encoder);
	intel_hdmi_set_hdmi_infoframe(encoder, adjusted_mode);
}

static void cpt_set_infoframes(struct drm_encoder *encoder,
			       bool enable,
			       const struct drm_display_mode *adjusted_mode)
{
	struct drm_i915_private *dev_priv = encoder->dev->dev_private;
	struct intel_crtc *intel_crtc = to_intel_crtc(encoder->crtc);
	struct intel_hdmi *intel_hdmi = enc_to_intel_hdmi(encoder);
	i915_reg_t reg = TVIDEO_DIP_CTL(intel_crtc->pipe);
	u32 val = I915_READ(reg);

	assert_hdmi_port_disabled(intel_hdmi);

	/* See the big comment in g4x_set_infoframes() */
	val |= VIDEO_DIP_SELECT_AVI | VIDEO_DIP_FREQ_VSYNC;

	if (!enable) {
		if (!(val & VIDEO_DIP_ENABLE))
			return;
		val &= ~(VIDEO_DIP_ENABLE | VIDEO_DIP_ENABLE_AVI |
			 VIDEO_DIP_ENABLE_VENDOR | VIDEO_DIP_ENABLE_GAMUT |
			 VIDEO_DIP_ENABLE_SPD | VIDEO_DIP_ENABLE_GCP);
		I915_WRITE(reg, val);
		POSTING_READ(reg);
		return;
	}

	/* Set both together, unset both together: see the spec. */
	val |= VIDEO_DIP_ENABLE | VIDEO_DIP_ENABLE_AVI;
	val &= ~(VIDEO_DIP_ENABLE_VENDOR | VIDEO_DIP_ENABLE_GAMUT |
		 VIDEO_DIP_ENABLE_SPD | VIDEO_DIP_ENABLE_GCP);

	if (intel_hdmi_set_gcp_infoframe(encoder))
		val |= VIDEO_DIP_ENABLE_GCP;

	I915_WRITE(reg, val);
	POSTING_READ(reg);

	intel_hdmi_set_avi_infoframe(encoder, adjusted_mode);
	intel_hdmi_set_spd_infoframe(encoder);
	intel_hdmi_set_hdmi_infoframe(encoder, adjusted_mode);
}

static void vlv_set_infoframes(struct drm_encoder *encoder,
			       bool enable,
			       const struct drm_display_mode *adjusted_mode)
{
	struct drm_i915_private *dev_priv = encoder->dev->dev_private;
	struct intel_digital_port *intel_dig_port = enc_to_dig_port(encoder);
	struct intel_crtc *intel_crtc = to_intel_crtc(encoder->crtc);
	struct intel_hdmi *intel_hdmi = enc_to_intel_hdmi(encoder);
	i915_reg_t reg = VLV_TVIDEO_DIP_CTL(intel_crtc->pipe);
	u32 val = I915_READ(reg);
	u32 port = VIDEO_DIP_PORT(intel_dig_port->port);

	assert_hdmi_port_disabled(intel_hdmi);

	/* See the big comment in g4x_set_infoframes() */
	val |= VIDEO_DIP_SELECT_AVI | VIDEO_DIP_FREQ_VSYNC;

	if (!enable) {
		if (!(val & VIDEO_DIP_ENABLE))
			return;
		val &= ~(VIDEO_DIP_ENABLE | VIDEO_DIP_ENABLE_AVI |
			 VIDEO_DIP_ENABLE_VENDOR | VIDEO_DIP_ENABLE_GAMUT |
			 VIDEO_DIP_ENABLE_SPD | VIDEO_DIP_ENABLE_GCP);
		I915_WRITE(reg, val);
		POSTING_READ(reg);
		return;
	}

	if (port != (val & VIDEO_DIP_PORT_MASK)) {
		WARN(val & VIDEO_DIP_ENABLE,
		     "DIP already enabled on port %c\n",
		     (val & VIDEO_DIP_PORT_MASK) >> 29);
		val &= ~VIDEO_DIP_PORT_MASK;
		val |= port;
	}

	val |= VIDEO_DIP_ENABLE;
	val &= ~(VIDEO_DIP_ENABLE_AVI |
		 VIDEO_DIP_ENABLE_VENDOR | VIDEO_DIP_ENABLE_GAMUT |
		 VIDEO_DIP_ENABLE_SPD | VIDEO_DIP_ENABLE_GCP);

	if (intel_hdmi_set_gcp_infoframe(encoder))
		val |= VIDEO_DIP_ENABLE_GCP;

	I915_WRITE(reg, val);
	POSTING_READ(reg);

	intel_hdmi_set_avi_infoframe(encoder, adjusted_mode);
	intel_hdmi_set_spd_infoframe(encoder);
	intel_hdmi_set_hdmi_infoframe(encoder, adjusted_mode);
}

static void hsw_set_infoframes(struct drm_encoder *encoder,
			       bool enable,
			       const struct drm_display_mode *adjusted_mode)
{
	struct drm_i915_private *dev_priv = encoder->dev->dev_private;
	struct intel_crtc *intel_crtc = to_intel_crtc(encoder->crtc);
	struct intel_hdmi *intel_hdmi = enc_to_intel_hdmi(encoder);
	i915_reg_t reg = HSW_TVIDEO_DIP_CTL(intel_crtc->config->cpu_transcoder);
	u32 val = I915_READ(reg);

	assert_hdmi_port_disabled(intel_hdmi);

	val &= ~(VIDEO_DIP_ENABLE_VSC_HSW | VIDEO_DIP_ENABLE_AVI_HSW |
		 VIDEO_DIP_ENABLE_GCP_HSW | VIDEO_DIP_ENABLE_VS_HSW |
		 VIDEO_DIP_ENABLE_GMP_HSW | VIDEO_DIP_ENABLE_SPD_HSW);

	if (!enable) {
		I915_WRITE(reg, val);
		POSTING_READ(reg);
		return;
	}

	if (intel_hdmi_set_gcp_infoframe(encoder))
		val |= VIDEO_DIP_ENABLE_GCP_HSW;

	I915_WRITE(reg, val);
	POSTING_READ(reg);

	intel_hdmi_set_avi_infoframe(encoder, adjusted_mode);
	intel_hdmi_set_spd_infoframe(encoder);
	intel_hdmi_set_hdmi_infoframe(encoder, adjusted_mode);
}

static void intel_hdmi_prepare(struct intel_encoder *encoder)
{
	struct drm_device *dev = encoder->base.dev;
	struct drm_i915_private *dev_priv = dev->dev_private;
	struct intel_crtc *crtc = to_intel_crtc(encoder->base.crtc);
	struct intel_hdmi *intel_hdmi = enc_to_intel_hdmi(&encoder->base);
	const struct drm_display_mode *adjusted_mode = &crtc->config->base.adjusted_mode;
	u32 hdmi_val;

	hdmi_val = SDVO_ENCODING_HDMI;
	if (!HAS_PCH_SPLIT(dev) && crtc->config->limited_color_range)
		hdmi_val |= HDMI_COLOR_RANGE_16_235;
	if (adjusted_mode->flags & DRM_MODE_FLAG_PVSYNC)
		hdmi_val |= SDVO_VSYNC_ACTIVE_HIGH;
	if (adjusted_mode->flags & DRM_MODE_FLAG_PHSYNC)
		hdmi_val |= SDVO_HSYNC_ACTIVE_HIGH;

	if (crtc->config->pipe_bpp > 24)
		hdmi_val |= HDMI_COLOR_FORMAT_12bpc;
	else
		hdmi_val |= SDVO_COLOR_FORMAT_8bpc;

	if (crtc->config->has_hdmi_sink)
		hdmi_val |= HDMI_MODE_SELECT_HDMI;

	if (HAS_PCH_CPT(dev))
		hdmi_val |= SDVO_PIPE_SEL_CPT(crtc->pipe);
	else if (IS_CHERRYVIEW(dev))
		hdmi_val |= SDVO_PIPE_SEL_CHV(crtc->pipe);
	else
		hdmi_val |= SDVO_PIPE_SEL(crtc->pipe);

	I915_WRITE(intel_hdmi->hdmi_reg, hdmi_val);
	POSTING_READ(intel_hdmi->hdmi_reg);
}

static bool intel_hdmi_get_hw_state(struct intel_encoder *encoder,
				    enum pipe *pipe)
{
	struct drm_device *dev = encoder->base.dev;
	struct drm_i915_private *dev_priv = dev->dev_private;
	struct intel_hdmi *intel_hdmi = enc_to_intel_hdmi(&encoder->base);
	enum intel_display_power_domain power_domain;
	u32 tmp;

	power_domain = intel_display_port_power_domain(encoder);
	if (!intel_display_power_is_enabled(dev_priv, power_domain))
		return false;

	tmp = I915_READ(intel_hdmi->hdmi_reg);

	if (!(tmp & SDVO_ENABLE))
		return false;

	if (HAS_PCH_CPT(dev))
		*pipe = PORT_TO_PIPE_CPT(tmp);
	else if (IS_CHERRYVIEW(dev))
		*pipe = SDVO_PORT_TO_PIPE_CHV(tmp);
	else
		*pipe = PORT_TO_PIPE(tmp);

	return true;
}

static void intel_hdmi_get_config(struct intel_encoder *encoder,
				  struct intel_crtc_state *pipe_config)
{
	struct intel_hdmi *intel_hdmi = enc_to_intel_hdmi(&encoder->base);
	struct drm_device *dev = encoder->base.dev;
	struct drm_i915_private *dev_priv = dev->dev_private;
	u32 tmp, flags = 0;
	int dotclock;

	tmp = I915_READ(intel_hdmi->hdmi_reg);

	if (tmp & SDVO_HSYNC_ACTIVE_HIGH)
		flags |= DRM_MODE_FLAG_PHSYNC;
	else
		flags |= DRM_MODE_FLAG_NHSYNC;

	if (tmp & SDVO_VSYNC_ACTIVE_HIGH)
		flags |= DRM_MODE_FLAG_PVSYNC;
	else
		flags |= DRM_MODE_FLAG_NVSYNC;

	if (tmp & HDMI_MODE_SELECT_HDMI)
		pipe_config->has_hdmi_sink = true;

	if (intel_hdmi->infoframe_enabled(&encoder->base, pipe_config))
		pipe_config->has_infoframe = true;

	if (tmp & SDVO_AUDIO_ENABLE)
		pipe_config->has_audio = true;

	if (!HAS_PCH_SPLIT(dev) &&
	    tmp & HDMI_COLOR_RANGE_16_235)
		pipe_config->limited_color_range = true;

	pipe_config->base.adjusted_mode.flags |= flags;

	if ((tmp & SDVO_COLOR_FORMAT_MASK) == HDMI_COLOR_FORMAT_12bpc)
		dotclock = pipe_config->port_clock * 2 / 3;
	else
		dotclock = pipe_config->port_clock;

	if (pipe_config->pixel_multiplier)
		dotclock /= pipe_config->pixel_multiplier;

	if (HAS_PCH_SPLIT(dev_priv->dev))
		ironlake_check_encoder_dotclock(pipe_config, dotclock);

	pipe_config->base.adjusted_mode.crtc_clock = dotclock;
}

static void intel_enable_hdmi_audio(struct intel_encoder *encoder)
{
	struct intel_crtc *crtc = to_intel_crtc(encoder->base.crtc);

	WARN_ON(!crtc->config->has_hdmi_sink);
	DRM_DEBUG_DRIVER("Enabling HDMI audio on pipe %c\n",
			 pipe_name(crtc->pipe));
	intel_audio_codec_enable(encoder);
}

static void g4x_enable_hdmi(struct intel_encoder *encoder)
{
	struct drm_device *dev = encoder->base.dev;
	struct drm_i915_private *dev_priv = dev->dev_private;
	struct intel_crtc *crtc = to_intel_crtc(encoder->base.crtc);
	struct intel_hdmi *intel_hdmi = enc_to_intel_hdmi(&encoder->base);
	u32 temp;

	temp = I915_READ(intel_hdmi->hdmi_reg);

	temp |= SDVO_ENABLE;
	if (crtc->config->has_audio)
		temp |= SDVO_AUDIO_ENABLE;

	I915_WRITE(intel_hdmi->hdmi_reg, temp);
	POSTING_READ(intel_hdmi->hdmi_reg);

	if (crtc->config->has_audio)
		intel_enable_hdmi_audio(encoder);
}

static void ibx_enable_hdmi(struct intel_encoder *encoder)
{
	struct drm_device *dev = encoder->base.dev;
	struct drm_i915_private *dev_priv = dev->dev_private;
	struct intel_crtc *crtc = to_intel_crtc(encoder->base.crtc);
	struct intel_hdmi *intel_hdmi = enc_to_intel_hdmi(&encoder->base);
	u32 temp;

	temp = I915_READ(intel_hdmi->hdmi_reg);

	temp |= SDVO_ENABLE;
	if (crtc->config->has_audio)
		temp |= SDVO_AUDIO_ENABLE;

	/*
	 * HW workaround, need to write this twice for issue
	 * that may result in first write getting masked.
	 */
	I915_WRITE(intel_hdmi->hdmi_reg, temp);
	POSTING_READ(intel_hdmi->hdmi_reg);
	I915_WRITE(intel_hdmi->hdmi_reg, temp);
	POSTING_READ(intel_hdmi->hdmi_reg);

	/*
	 * HW workaround, need to toggle enable bit off and on
	 * for 12bpc with pixel repeat.
	 *
	 * FIXME: BSpec says this should be done at the end of
	 * of the modeset sequence, so not sure if this isn't too soon.
	 */
	if (crtc->config->pipe_bpp > 24 &&
	    crtc->config->pixel_multiplier > 1) {
		I915_WRITE(intel_hdmi->hdmi_reg, temp & ~SDVO_ENABLE);
		POSTING_READ(intel_hdmi->hdmi_reg);

		/*
		 * HW workaround, need to write this twice for issue
		 * that may result in first write getting masked.
		 */
		I915_WRITE(intel_hdmi->hdmi_reg, temp);
		POSTING_READ(intel_hdmi->hdmi_reg);
		I915_WRITE(intel_hdmi->hdmi_reg, temp);
		POSTING_READ(intel_hdmi->hdmi_reg);
	}

	if (crtc->config->has_audio)
		intel_enable_hdmi_audio(encoder);
}

static void cpt_enable_hdmi(struct intel_encoder *encoder)
{
	struct drm_device *dev = encoder->base.dev;
	struct drm_i915_private *dev_priv = dev->dev_private;
	struct intel_crtc *crtc = to_intel_crtc(encoder->base.crtc);
	struct intel_hdmi *intel_hdmi = enc_to_intel_hdmi(&encoder->base);
	enum pipe pipe = crtc->pipe;
	u32 temp;

	temp = I915_READ(intel_hdmi->hdmi_reg);

	temp |= SDVO_ENABLE;
	if (crtc->config->has_audio)
		temp |= SDVO_AUDIO_ENABLE;

	/*
	 * WaEnableHDMI8bpcBefore12bpc:snb,ivb
	 *
	 * The procedure for 12bpc is as follows:
	 * 1. disable HDMI clock gating
	 * 2. enable HDMI with 8bpc
	 * 3. enable HDMI with 12bpc
	 * 4. enable HDMI clock gating
	 */

	if (crtc->config->pipe_bpp > 24) {
		I915_WRITE(TRANS_CHICKEN1(pipe),
			   I915_READ(TRANS_CHICKEN1(pipe)) |
			   TRANS_CHICKEN1_HDMIUNIT_GC_DISABLE);

		temp &= ~SDVO_COLOR_FORMAT_MASK;
		temp |= SDVO_COLOR_FORMAT_8bpc;
	}

	I915_WRITE(intel_hdmi->hdmi_reg, temp);
	POSTING_READ(intel_hdmi->hdmi_reg);

	if (crtc->config->pipe_bpp > 24) {
		temp &= ~SDVO_COLOR_FORMAT_MASK;
		temp |= HDMI_COLOR_FORMAT_12bpc;

		I915_WRITE(intel_hdmi->hdmi_reg, temp);
		POSTING_READ(intel_hdmi->hdmi_reg);

		I915_WRITE(TRANS_CHICKEN1(pipe),
			   I915_READ(TRANS_CHICKEN1(pipe)) &
			   ~TRANS_CHICKEN1_HDMIUNIT_GC_DISABLE);
	}

	if (crtc->config->has_audio)
		intel_enable_hdmi_audio(encoder);
}

static void vlv_enable_hdmi(struct intel_encoder *encoder)
{
}

static void intel_disable_hdmi(struct intel_encoder *encoder)
{
	struct drm_device *dev = encoder->base.dev;
	struct drm_i915_private *dev_priv = dev->dev_private;
	struct intel_hdmi *intel_hdmi = enc_to_intel_hdmi(&encoder->base);
	struct intel_crtc *crtc = to_intel_crtc(encoder->base.crtc);
	u32 temp;

	temp = I915_READ(intel_hdmi->hdmi_reg);

	temp &= ~(SDVO_ENABLE | SDVO_AUDIO_ENABLE);
	I915_WRITE(intel_hdmi->hdmi_reg, temp);
	POSTING_READ(intel_hdmi->hdmi_reg);

	/*
	 * HW workaround for IBX, we need to move the port
	 * to transcoder A after disabling it to allow the
	 * matching DP port to be enabled on transcoder A.
	 */
	if (HAS_PCH_IBX(dev) && crtc->pipe == PIPE_B) {
		/*
		 * We get CPU/PCH FIFO underruns on the other pipe when
		 * doing the workaround. Sweep them under the rug.
		 */
		intel_set_cpu_fifo_underrun_reporting(dev_priv, PIPE_A, false);
		intel_set_pch_fifo_underrun_reporting(dev_priv, PIPE_A, false);

		temp &= ~SDVO_PIPE_B_SELECT;
		temp |= SDVO_ENABLE;
		/*
		 * HW workaround, need to write this twice for issue
		 * that may result in first write getting masked.
		 */
		I915_WRITE(intel_hdmi->hdmi_reg, temp);
		POSTING_READ(intel_hdmi->hdmi_reg);
		I915_WRITE(intel_hdmi->hdmi_reg, temp);
		POSTING_READ(intel_hdmi->hdmi_reg);

		temp &= ~SDVO_ENABLE;
		I915_WRITE(intel_hdmi->hdmi_reg, temp);
		POSTING_READ(intel_hdmi->hdmi_reg);

		intel_wait_for_vblank_if_active(dev_priv->dev, PIPE_A);
		intel_set_cpu_fifo_underrun_reporting(dev_priv, PIPE_A, true);
		intel_set_pch_fifo_underrun_reporting(dev_priv, PIPE_A, true);
	}

	intel_hdmi->set_infoframes(&encoder->base, false, NULL);
}

static void g4x_disable_hdmi(struct intel_encoder *encoder)
{
	struct intel_crtc *crtc = to_intel_crtc(encoder->base.crtc);

	if (crtc->config->has_audio)
		intel_audio_codec_disable(encoder);

	intel_disable_hdmi(encoder);
}

static void pch_disable_hdmi(struct intel_encoder *encoder)
{
	struct intel_crtc *crtc = to_intel_crtc(encoder->base.crtc);

	if (crtc->config->has_audio)
		intel_audio_codec_disable(encoder);
}

static void pch_post_disable_hdmi(struct intel_encoder *encoder)
{
	intel_disable_hdmi(encoder);
}

static int hdmi_port_clock_limit(struct intel_hdmi *hdmi, bool respect_dvi_limit)
{
	struct drm_device *dev = intel_hdmi_to_dev(hdmi);

	if ((respect_dvi_limit && !hdmi->has_hdmi_sink) || IS_G4X(dev))
		return 165000;
	else if (IS_HASWELL(dev) || INTEL_INFO(dev)->gen >= 8)
		return 300000;
	else
		return 225000;
}

static enum drm_mode_status
hdmi_port_clock_valid(struct intel_hdmi *hdmi,
		      int clock, bool respect_dvi_limit)
{
	struct drm_device *dev = intel_hdmi_to_dev(hdmi);

	if (clock < 25000)
		return MODE_CLOCK_LOW;
	if (clock > hdmi_port_clock_limit(hdmi, respect_dvi_limit))
		return MODE_CLOCK_HIGH;

	/* BXT DPLL can't generate 223-240 MHz */
	if (IS_BROXTON(dev) && clock > 223333 && clock < 240000)
		return MODE_CLOCK_RANGE;

	/* CHV DPLL can't generate 216-240 MHz */
	if (IS_CHERRYVIEW(dev) && clock > 216000 && clock < 240000)
		return MODE_CLOCK_RANGE;

	return MODE_OK;
}

static enum drm_mode_status
intel_hdmi_mode_valid(struct drm_connector *connector,
		      struct drm_display_mode *mode)
{
	struct intel_hdmi *hdmi = intel_attached_hdmi(connector);
	struct drm_device *dev = intel_hdmi_to_dev(hdmi);
	enum drm_mode_status status;
	int clock;

	if (mode->flags & DRM_MODE_FLAG_DBLSCAN)
		return MODE_NO_DBLESCAN;

	clock = mode->clock;
	if (mode->flags & DRM_MODE_FLAG_DBLCLK)
		clock *= 2;

	/* check if we can do 8bpc */
	status = hdmi_port_clock_valid(hdmi, clock, true);

	/* if we can't do 8bpc we may still be able to do 12bpc */
	if (!HAS_GMCH_DISPLAY(dev) && status != MODE_OK)
		status = hdmi_port_clock_valid(hdmi, clock * 3 / 2, true);

	return status;
}

static bool hdmi_12bpc_possible(struct intel_crtc_state *crtc_state)
{
	struct drm_device *dev = crtc_state->base.crtc->dev;
	struct drm_atomic_state *state;
	struct intel_encoder *encoder;
	struct drm_connector *connector;
	struct drm_connector_state *connector_state;
	int count = 0, count_hdmi = 0;
	int i;

	if (HAS_GMCH_DISPLAY(dev))
		return false;

	state = crtc_state->base.state;

	for_each_connector_in_state(state, connector, connector_state, i) {
		if (connector_state->crtc != crtc_state->base.crtc)
			continue;

		encoder = to_intel_encoder(connector_state->best_encoder);

		count_hdmi += encoder->type == INTEL_OUTPUT_HDMI;
		count++;
	}

	/*
	 * HDMI 12bpc affects the clocks, so it's only possible
	 * when not cloning with other encoder types.
	 */
	return count_hdmi > 0 && count_hdmi == count;
}

bool intel_hdmi_compute_config(struct intel_encoder *encoder,
			       struct intel_crtc_state *pipe_config)
{
	struct intel_hdmi *intel_hdmi = enc_to_intel_hdmi(&encoder->base);
	struct drm_device *dev = encoder->base.dev;
	struct drm_display_mode *adjusted_mode = &pipe_config->base.adjusted_mode;
	int clock_8bpc = pipe_config->base.adjusted_mode.crtc_clock;
	int clock_12bpc = clock_8bpc * 3 / 2;
	int desired_bpp;

	pipe_config->has_hdmi_sink = intel_hdmi->has_hdmi_sink;

	if (pipe_config->has_hdmi_sink)
		pipe_config->has_infoframe = true;

	if (intel_hdmi->color_range_auto) {
		/* See CEA-861-E - 5.1 Default Encoding Parameters */
		pipe_config->limited_color_range =
			pipe_config->has_hdmi_sink &&
			drm_match_cea_mode(adjusted_mode) > 1;
	} else {
		pipe_config->limited_color_range =
			intel_hdmi->limited_color_range;
	}

	if (adjusted_mode->flags & DRM_MODE_FLAG_DBLCLK) {
		pipe_config->pixel_multiplier = 2;
		clock_8bpc *= 2;
		clock_12bpc *= 2;
	}

	if (HAS_PCH_SPLIT(dev) && !HAS_DDI(dev))
		pipe_config->has_pch_encoder = true;

	if (pipe_config->has_hdmi_sink && intel_hdmi->has_audio)
		pipe_config->has_audio = true;

	/*
	 * HDMI is either 12 or 8, so if the display lets 10bpc sneak
	 * through, clamp it down. Note that g4x/vlv don't support 12bpc hdmi
	 * outputs. We also need to check that the higher clock still fits
	 * within limits.
	 */
	if (pipe_config->pipe_bpp > 8*3 && pipe_config->has_hdmi_sink &&
	    hdmi_port_clock_valid(intel_hdmi, clock_12bpc, false) == MODE_OK &&
	    hdmi_12bpc_possible(pipe_config)) {
		DRM_DEBUG_KMS("picking bpc to 12 for HDMI output\n");
		desired_bpp = 12*3;

		/* Need to adjust the port link by 1.5x for 12bpc. */
		pipe_config->port_clock = clock_12bpc;
	} else {
		DRM_DEBUG_KMS("picking bpc to 8 for HDMI output\n");
		desired_bpp = 8*3;

		pipe_config->port_clock = clock_8bpc;
	}

	if (!pipe_config->bw_constrained) {
		DRM_DEBUG_KMS("forcing pipe bpc to %i for HDMI\n", desired_bpp);
		pipe_config->pipe_bpp = desired_bpp;
	}

	if (hdmi_port_clock_valid(intel_hdmi, pipe_config->port_clock,
				  false) != MODE_OK) {
		DRM_DEBUG_KMS("unsupported HDMI clock, rejecting mode\n");
		return false;
	}

	/* Set user selected PAR to incoming mode's member */
	adjusted_mode->picture_aspect_ratio = intel_hdmi->aspect_ratio;

	return true;
}

static void
intel_hdmi_unset_edid(struct drm_connector *connector)
{
	struct intel_hdmi *intel_hdmi = intel_attached_hdmi(connector);

	intel_hdmi->has_hdmi_sink = false;
	intel_hdmi->has_audio = false;
	intel_hdmi->rgb_quant_range_selectable = false;

	kfree(to_intel_connector(connector)->detect_edid);
	to_intel_connector(connector)->detect_edid = NULL;
}

static bool
intel_hdmi_set_edid(struct drm_connector *connector, bool force)
{
	struct drm_i915_private *dev_priv = to_i915(connector->dev);
	struct intel_hdmi *intel_hdmi = intel_attached_hdmi(connector);
	struct edid *edid = NULL;
	bool connected = false;

	if (force) {
		intel_display_power_get(dev_priv, POWER_DOMAIN_GMBUS);

		edid = drm_get_edid(connector,
				    intel_gmbus_get_adapter(dev_priv,
				    intel_hdmi->ddc_bus));

		intel_display_power_put(dev_priv, POWER_DOMAIN_GMBUS);
	}

	to_intel_connector(connector)->detect_edid = edid;
	if (edid && edid->input & DRM_EDID_INPUT_DIGITAL) {
		intel_hdmi->rgb_quant_range_selectable =
			drm_rgb_quant_range_selectable(edid);

		intel_hdmi->has_audio = drm_detect_monitor_audio(edid);
		if (intel_hdmi->force_audio != HDMI_AUDIO_AUTO)
			intel_hdmi->has_audio =
				intel_hdmi->force_audio == HDMI_AUDIO_ON;

		if (intel_hdmi->force_audio != HDMI_AUDIO_OFF_DVI)
			intel_hdmi->has_hdmi_sink =
				drm_detect_hdmi_monitor(edid);

		connected = true;
	}

	return connected;
}

static enum drm_connector_status
intel_hdmi_detect(struct drm_connector *connector, bool force)
{
	enum drm_connector_status status;
	struct intel_hdmi *intel_hdmi = intel_attached_hdmi(connector);
	struct drm_i915_private *dev_priv = to_i915(connector->dev);
	bool live_status = false;
	unsigned int try;

	DRM_DEBUG_KMS("[CONNECTOR:%d:%s]\n",
		      connector->base.id, connector->name);

	intel_display_power_get(dev_priv, POWER_DOMAIN_GMBUS);

<<<<<<< HEAD
	for (try = 0; !live_status && try < 9; try++) {
=======
	for (try = 0; !live_status && try < 4; try++) {
>>>>>>> 1df59b84
		if (try)
			msleep(10);
		live_status = intel_digital_port_connected(dev_priv,
				hdmi_to_dig_port(intel_hdmi));
	}

	if (!live_status)
		DRM_DEBUG_KMS("Live status not up!");

	intel_hdmi_unset_edid(connector);

	if (intel_hdmi_set_edid(connector, live_status)) {
		struct intel_hdmi *intel_hdmi = intel_attached_hdmi(connector);

		hdmi_to_dig_port(intel_hdmi)->base.type = INTEL_OUTPUT_HDMI;
		status = connector_status_connected;
	} else
		status = connector_status_disconnected;

	intel_display_power_put(dev_priv, POWER_DOMAIN_GMBUS);

	return status;
}

static void
intel_hdmi_force(struct drm_connector *connector)
{
	struct intel_hdmi *intel_hdmi = intel_attached_hdmi(connector);

	DRM_DEBUG_KMS("[CONNECTOR:%d:%s]\n",
		      connector->base.id, connector->name);

	intel_hdmi_unset_edid(connector);

	if (connector->status != connector_status_connected)
		return;

	intel_hdmi_set_edid(connector, true);
	hdmi_to_dig_port(intel_hdmi)->base.type = INTEL_OUTPUT_HDMI;
}

static int intel_hdmi_get_modes(struct drm_connector *connector)
{
	struct edid *edid;

	edid = to_intel_connector(connector)->detect_edid;
	if (edid == NULL)
		return 0;

	return intel_connector_update_modes(connector, edid);
}

static bool
intel_hdmi_detect_audio(struct drm_connector *connector)
{
	bool has_audio = false;
	struct edid *edid;

	edid = to_intel_connector(connector)->detect_edid;
	if (edid && edid->input & DRM_EDID_INPUT_DIGITAL)
		has_audio = drm_detect_monitor_audio(edid);

	return has_audio;
}

static int
intel_hdmi_set_property(struct drm_connector *connector,
			struct drm_property *property,
			uint64_t val)
{
	struct intel_hdmi *intel_hdmi = intel_attached_hdmi(connector);
	struct intel_digital_port *intel_dig_port =
		hdmi_to_dig_port(intel_hdmi);
	struct drm_i915_private *dev_priv = connector->dev->dev_private;
	int ret;

	ret = drm_object_property_set_value(&connector->base, property, val);
	if (ret)
		return ret;

	if (property == dev_priv->force_audio_property) {
		enum hdmi_force_audio i = val;
		bool has_audio;

		if (i == intel_hdmi->force_audio)
			return 0;

		intel_hdmi->force_audio = i;

		if (i == HDMI_AUDIO_AUTO)
			has_audio = intel_hdmi_detect_audio(connector);
		else
			has_audio = (i == HDMI_AUDIO_ON);

		if (i == HDMI_AUDIO_OFF_DVI)
			intel_hdmi->has_hdmi_sink = 0;

		intel_hdmi->has_audio = has_audio;
		goto done;
	}

	if (property == dev_priv->broadcast_rgb_property) {
		bool old_auto = intel_hdmi->color_range_auto;
		bool old_range = intel_hdmi->limited_color_range;

		switch (val) {
		case INTEL_BROADCAST_RGB_AUTO:
			intel_hdmi->color_range_auto = true;
			break;
		case INTEL_BROADCAST_RGB_FULL:
			intel_hdmi->color_range_auto = false;
			intel_hdmi->limited_color_range = false;
			break;
		case INTEL_BROADCAST_RGB_LIMITED:
			intel_hdmi->color_range_auto = false;
			intel_hdmi->limited_color_range = true;
			break;
		default:
			return -EINVAL;
		}

		if (old_auto == intel_hdmi->color_range_auto &&
		    old_range == intel_hdmi->limited_color_range)
			return 0;

		goto done;
	}

	if (property == connector->dev->mode_config.aspect_ratio_property) {
		switch (val) {
		case DRM_MODE_PICTURE_ASPECT_NONE:
			intel_hdmi->aspect_ratio = HDMI_PICTURE_ASPECT_NONE;
			break;
		case DRM_MODE_PICTURE_ASPECT_4_3:
			intel_hdmi->aspect_ratio = HDMI_PICTURE_ASPECT_4_3;
			break;
		case DRM_MODE_PICTURE_ASPECT_16_9:
			intel_hdmi->aspect_ratio = HDMI_PICTURE_ASPECT_16_9;
			break;
		default:
			return -EINVAL;
		}
		goto done;
	}

	return -EINVAL;

done:
	if (intel_dig_port->base.base.crtc)
		intel_crtc_restore_mode(intel_dig_port->base.base.crtc);

	return 0;
}

static void intel_hdmi_pre_enable(struct intel_encoder *encoder)
{
	struct intel_hdmi *intel_hdmi = enc_to_intel_hdmi(&encoder->base);
	struct intel_crtc *intel_crtc = to_intel_crtc(encoder->base.crtc);
	const struct drm_display_mode *adjusted_mode = &intel_crtc->config->base.adjusted_mode;

	intel_hdmi_prepare(encoder);

	intel_hdmi->set_infoframes(&encoder->base,
				   intel_crtc->config->has_hdmi_sink,
				   adjusted_mode);
}

static void vlv_hdmi_pre_enable(struct intel_encoder *encoder)
{
	struct intel_digital_port *dport = enc_to_dig_port(&encoder->base);
	struct intel_hdmi *intel_hdmi = &dport->hdmi;
	struct drm_device *dev = encoder->base.dev;
	struct drm_i915_private *dev_priv = dev->dev_private;
	struct intel_crtc *intel_crtc =
		to_intel_crtc(encoder->base.crtc);
	const struct drm_display_mode *adjusted_mode = &intel_crtc->config->base.adjusted_mode;
	enum dpio_channel port = vlv_dport_to_channel(dport);
	int pipe = intel_crtc->pipe;
	u32 val;

	/* Enable clock channels for this port */
	mutex_lock(&dev_priv->sb_lock);
	val = vlv_dpio_read(dev_priv, pipe, VLV_PCS01_DW8(port));
	val = 0;
	if (pipe)
		val |= (1<<21);
	else
		val &= ~(1<<21);
	val |= 0x001000c4;
	vlv_dpio_write(dev_priv, pipe, VLV_PCS_DW8(port), val);

	/* HDMI 1.0V-2dB */
	vlv_dpio_write(dev_priv, pipe, VLV_TX_DW5(port), 0);
	vlv_dpio_write(dev_priv, pipe, VLV_TX_DW4(port), 0x2b245f5f);
	vlv_dpio_write(dev_priv, pipe, VLV_TX_DW2(port), 0x5578b83a);
	vlv_dpio_write(dev_priv, pipe, VLV_TX_DW3(port), 0x0c782040);
	vlv_dpio_write(dev_priv, pipe, VLV_TX3_DW4(port), 0x2b247878);
	vlv_dpio_write(dev_priv, pipe, VLV_PCS_DW11(port), 0x00030000);
	vlv_dpio_write(dev_priv, pipe, VLV_PCS_DW9(port), 0x00002000);
	vlv_dpio_write(dev_priv, pipe, VLV_TX_DW5(port), DPIO_TX_OCALINIT_EN);

	/* Program lane clock */
	vlv_dpio_write(dev_priv, pipe, VLV_PCS_DW14(port), 0x00760018);
	vlv_dpio_write(dev_priv, pipe, VLV_PCS_DW23(port), 0x00400888);
	mutex_unlock(&dev_priv->sb_lock);

	intel_hdmi->set_infoframes(&encoder->base,
				   intel_crtc->config->has_hdmi_sink,
				   adjusted_mode);

	g4x_enable_hdmi(encoder);

	vlv_wait_port_ready(dev_priv, dport, 0x0);
}

static void vlv_hdmi_pre_pll_enable(struct intel_encoder *encoder)
{
	struct intel_digital_port *dport = enc_to_dig_port(&encoder->base);
	struct drm_device *dev = encoder->base.dev;
	struct drm_i915_private *dev_priv = dev->dev_private;
	struct intel_crtc *intel_crtc =
		to_intel_crtc(encoder->base.crtc);
	enum dpio_channel port = vlv_dport_to_channel(dport);
	int pipe = intel_crtc->pipe;

	intel_hdmi_prepare(encoder);

	/* Program Tx lane resets to default */
	mutex_lock(&dev_priv->sb_lock);
	vlv_dpio_write(dev_priv, pipe, VLV_PCS_DW0(port),
			 DPIO_PCS_TX_LANE2_RESET |
			 DPIO_PCS_TX_LANE1_RESET);
	vlv_dpio_write(dev_priv, pipe, VLV_PCS_DW1(port),
			 DPIO_PCS_CLK_CRI_RXEB_EIOS_EN |
			 DPIO_PCS_CLK_CRI_RXDIGFILTSG_EN |
			 (1<<DPIO_PCS_CLK_DATAWIDTH_SHIFT) |
			 DPIO_PCS_CLK_SOFT_RESET);

	/* Fix up inter-pair skew failure */
	vlv_dpio_write(dev_priv, pipe, VLV_PCS_DW12(port), 0x00750f00);
	vlv_dpio_write(dev_priv, pipe, VLV_TX_DW11(port), 0x00001500);
	vlv_dpio_write(dev_priv, pipe, VLV_TX_DW14(port), 0x40400000);

	vlv_dpio_write(dev_priv, pipe, VLV_PCS_DW9(port), 0x00002000);
	vlv_dpio_write(dev_priv, pipe, VLV_TX_DW5(port), DPIO_TX_OCALINIT_EN);
	mutex_unlock(&dev_priv->sb_lock);
}

static void chv_data_lane_soft_reset(struct intel_encoder *encoder,
				     bool reset)
{
	struct drm_i915_private *dev_priv = to_i915(encoder->base.dev);
	enum dpio_channel ch = vlv_dport_to_channel(enc_to_dig_port(&encoder->base));
	struct intel_crtc *crtc = to_intel_crtc(encoder->base.crtc);
	enum pipe pipe = crtc->pipe;
	uint32_t val;

	val = vlv_dpio_read(dev_priv, pipe, VLV_PCS01_DW0(ch));
	if (reset)
		val &= ~(DPIO_PCS_TX_LANE2_RESET | DPIO_PCS_TX_LANE1_RESET);
	else
		val |= DPIO_PCS_TX_LANE2_RESET | DPIO_PCS_TX_LANE1_RESET;
	vlv_dpio_write(dev_priv, pipe, VLV_PCS01_DW0(ch), val);

	if (crtc->config->lane_count > 2) {
		val = vlv_dpio_read(dev_priv, pipe, VLV_PCS23_DW0(ch));
		if (reset)
			val &= ~(DPIO_PCS_TX_LANE2_RESET | DPIO_PCS_TX_LANE1_RESET);
		else
			val |= DPIO_PCS_TX_LANE2_RESET | DPIO_PCS_TX_LANE1_RESET;
		vlv_dpio_write(dev_priv, pipe, VLV_PCS23_DW0(ch), val);
	}

	val = vlv_dpio_read(dev_priv, pipe, VLV_PCS01_DW1(ch));
	val |= CHV_PCS_REQ_SOFTRESET_EN;
	if (reset)
		val &= ~DPIO_PCS_CLK_SOFT_RESET;
	else
		val |= DPIO_PCS_CLK_SOFT_RESET;
	vlv_dpio_write(dev_priv, pipe, VLV_PCS01_DW1(ch), val);

	if (crtc->config->lane_count > 2) {
		val = vlv_dpio_read(dev_priv, pipe, VLV_PCS23_DW1(ch));
		val |= CHV_PCS_REQ_SOFTRESET_EN;
		if (reset)
			val &= ~DPIO_PCS_CLK_SOFT_RESET;
		else
			val |= DPIO_PCS_CLK_SOFT_RESET;
		vlv_dpio_write(dev_priv, pipe, VLV_PCS23_DW1(ch), val);
	}
}

static void chv_hdmi_pre_pll_enable(struct intel_encoder *encoder)
{
	struct intel_digital_port *dport = enc_to_dig_port(&encoder->base);
	struct drm_device *dev = encoder->base.dev;
	struct drm_i915_private *dev_priv = dev->dev_private;
	struct intel_crtc *intel_crtc =
		to_intel_crtc(encoder->base.crtc);
	enum dpio_channel ch = vlv_dport_to_channel(dport);
	enum pipe pipe = intel_crtc->pipe;
	u32 val;

	intel_hdmi_prepare(encoder);

	/*
	 * Must trick the second common lane into life.
	 * Otherwise we can't even access the PLL.
	 */
	if (ch == DPIO_CH0 && pipe == PIPE_B)
		dport->release_cl2_override =
			!chv_phy_powergate_ch(dev_priv, DPIO_PHY0, DPIO_CH1, true);

	chv_phy_powergate_lanes(encoder, true, 0x0);

	mutex_lock(&dev_priv->sb_lock);

	/* Assert data lane reset */
	chv_data_lane_soft_reset(encoder, true);

	/* program left/right clock distribution */
	if (pipe != PIPE_B) {
		val = vlv_dpio_read(dev_priv, pipe, _CHV_CMN_DW5_CH0);
		val &= ~(CHV_BUFLEFTENA1_MASK | CHV_BUFRIGHTENA1_MASK);
		if (ch == DPIO_CH0)
			val |= CHV_BUFLEFTENA1_FORCE;
		if (ch == DPIO_CH1)
			val |= CHV_BUFRIGHTENA1_FORCE;
		vlv_dpio_write(dev_priv, pipe, _CHV_CMN_DW5_CH0, val);
	} else {
		val = vlv_dpio_read(dev_priv, pipe, _CHV_CMN_DW1_CH1);
		val &= ~(CHV_BUFLEFTENA2_MASK | CHV_BUFRIGHTENA2_MASK);
		if (ch == DPIO_CH0)
			val |= CHV_BUFLEFTENA2_FORCE;
		if (ch == DPIO_CH1)
			val |= CHV_BUFRIGHTENA2_FORCE;
		vlv_dpio_write(dev_priv, pipe, _CHV_CMN_DW1_CH1, val);
	}

	/* program clock channel usage */
	val = vlv_dpio_read(dev_priv, pipe, VLV_PCS01_DW8(ch));
	val |= CHV_PCS_USEDCLKCHANNEL_OVRRIDE;
	if (pipe != PIPE_B)
		val &= ~CHV_PCS_USEDCLKCHANNEL;
	else
		val |= CHV_PCS_USEDCLKCHANNEL;
	vlv_dpio_write(dev_priv, pipe, VLV_PCS01_DW8(ch), val);

	val = vlv_dpio_read(dev_priv, pipe, VLV_PCS23_DW8(ch));
	val |= CHV_PCS_USEDCLKCHANNEL_OVRRIDE;
	if (pipe != PIPE_B)
		val &= ~CHV_PCS_USEDCLKCHANNEL;
	else
		val |= CHV_PCS_USEDCLKCHANNEL;
	vlv_dpio_write(dev_priv, pipe, VLV_PCS23_DW8(ch), val);

	/*
	 * This a a bit weird since generally CL
	 * matches the pipe, but here we need to
	 * pick the CL based on the port.
	 */
	val = vlv_dpio_read(dev_priv, pipe, CHV_CMN_DW19(ch));
	if (pipe != PIPE_B)
		val &= ~CHV_CMN_USEDCLKCHANNEL;
	else
		val |= CHV_CMN_USEDCLKCHANNEL;
	vlv_dpio_write(dev_priv, pipe, CHV_CMN_DW19(ch), val);

	mutex_unlock(&dev_priv->sb_lock);
}

static void chv_hdmi_post_pll_disable(struct intel_encoder *encoder)
{
	struct drm_i915_private *dev_priv = to_i915(encoder->base.dev);
	enum pipe pipe = to_intel_crtc(encoder->base.crtc)->pipe;
	u32 val;

	mutex_lock(&dev_priv->sb_lock);

	/* disable left/right clock distribution */
	if (pipe != PIPE_B) {
		val = vlv_dpio_read(dev_priv, pipe, _CHV_CMN_DW5_CH0);
		val &= ~(CHV_BUFLEFTENA1_MASK | CHV_BUFRIGHTENA1_MASK);
		vlv_dpio_write(dev_priv, pipe, _CHV_CMN_DW5_CH0, val);
	} else {
		val = vlv_dpio_read(dev_priv, pipe, _CHV_CMN_DW1_CH1);
		val &= ~(CHV_BUFLEFTENA2_MASK | CHV_BUFRIGHTENA2_MASK);
		vlv_dpio_write(dev_priv, pipe, _CHV_CMN_DW1_CH1, val);
	}

	mutex_unlock(&dev_priv->sb_lock);

	/*
	 * Leave the power down bit cleared for at least one
	 * lane so that chv_powergate_phy_ch() will power
	 * on something when the channel is otherwise unused.
	 * When the port is off and the override is removed
	 * the lanes power down anyway, so otherwise it doesn't
	 * really matter what the state of power down bits is
	 * after this.
	 */
	chv_phy_powergate_lanes(encoder, false, 0x0);
}

static void vlv_hdmi_post_disable(struct intel_encoder *encoder)
{
	struct intel_digital_port *dport = enc_to_dig_port(&encoder->base);
	struct drm_i915_private *dev_priv = encoder->base.dev->dev_private;
	struct intel_crtc *intel_crtc =
		to_intel_crtc(encoder->base.crtc);
	enum dpio_channel port = vlv_dport_to_channel(dport);
	int pipe = intel_crtc->pipe;

	/* Reset lanes to avoid HDMI flicker (VLV w/a) */
	mutex_lock(&dev_priv->sb_lock);
	vlv_dpio_write(dev_priv, pipe, VLV_PCS_DW0(port), 0x00000000);
	vlv_dpio_write(dev_priv, pipe, VLV_PCS_DW1(port), 0x00e00060);
	mutex_unlock(&dev_priv->sb_lock);
}

static void chv_hdmi_post_disable(struct intel_encoder *encoder)
{
	struct drm_device *dev = encoder->base.dev;
	struct drm_i915_private *dev_priv = dev->dev_private;

	mutex_lock(&dev_priv->sb_lock);

	/* Assert data lane reset */
	chv_data_lane_soft_reset(encoder, true);

	mutex_unlock(&dev_priv->sb_lock);
}

static void chv_hdmi_pre_enable(struct intel_encoder *encoder)
{
	struct intel_digital_port *dport = enc_to_dig_port(&encoder->base);
	struct intel_hdmi *intel_hdmi = &dport->hdmi;
	struct drm_device *dev = encoder->base.dev;
	struct drm_i915_private *dev_priv = dev->dev_private;
	struct intel_crtc *intel_crtc =
		to_intel_crtc(encoder->base.crtc);
	const struct drm_display_mode *adjusted_mode = &intel_crtc->config->base.adjusted_mode;
	enum dpio_channel ch = vlv_dport_to_channel(dport);
	int pipe = intel_crtc->pipe;
	int data, i, stagger;
	u32 val;

	mutex_lock(&dev_priv->sb_lock);

	/* allow hardware to manage TX FIFO reset source */
	val = vlv_dpio_read(dev_priv, pipe, VLV_PCS01_DW11(ch));
	val &= ~DPIO_LANEDESKEW_STRAP_OVRD;
	vlv_dpio_write(dev_priv, pipe, VLV_PCS01_DW11(ch), val);

	val = vlv_dpio_read(dev_priv, pipe, VLV_PCS23_DW11(ch));
	val &= ~DPIO_LANEDESKEW_STRAP_OVRD;
	vlv_dpio_write(dev_priv, pipe, VLV_PCS23_DW11(ch), val);

	/* Program Tx latency optimal setting */
	for (i = 0; i < 4; i++) {
		/* Set the upar bit */
		data = (i == 1) ? 0x0 : 0x1;
		vlv_dpio_write(dev_priv, pipe, CHV_TX_DW14(ch, i),
				data << DPIO_UPAR_SHIFT);
	}

	/* Data lane stagger programming */
	if (intel_crtc->config->port_clock > 270000)
		stagger = 0x18;
	else if (intel_crtc->config->port_clock > 135000)
		stagger = 0xd;
	else if (intel_crtc->config->port_clock > 67500)
		stagger = 0x7;
	else if (intel_crtc->config->port_clock > 33750)
		stagger = 0x4;
	else
		stagger = 0x2;

	val = vlv_dpio_read(dev_priv, pipe, VLV_PCS01_DW11(ch));
	val |= DPIO_TX2_STAGGER_MASK(0x1f);
	vlv_dpio_write(dev_priv, pipe, VLV_PCS01_DW11(ch), val);

	val = vlv_dpio_read(dev_priv, pipe, VLV_PCS23_DW11(ch));
	val |= DPIO_TX2_STAGGER_MASK(0x1f);
	vlv_dpio_write(dev_priv, pipe, VLV_PCS23_DW11(ch), val);

	vlv_dpio_write(dev_priv, pipe, VLV_PCS01_DW12(ch),
		       DPIO_LANESTAGGER_STRAP(stagger) |
		       DPIO_LANESTAGGER_STRAP_OVRD |
		       DPIO_TX1_STAGGER_MASK(0x1f) |
		       DPIO_TX1_STAGGER_MULT(6) |
		       DPIO_TX2_STAGGER_MULT(0));

	vlv_dpio_write(dev_priv, pipe, VLV_PCS23_DW12(ch),
		       DPIO_LANESTAGGER_STRAP(stagger) |
		       DPIO_LANESTAGGER_STRAP_OVRD |
		       DPIO_TX1_STAGGER_MASK(0x1f) |
		       DPIO_TX1_STAGGER_MULT(7) |
		       DPIO_TX2_STAGGER_MULT(5));

	/* Deassert data lane reset */
	chv_data_lane_soft_reset(encoder, false);

	/* Clear calc init */
	val = vlv_dpio_read(dev_priv, pipe, VLV_PCS01_DW10(ch));
	val &= ~(DPIO_PCS_SWING_CALC_TX0_TX2 | DPIO_PCS_SWING_CALC_TX1_TX3);
	val &= ~(DPIO_PCS_TX1DEEMP_MASK | DPIO_PCS_TX2DEEMP_MASK);
	val |= DPIO_PCS_TX1DEEMP_9P5 | DPIO_PCS_TX2DEEMP_9P5;
	vlv_dpio_write(dev_priv, pipe, VLV_PCS01_DW10(ch), val);

	val = vlv_dpio_read(dev_priv, pipe, VLV_PCS23_DW10(ch));
	val &= ~(DPIO_PCS_SWING_CALC_TX0_TX2 | DPIO_PCS_SWING_CALC_TX1_TX3);
	val &= ~(DPIO_PCS_TX1DEEMP_MASK | DPIO_PCS_TX2DEEMP_MASK);
	val |= DPIO_PCS_TX1DEEMP_9P5 | DPIO_PCS_TX2DEEMP_9P5;
	vlv_dpio_write(dev_priv, pipe, VLV_PCS23_DW10(ch), val);

	val = vlv_dpio_read(dev_priv, pipe, VLV_PCS01_DW9(ch));
	val &= ~(DPIO_PCS_TX1MARGIN_MASK | DPIO_PCS_TX2MARGIN_MASK);
	val |= DPIO_PCS_TX1MARGIN_000 | DPIO_PCS_TX2MARGIN_000;
	vlv_dpio_write(dev_priv, pipe, VLV_PCS01_DW9(ch), val);

	val = vlv_dpio_read(dev_priv, pipe, VLV_PCS23_DW9(ch));
	val &= ~(DPIO_PCS_TX1MARGIN_MASK | DPIO_PCS_TX2MARGIN_MASK);
	val |= DPIO_PCS_TX1MARGIN_000 | DPIO_PCS_TX2MARGIN_000;
	vlv_dpio_write(dev_priv, pipe, VLV_PCS23_DW9(ch), val);

	/* FIXME: Program the support xxx V-dB */
	/* Use 800mV-0dB */
	for (i = 0; i < 4; i++) {
		val = vlv_dpio_read(dev_priv, pipe, CHV_TX_DW4(ch, i));
		val &= ~DPIO_SWING_DEEMPH9P5_MASK;
		val |= 128 << DPIO_SWING_DEEMPH9P5_SHIFT;
		vlv_dpio_write(dev_priv, pipe, CHV_TX_DW4(ch, i), val);
	}

	for (i = 0; i < 4; i++) {
		val = vlv_dpio_read(dev_priv, pipe, CHV_TX_DW2(ch, i));

		val &= ~DPIO_SWING_MARGIN000_MASK;
		val |= 102 << DPIO_SWING_MARGIN000_SHIFT;

		/*
		 * Supposedly this value shouldn't matter when unique transition
		 * scale is disabled, but in fact it does matter. Let's just
		 * always program the same value and hope it's OK.
		 */
		val &= ~(0xff << DPIO_UNIQ_TRANS_SCALE_SHIFT);
		val |= 0x9a << DPIO_UNIQ_TRANS_SCALE_SHIFT;

		vlv_dpio_write(dev_priv, pipe, CHV_TX_DW2(ch, i), val);
	}

	/*
	 * The document said it needs to set bit 27 for ch0 and bit 26
	 * for ch1. Might be a typo in the doc.
	 * For now, for this unique transition scale selection, set bit
	 * 27 for ch0 and ch1.
	 */
	for (i = 0; i < 4; i++) {
		val = vlv_dpio_read(dev_priv, pipe, CHV_TX_DW3(ch, i));
		val &= ~DPIO_TX_UNIQ_TRANS_SCALE_EN;
		vlv_dpio_write(dev_priv, pipe, CHV_TX_DW3(ch, i), val);
	}

	/* Start swing calculation */
	val = vlv_dpio_read(dev_priv, pipe, VLV_PCS01_DW10(ch));
	val |= DPIO_PCS_SWING_CALC_TX0_TX2 | DPIO_PCS_SWING_CALC_TX1_TX3;
	vlv_dpio_write(dev_priv, pipe, VLV_PCS01_DW10(ch), val);

	val = vlv_dpio_read(dev_priv, pipe, VLV_PCS23_DW10(ch));
	val |= DPIO_PCS_SWING_CALC_TX0_TX2 | DPIO_PCS_SWING_CALC_TX1_TX3;
	vlv_dpio_write(dev_priv, pipe, VLV_PCS23_DW10(ch), val);

	mutex_unlock(&dev_priv->sb_lock);

	intel_hdmi->set_infoframes(&encoder->base,
				   intel_crtc->config->has_hdmi_sink,
				   adjusted_mode);

	g4x_enable_hdmi(encoder);

	vlv_wait_port_ready(dev_priv, dport, 0x0);

	/* Second common lane will stay alive on its own now */
	if (dport->release_cl2_override) {
		chv_phy_powergate_ch(dev_priv, DPIO_PHY0, DPIO_CH1, false);
		dport->release_cl2_override = false;
	}
}

static void intel_hdmi_destroy(struct drm_connector *connector)
{
	kfree(to_intel_connector(connector)->detect_edid);
	drm_connector_cleanup(connector);
	kfree(connector);
}

static const struct drm_connector_funcs intel_hdmi_connector_funcs = {
	.dpms = drm_atomic_helper_connector_dpms,
	.detect = intel_hdmi_detect,
	.force = intel_hdmi_force,
	.fill_modes = drm_helper_probe_single_connector_modes,
	.set_property = intel_hdmi_set_property,
	.atomic_get_property = intel_connector_atomic_get_property,
	.destroy = intel_hdmi_destroy,
	.atomic_destroy_state = drm_atomic_helper_connector_destroy_state,
	.atomic_duplicate_state = drm_atomic_helper_connector_duplicate_state,
};

static const struct drm_connector_helper_funcs intel_hdmi_connector_helper_funcs = {
	.get_modes = intel_hdmi_get_modes,
	.mode_valid = intel_hdmi_mode_valid,
	.best_encoder = intel_best_encoder,
};

static const struct drm_encoder_funcs intel_hdmi_enc_funcs = {
	.destroy = intel_encoder_destroy,
};

static void
intel_hdmi_add_properties(struct intel_hdmi *intel_hdmi, struct drm_connector *connector)
{
	intel_attach_force_audio_property(connector);
	intel_attach_broadcast_rgb_property(connector);
	intel_hdmi->color_range_auto = true;
	intel_attach_aspect_ratio_property(connector);
	intel_hdmi->aspect_ratio = HDMI_PICTURE_ASPECT_NONE;
}

void intel_hdmi_init_connector(struct intel_digital_port *intel_dig_port,
			       struct intel_connector *intel_connector)
{
	struct drm_connector *connector = &intel_connector->base;
	struct intel_hdmi *intel_hdmi = &intel_dig_port->hdmi;
	struct intel_encoder *intel_encoder = &intel_dig_port->base;
	struct drm_device *dev = intel_encoder->base.dev;
	struct drm_i915_private *dev_priv = dev->dev_private;
	enum port port = intel_dig_port->port;
	uint8_t alternate_ddc_pin;

	if (WARN(intel_dig_port->max_lanes < 4,
		 "Not enough lanes (%d) for HDMI on port %c\n",
		 intel_dig_port->max_lanes, port_name(port)))
		return;

	drm_connector_init(dev, connector, &intel_hdmi_connector_funcs,
			   DRM_MODE_CONNECTOR_HDMIA);
	drm_connector_helper_add(connector, &intel_hdmi_connector_helper_funcs);

	connector->interlace_allowed = 1;
	connector->doublescan_allowed = 0;
	connector->stereo_allowed = 1;

	switch (port) {
	case PORT_B:
		if (IS_BROXTON(dev_priv))
			intel_hdmi->ddc_bus = GMBUS_PIN_1_BXT;
		else
			intel_hdmi->ddc_bus = GMBUS_PIN_DPB;
		/*
		 * On BXT A0/A1, sw needs to activate DDIA HPD logic and
		 * interrupts to check the external panel connection.
		 */
		if (IS_BXT_REVID(dev_priv, 0, BXT_REVID_A1))
			intel_encoder->hpd_pin = HPD_PORT_A;
		else
			intel_encoder->hpd_pin = HPD_PORT_B;
		break;
	case PORT_C:
		if (IS_BROXTON(dev_priv))
			intel_hdmi->ddc_bus = GMBUS_PIN_2_BXT;
		else
			intel_hdmi->ddc_bus = GMBUS_PIN_DPC;
		intel_encoder->hpd_pin = HPD_PORT_C;
		break;
	case PORT_D:
		if (WARN_ON(IS_BROXTON(dev_priv)))
			intel_hdmi->ddc_bus = GMBUS_PIN_DISABLED;
		else if (IS_CHERRYVIEW(dev_priv))
			intel_hdmi->ddc_bus = GMBUS_PIN_DPD_CHV;
		else
			intel_hdmi->ddc_bus = GMBUS_PIN_DPD;
		intel_encoder->hpd_pin = HPD_PORT_D;
		break;
	case PORT_E:
		/* On SKL PORT E doesn't have seperate GMBUS pin
		 *  We rely on VBT to set a proper alternate GMBUS pin. */
		alternate_ddc_pin =
			dev_priv->vbt.ddi_port_info[PORT_E].alternate_ddc_pin;
		switch (alternate_ddc_pin) {
		case DDC_PIN_B:
			intel_hdmi->ddc_bus = GMBUS_PIN_DPB;
			break;
		case DDC_PIN_C:
			intel_hdmi->ddc_bus = GMBUS_PIN_DPC;
			break;
		case DDC_PIN_D:
			intel_hdmi->ddc_bus = GMBUS_PIN_DPD;
			break;
		default:
			MISSING_CASE(alternate_ddc_pin);
		}
		intel_encoder->hpd_pin = HPD_PORT_E;
		break;
	case PORT_A:
		intel_encoder->hpd_pin = HPD_PORT_A;
		/* Internal port only for eDP. */
	default:
		BUG();
	}

	if (IS_VALLEYVIEW(dev) || IS_CHERRYVIEW(dev)) {
		intel_hdmi->write_infoframe = vlv_write_infoframe;
		intel_hdmi->set_infoframes = vlv_set_infoframes;
		intel_hdmi->infoframe_enabled = vlv_infoframe_enabled;
	} else if (IS_G4X(dev)) {
		intel_hdmi->write_infoframe = g4x_write_infoframe;
		intel_hdmi->set_infoframes = g4x_set_infoframes;
		intel_hdmi->infoframe_enabled = g4x_infoframe_enabled;
	} else if (HAS_DDI(dev)) {
		intel_hdmi->write_infoframe = hsw_write_infoframe;
		intel_hdmi->set_infoframes = hsw_set_infoframes;
		intel_hdmi->infoframe_enabled = hsw_infoframe_enabled;
	} else if (HAS_PCH_IBX(dev)) {
		intel_hdmi->write_infoframe = ibx_write_infoframe;
		intel_hdmi->set_infoframes = ibx_set_infoframes;
		intel_hdmi->infoframe_enabled = ibx_infoframe_enabled;
	} else {
		intel_hdmi->write_infoframe = cpt_write_infoframe;
		intel_hdmi->set_infoframes = cpt_set_infoframes;
		intel_hdmi->infoframe_enabled = cpt_infoframe_enabled;
	}

	if (HAS_DDI(dev))
		intel_connector->get_hw_state = intel_ddi_connector_get_hw_state;
	else
		intel_connector->get_hw_state = intel_connector_get_hw_state;
	intel_connector->unregister = intel_connector_unregister;

	intel_hdmi_add_properties(intel_hdmi, connector);

	intel_connector_attach_encoder(intel_connector, intel_encoder);
	drm_connector_register(connector);
	intel_hdmi->attached_connector = intel_connector;

	/* For G4X desktop chip, PEG_BAND_GAP_DATA 3:0 must first be written
	 * 0xd.  Failure to do so will result in spurious interrupts being
	 * generated on the port when a cable is not attached.
	 */
	if (IS_G4X(dev) && !IS_GM45(dev)) {
		u32 temp = I915_READ(PEG_BAND_GAP_DATA);
		I915_WRITE(PEG_BAND_GAP_DATA, (temp & ~0xf) | 0xd);
	}
}

void intel_hdmi_init(struct drm_device *dev,
		     i915_reg_t hdmi_reg, enum port port)
{
	struct drm_i915_private *dev_priv = dev->dev_private;
	struct intel_digital_port *intel_dig_port;
	struct intel_encoder *intel_encoder;
	struct intel_connector *intel_connector;

	intel_dig_port = kzalloc(sizeof(*intel_dig_port), GFP_KERNEL);
	if (!intel_dig_port)
		return;

	intel_connector = intel_connector_alloc();
	if (!intel_connector) {
		kfree(intel_dig_port);
		return;
	}

	intel_encoder = &intel_dig_port->base;

	drm_encoder_init(dev, &intel_encoder->base, &intel_hdmi_enc_funcs,
			 DRM_MODE_ENCODER_TMDS, NULL);

	intel_encoder->compute_config = intel_hdmi_compute_config;
	if (HAS_PCH_SPLIT(dev)) {
		intel_encoder->disable = pch_disable_hdmi;
		intel_encoder->post_disable = pch_post_disable_hdmi;
	} else {
		intel_encoder->disable = g4x_disable_hdmi;
	}
	intel_encoder->get_hw_state = intel_hdmi_get_hw_state;
	intel_encoder->get_config = intel_hdmi_get_config;
	if (IS_CHERRYVIEW(dev)) {
		intel_encoder->pre_pll_enable = chv_hdmi_pre_pll_enable;
		intel_encoder->pre_enable = chv_hdmi_pre_enable;
		intel_encoder->enable = vlv_enable_hdmi;
		intel_encoder->post_disable = chv_hdmi_post_disable;
		intel_encoder->post_pll_disable = chv_hdmi_post_pll_disable;
	} else if (IS_VALLEYVIEW(dev)) {
		intel_encoder->pre_pll_enable = vlv_hdmi_pre_pll_enable;
		intel_encoder->pre_enable = vlv_hdmi_pre_enable;
		intel_encoder->enable = vlv_enable_hdmi;
		intel_encoder->post_disable = vlv_hdmi_post_disable;
	} else {
		intel_encoder->pre_enable = intel_hdmi_pre_enable;
		if (HAS_PCH_CPT(dev))
			intel_encoder->enable = cpt_enable_hdmi;
		else if (HAS_PCH_IBX(dev))
			intel_encoder->enable = ibx_enable_hdmi;
		else
			intel_encoder->enable = g4x_enable_hdmi;
	}

	intel_encoder->type = INTEL_OUTPUT_HDMI;
	if (IS_CHERRYVIEW(dev)) {
		if (port == PORT_D)
			intel_encoder->crtc_mask = 1 << 2;
		else
			intel_encoder->crtc_mask = (1 << 0) | (1 << 1);
	} else {
		intel_encoder->crtc_mask = (1 << 0) | (1 << 1) | (1 << 2);
	}
	intel_encoder->cloneable = 1 << INTEL_OUTPUT_ANALOG;
	/*
	 * BSpec is unclear about HDMI+HDMI cloning on g4x, but it seems
	 * to work on real hardware. And since g4x can send infoframes to
	 * only one port anyway, nothing is lost by allowing it.
	 */
	if (IS_G4X(dev))
		intel_encoder->cloneable |= 1 << INTEL_OUTPUT_HDMI;

	intel_dig_port->port = port;
	dev_priv->dig_port_map[port] = intel_encoder;
	intel_dig_port->hdmi.hdmi_reg = hdmi_reg;
	intel_dig_port->dp.output_reg = INVALID_MMIO_REG;
	intel_dig_port->max_lanes = 4;

	intel_hdmi_init_connector(intel_dig_port, intel_connector);
}<|MERGE_RESOLUTION|>--- conflicted
+++ resolved
@@ -1392,11 +1392,7 @@
 
 	intel_display_power_get(dev_priv, POWER_DOMAIN_GMBUS);
 
-<<<<<<< HEAD
 	for (try = 0; !live_status && try < 9; try++) {
-=======
-	for (try = 0; !live_status && try < 4; try++) {
->>>>>>> 1df59b84
 		if (try)
 			msleep(10);
 		live_status = intel_digital_port_connected(dev_priv,
