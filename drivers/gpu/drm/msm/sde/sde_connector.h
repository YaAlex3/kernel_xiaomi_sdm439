/* Copyright (c) 2016-2017, The Linux Foundation. All rights reserved.
 *
 * This program is free software; you can redistribute it and/or modify
 * it under the terms of the GNU General Public License version 2 and
 * only version 2 as published by the Free Software Foundation.
 *
 * This program is distributed in the hope that it will be useful,
 * but WITHOUT ANY WARRANTY; without even the implied warranty of
 * MERCHANTABILITY or FITNESS FOR A PARTICULAR PURPOSE.  See the
 * GNU General Public License for more details.
 */

#ifndef _SDE_CONNECTOR_H_
#define _SDE_CONNECTOR_H_

#include <uapi/drm/msm_drm_pp.h>
#include <drm/drmP.h>
#include <drm/drm_atomic.h>
#include <drm/drm_panel.h>

#include "msm_drv.h"
#include "msm_prop.h"
#include "sde_kms.h"
#include "sde_fence.h"

#define SDE_CONNECTOR_NAME_SIZE	16

struct sde_connector;
struct sde_connector_state;

/**
 * struct sde_connector_ops - callback functions for generic sde connector
 * Individual callbacks documented below.
 */
struct sde_connector_ops {
	/**
	 * post_init - perform additional initialization steps
	 * @connector: Pointer to drm connector structure
	 * @info: Pointer to sde connector info structure
	 * @display: Pointer to private display handle
	 * @mode_info: Pointer to mode info structure
	 * Returns: Zero on success
	 */
	int (*post_init)(struct drm_connector *connector,
			void *info,
			void *display,
			struct msm_mode_info *mode_info);

	/**
	 * detect - determine if connector is connected
	 * @connector: Pointer to drm connector structure
	 * @force: Force detect setting from drm framework
	 * @display: Pointer to private display handle
	 * Returns: Connector 'is connected' status
	 */
	enum drm_connector_status (*detect)(struct drm_connector *connector,
			bool force,
			void *display);

	/**
	 * get_modes - add drm modes via drm_mode_probed_add()
	 * @connector: Pointer to drm connector structure
	 * @display: Pointer to private display handle
	 * Returns: Number of modes added
	 */
	int (*get_modes)(struct drm_connector *connector,
			void *display);

	/**
	 * put_modes - free up drm modes of the connector
	 * @connector: Pointer to drm connector structure
	 * @display: Pointer to private display handle
	 */
	void (*put_modes)(struct drm_connector *connector,
			void *display);

	/**
	 * update_pps - update pps command for the display panel
	 * @pps_cmd: Pointer to pps command
	 * @display: Pointer to private display handle
	 * Returns: Zero on success
	 */
	int (*update_pps)(char *pps_cmd, void *display);

	/**
	 * mode_valid - determine if specified mode is valid
	 * @connector: Pointer to drm connector structure
	 * @mode: Pointer to drm mode structure
	 * @display: Pointer to private display handle
	 * Returns: Validity status for specified mode
	 */
	enum drm_mode_status (*mode_valid)(struct drm_connector *connector,
			struct drm_display_mode *mode,
			void *display);

	/**
	 * set_property - set property value
	 * @connector: Pointer to drm connector structure
	 * @state: Pointer to drm connector state structure
	 * @property_index: DRM property index
	 * @value: Incoming property value
	 * @display: Pointer to private display structure
	 * Returns: Zero on success
	 */
	int (*set_property)(struct drm_connector *connector,
			struct drm_connector_state *state,
			int property_index,
			uint64_t value,
			void *display);

	/**
	 * get_property - get property value
	 * @connector: Pointer to drm connector structure
	 * @state: Pointer to drm connector state structure
	 * @property_index: DRM property index
	 * @value: Pointer to variable for accepting property value
	 * @display: Pointer to private display structure
	 * Returns: Zero on success
	 */
	int (*get_property)(struct drm_connector *connector,
			struct drm_connector_state *state,
			int property_index,
			uint64_t *value,
			void *display);

	/**
	 * get_info - get display information
	 * @info: Pointer to msm display info structure
	 * @display: Pointer to private display structure
	 * Returns: Zero on success
	 */
	int (*get_info)(struct msm_display_info *info, void *display);

	/**
	 * get_mode_info - retrieve mode information
	 * @drm_mode: Display mode set for the display
	 * @mode_info: Out parameter. information of the display mode
	 * @max_mixer_width: max width supported by HW layer mixer
	 * @display: Pointer to private display structure
	 * Returns: Zero on success
	 */
	int (*get_mode_info)(const struct drm_display_mode *drm_mode,
			struct msm_mode_info *mode_info,
			u32 max_mixer_width, void *display);

	/**
	 * enable_event - notify display of event registration/unregistration
	 * @connector: Pointer to drm connector structure
	 * @event_idx: SDE connector event index
	 * @enable: Whether the event is being enabled/disabled
	 * @display: Pointer to private display structure
	 */
	void (*enable_event)(struct drm_connector *connector,
			uint32_t event_idx, bool enable, void *display);

	int (*set_backlight)(void *display, u32 bl_lvl);

	/**
	 * soft_reset - perform a soft reset on the connector
	 * @display: Pointer to private display structure
	 * Return: Zero on success, -ERROR otherwise
	 */
	int (*soft_reset)(void *display);

	/**
	 * pre_kickoff - trigger display to program kickoff-time features
	 * @connector: Pointer to drm connector structure
	 * @display: Pointer to private display structure
	 * @params: Parameter bundle of connector-stored information for
	 *	kickoff-time programming into the display
	 * Returns: Zero on success
	 */
	int (*pre_kickoff)(struct drm_connector *connector,
			void *display,
			struct msm_display_kickoff_params *params);

	/**
	 * clk_ctrl - perform clk enable/disable on the connector
	 * @handle: Pointer to clk handle
	 * @type: Type of clks
	 * @enable: State of clks
	 */
	int (*clk_ctrl)(void *handle, u32 type, u32 state);

	/**
	 * set_power - update dpms setting
	 * @connector: Pointer to drm connector structure
	 * @power_mode: One of the following,
	 *              SDE_MODE_DPMS_ON
	 *              SDE_MODE_DPMS_LP1
	 *              SDE_MODE_DPMS_LP2
	 *              SDE_MODE_DPMS_OFF
	 * @display: Pointer to private display structure
	 * Returns: Zero on success
	 */
	int (*set_power)(struct drm_connector *connector,
			int power_mode, void *display);

	/**
	 * get_dst_format - get dst_format from display
	 * @display: Pointer to private display handle
	 * Returns: dst_format of display
	 */
	enum dsi_pixel_format (*get_dst_format)(void *display);

	/**
	 * post_kickoff - display to program post kickoff-time features
	 * @connector: Pointer to drm connector structure
	 * Returns: Zero on success
	 */
	int (*post_kickoff)(struct drm_connector *connector);

	/**
	 * send_hpd_event - send HPD uevent notification to userspace
	 * @display: Pointer to private display structure
	 */
	void (*send_hpd_event)(void *display);

	/**
	 * check_status - check status of connected display panel
	 * @display: Pointer to private display handle
	 * Returns: positive value for success, negetive or zero for failure
	 */
	int (*check_status)(void *display);
};

/**
 * enum sde_connector_events - list of recognized connector events
 */
enum sde_connector_events {
	SDE_CONN_EVENT_VID_DONE, /* video mode frame done */
	SDE_CONN_EVENT_CMD_DONE, /* command mode frame done */
	SDE_CONN_EVENT_VID_FIFO_OVERFLOW, /* dsi fifo overflow error */
	SDE_CONN_EVENT_CMD_FIFO_UNDERFLOW, /* dsi fifo underflow error */
	SDE_CONN_EVENT_COUNT,
};

/**
 * struct sde_connector_evt - local event registration entry structure
 * @cb_func: Pointer to desired callback function
 * @usr: User pointer to pass to callback on event trigger
 * Returns: Zero success, negetive for failure
 */
struct sde_connector_evt {
	int (*cb_func)(uint32_t event_idx,
			uint32_t instance_idx, void *usr,
			uint32_t data0, uint32_t data1,
			uint32_t data2, uint32_t data3);
	void *usr;
};

/**
 * struct sde_connector - local sde connector structure
 * @base: Base drm connector structure
 * @connector_type: Set to one of DRM_MODE_CONNECTOR_ types
 * @encoder: Pointer to preferred drm encoder
 * @panel: Pointer to drm panel, if present
 * @display: Pointer to private display data structure
 * @mmu_secure: MMU id for secure buffers
 * @mmu_unsecure: MMU id for unsecure buffers
 * @name: ASCII name of connector
 * @lock: Mutex lock object for this structure
 * @retire_fence: Retire fence context reference
 * @ops: Local callback function pointer table
 * @dpms_mode: DPMS property setting from user space
 * @lp_mode: LP property setting from user space
 * @last_panel_power_mode: Last consolidated dpms/lp mode setting
 * @property_info: Private structure for generic property handling
 * @property_data: Array of private data for generic property handling
 * @blob_caps: Pointer to blob structure for 'capabilities' property
 * @blob_hdr: Pointer to blob structure for 'hdr_properties' property
 * @blob_ext_hdr: Pointer to blob structure for 'ext_hdr_properties' property
 * @blob_dither: Pointer to blob structure for default dither config
 * @fb_kmap: true if kernel mapping of framebuffer is requested
 * @event_table: Array of registered events
 * @event_lock: Lock object for event_table
 * @bl_device: backlight device node
 * @status_work: work object to perform status checks
 * @force_panel_dead: variable to trigger forced ESD recovery
 */
struct sde_connector {
	struct drm_connector base;

	int connector_type;

	struct drm_encoder *encoder;
	struct drm_panel *panel;
	void *display;

	struct msm_gem_address_space *aspace[SDE_IOMMU_DOMAIN_MAX];

	char name[SDE_CONNECTOR_NAME_SIZE];

	struct mutex lock;
	struct sde_fence_context retire_fence;
	struct sde_connector_ops ops;
	int dpms_mode;
	int lp_mode;
	int last_panel_power_mode;

	struct msm_property_info property_info;
	struct msm_property_data property_data[CONNECTOR_PROP_COUNT];
	struct drm_property_blob *blob_caps;
	struct drm_property_blob *blob_hdr;
	struct drm_property_blob *blob_ext_hdr;
	struct drm_property_blob *blob_dither;

	bool fb_kmap;
	struct sde_connector_evt event_table[SDE_CONN_EVENT_COUNT];
	spinlock_t event_lock;

	struct backlight_device *bl_device;
	struct delayed_work status_work;
	u32 force_panel_dead;
};

/**
 * to_sde_connector - convert drm_connector pointer to sde connector pointer
 * @X: Pointer to drm_connector structure
 * Returns: Pointer to sde_connector structure
 */
#define to_sde_connector(x)     container_of((x), struct sde_connector, base)

/**
 * sde_connector_get_display - get sde connector's private display pointer
 * @C: Pointer to drm connector structure
 * Returns: Pointer to associated private display structure
 */
#define sde_connector_get_display(C) \
	((C) ? to_sde_connector((C))->display : NULL)

/**
 * sde_connector_get_panel - get sde connector's private panel pointer
 * @C: Pointer to drm connector structure
 * Returns: Pointer to associated private display structure
 */
#define sde_connector_get_panel(C) \
	((C) ? to_sde_connector((C))->panel : NULL)

/**
 * sde_connector_get_encoder - get sde connector's private encoder pointer
 * @C: Pointer to drm connector structure
 * Returns: Pointer to associated private encoder structure
 */
#define sde_connector_get_encoder(C) \
	((C) ? to_sde_connector((C))->encoder : NULL)

/**
 * sde_connector_get_propinfo - get sde connector's property info pointer
 * @C: Pointer to drm connector structure
 * Returns: Pointer to associated private property info structure
 */
#define sde_connector_get_propinfo(C) \
	((C) ? &to_sde_connector((C))->property_info : NULL)

/**
 * struct sde_connector_state - private connector status structure
 * @base: Base drm connector structure
 * @out_fb: Pointer to output frame buffer, if applicable
 * @property_state: Local storage for msm_prop properties
 * @property_values: Local cache of current connector property values
 * @rois: Regions of interest structure for mapping CRTC to Connector output
 * @property_blobs: blob properties
 * @mode_info: local copy of msm_mode_info struct
<<<<<<< HEAD
=======
 * @hdr_meta: HDR metadata info passed from userspace
>>>>>>> 6bf4cf1b
 */
struct sde_connector_state {
	struct drm_connector_state base;
	struct drm_framebuffer *out_fb;
	struct msm_property_state property_state;
	struct msm_property_value property_values[CONNECTOR_PROP_COUNT];

	struct msm_roi_list rois;
	struct drm_property_blob *property_blobs[CONNECTOR_PROP_BLOBCOUNT];
	struct msm_mode_info mode_info;
<<<<<<< HEAD
=======
	struct drm_msm_ext_hdr_metadata hdr_meta;
>>>>>>> 6bf4cf1b
};

/**
 * to_sde_connector_state - convert drm_connector_state pointer to
 *                          sde connector state pointer
 * @X: Pointer to drm_connector_state structure
 * Returns: Pointer to sde_connector_state structure
 */
#define to_sde_connector_state(x) \
	container_of((x), struct sde_connector_state, base)

/**
 * sde_connector_get_property - query integer value of connector property
 * @S: Pointer to drm connector state
 * @X: Property index, from enum msm_mdp_connector_property
 * Returns: Integer value of requested property
 */
#define sde_connector_get_property(S, X) \
	((S) && ((X) < CONNECTOR_PROP_COUNT) ? \
	 (to_sde_connector_state((S))->property_values[(X)].value) : 0)

/**
 * sde_connector_get_property_state - retrieve property state cache
 * @S: Pointer to drm connector state
 * Returns: Pointer to local property state structure
 */
#define sde_connector_get_property_state(S) \
	((S) ? (&to_sde_connector_state((S))->property_state) : NULL)

/**
 * sde_connector_get_out_fb - query out_fb value from sde connector state
 * @S: Pointer to drm connector state
 * Returns: Output fb associated with specified connector state
 */
#define sde_connector_get_out_fb(S) \
	((S) ? to_sde_connector_state((S))->out_fb : 0)

/**
 * sde_connector_get_topology_name - helper accessor to retrieve topology_name
 * @connector: pointer to drm connector
 * Returns: value of the CONNECTOR_PROP_TOPOLOGY_NAME property or 0
 */
static inline uint64_t sde_connector_get_topology_name(
		struct drm_connector *connector)
{
	if (!connector || !connector->state)
		return 0;
	return sde_connector_get_property(connector->state,
			CONNECTOR_PROP_TOPOLOGY_NAME);
}

/**
 * sde_connector_get_lp - helper accessor to retrieve LP state
 * @connector: pointer to drm connector
 * Returns: value of the CONNECTOR_PROP_LP property or 0
 */
static inline uint64_t sde_connector_get_lp(
		struct drm_connector *connector)
{
	if (!connector || !connector->state)
		return 0;
	return sde_connector_get_property(connector->state,
			CONNECTOR_PROP_LP);
}

/**
 * sde_connector_set_property_for_commit - add property set to atomic state
 *	Add a connector state property update for the specified property index
 *	to the atomic state in preparation for a drm_atomic_commit.
 * @connector: Pointer to drm connector
 * @atomic_state: Pointer to DRM atomic state structure for commit
 * @property_idx: Connector property index
 * @value: Updated property value
 * Returns: Zero on success
 */
int sde_connector_set_property_for_commit(struct drm_connector *connector,
		struct drm_atomic_state *atomic_state,
		uint32_t property_idx, uint64_t value);

/**
 * sde_connector_init - create drm connector object for a given display
 * @dev: Pointer to drm device struct
 * @encoder: Pointer to associated encoder
 * @panel: Pointer to associated panel, can be NULL
 * @display: Pointer to associated display object
 * @ops: Pointer to callback operations function table
 * @connector_poll: Set to appropriate DRM_CONNECTOR_POLL_ setting
 * @connector_type: Set to appropriate DRM_MODE_CONNECTOR_ type
 * Returns: Pointer to newly created drm connector struct
 */
struct drm_connector *sde_connector_init(struct drm_device *dev,
		struct drm_encoder *encoder,
		struct drm_panel *panel,
		void *display,
		const struct sde_connector_ops *ops,
		int connector_poll,
		int connector_type);

/**
 * sde_connector_prepare_fence - prepare fence support for current commit
 * @connector: Pointer to drm connector object
 */
void sde_connector_prepare_fence(struct drm_connector *connector);

/**
 * sde_connector_complete_commit - signal completion of current commit
 * @connector: Pointer to drm connector object
 * @ts: timestamp to be updated in the fence signalling
 */
void sde_connector_complete_commit(struct drm_connector *connector, ktime_t ts);

/**
 * sde_connector_commit_reset - reset the completion signal
 * @connector: Pointer to drm connector object
 * @ts: timestamp to be updated in the fence signalling
 */
void sde_connector_commit_reset(struct drm_connector *connector, ktime_t ts);

/**
 * sde_connector_get_info - query display specific information
 * @connector: Pointer to drm connector object
 * @info: Pointer to msm display information structure
 * Returns: Zero on success
 */
int sde_connector_get_info(struct drm_connector *connector,
		struct msm_display_info *info);

/**
 * sde_connector_clk_ctrl - enables/disables the connector clks
 * @connector: Pointer to drm connector object
 * @enable: true/false to enable/disable
 */
void sde_connector_clk_ctrl(struct drm_connector *connector, bool enable);

/**
 * sde_connector_get_dpms - query dpms setting
 * @connector: Pointer to drm connector structure
 * Returns: Current DPMS setting for connector
 */
int sde_connector_get_dpms(struct drm_connector *connector);

/**
 * sde_connector_trigger_event - indicate that an event has occurred
 *	Any callbacks that have been registered against this event will
 *	be called from the same thread context.
 * @connector: Pointer to drm connector structure
 * @event_idx: Index of event to trigger
 * @instance_idx: Event-specific "instance index" to pass to callback
 * @data0: Event-specific "data" to pass to callback
 * @data1: Event-specific "data" to pass to callback
 * @data2: Event-specific "data" to pass to callback
 * @data3: Event-specific "data" to pass to callback
 * Returns: Zero on success
 */
int sde_connector_trigger_event(void *drm_connector,
		uint32_t event_idx, uint32_t instance_idx,
		uint32_t data0, uint32_t data1,
		uint32_t data2, uint32_t data3);

/**
 * sde_connector_register_event - register a callback function for an event
 * @connector: Pointer to drm connector structure
 * @event_idx: Index of event to register
 * @cb_func: Pointer to desired callback function
 * @usr: User pointer to pass to callback on event trigger
 * Returns: Zero on success
 */
int sde_connector_register_event(struct drm_connector *connector,
		uint32_t event_idx,
		int (*cb_func)(uint32_t event_idx,
			uint32_t instance_idx, void *usr,
			uint32_t data0, uint32_t data1,
			uint32_t data2, uint32_t data3),
		void *usr);

/**
 * sde_connector_unregister_event - unregister all callbacks for an event
 * @connector: Pointer to drm connector structure
 * @event_idx: Index of event to register
 */
void sde_connector_unregister_event(struct drm_connector *connector,
		uint32_t event_idx);

/**
 * sde_connector_register_custom_event - register for async events
 * @kms: Pointer to sde_kms
 * @conn_drm: Pointer to drm connector object
 * @event: Event for which request is being sent
 * @en: Flag to enable/disable the event
 * Returns: Zero on success
 */
int sde_connector_register_custom_event(struct sde_kms *kms,
		struct drm_connector *conn_drm, u32 event, bool en);

/**
 * sde_connector_pre_kickoff - trigger kickoff time feature programming
 * @connector: Pointer to drm connector object
 * Returns: Zero on success
 */
int sde_connector_pre_kickoff(struct drm_connector *connector);

/**
 * sde_connector_needs_offset - adjust the output fence offset based on
 *                              display type
 * @connector: Pointer to drm connector object
 * Returns: true if offset is required, false for all other cases.
 */
static inline bool sde_connector_needs_offset(struct drm_connector *connector)
{
	struct sde_connector *c_conn;

	if (!connector)
		return false;

	c_conn = to_sde_connector(connector);
	return (c_conn->connector_type != DRM_MODE_CONNECTOR_VIRTUAL);
}

/**
 * sde_connector_get_dither_cfg - get dither property data
 * @conn: Pointer to drm_connector struct
 * @state: Pointer to drm_connector_state struct
 * @cfg: Pointer to pointer to dither cfg
 * @len: length of the dither data
 * Returns: Zero on success
 */
int sde_connector_get_dither_cfg(struct drm_connector *conn,
		struct drm_connector_state *state, void **cfg, size_t *len);

/**
 * sde_connector_set_info - set connector property value
 * @conn: Pointer to drm_connector struct
 * @state: Pointer to the drm_connector_state struct
 * Returns: Zero on success
 */
int sde_connector_set_info(struct drm_connector *conn,
		struct drm_connector_state *state);

/**
 * sde_connector_roi_v1_check_roi - validate connector ROI
 * @conn_state: Pointer to drm_connector_state struct
 * Returns: Zero on success
 */
int sde_connector_roi_v1_check_roi(struct drm_connector_state *conn_state);

/**
 * sde_connector_schedule_status_work - manage ESD thread
 * conn: Pointer to drm_connector struct
 * @en: flag to start/stop ESD thread
 */
void sde_connector_schedule_status_work(struct drm_connector *conn, bool en);

/**
 * sde_connector_helper_reset_properties - reset properties to default values in
 *	the given DRM connector state object
 * @connector: Pointer to DRM connector object
 * @connector_state: Pointer to DRM connector state object
 * Returns: 0 on success, negative errno on failure
 */
int sde_connector_helper_reset_custom_properties(
		struct drm_connector *connector,
		struct drm_connector_state *connector_state);

/**
 * sde_connector_get_mode_info - get information of the current mode in the
 *                               given connector state.
 * conn_state: Pointer to the DRM connector state object
 * mode_info: Pointer to the mode info structure
 */
int sde_connector_get_mode_info(struct drm_connector_state *conn_state,
	struct msm_mode_info *mode_info);

<<<<<<< HEAD
=======
/**
 * sde_conn_timeline_status - current buffer timeline status
 * conn: Pointer to drm_connector struct
 */
void sde_conn_timeline_status(struct drm_connector *conn);
>>>>>>> 6bf4cf1b
#endif /* _SDE_CONNECTOR_H_ */<|MERGE_RESOLUTION|>--- conflicted
+++ resolved
@@ -362,10 +362,7 @@
  * @rois: Regions of interest structure for mapping CRTC to Connector output
  * @property_blobs: blob properties
  * @mode_info: local copy of msm_mode_info struct
-<<<<<<< HEAD
-=======
  * @hdr_meta: HDR metadata info passed from userspace
->>>>>>> 6bf4cf1b
  */
 struct sde_connector_state {
 	struct drm_connector_state base;
@@ -376,10 +373,7 @@
 	struct msm_roi_list rois;
 	struct drm_property_blob *property_blobs[CONNECTOR_PROP_BLOBCOUNT];
 	struct msm_mode_info mode_info;
-<<<<<<< HEAD
-=======
 	struct drm_msm_ext_hdr_metadata hdr_meta;
->>>>>>> 6bf4cf1b
 };
 
 /**
@@ -652,12 +646,9 @@
 int sde_connector_get_mode_info(struct drm_connector_state *conn_state,
 	struct msm_mode_info *mode_info);
 
-<<<<<<< HEAD
-=======
 /**
  * sde_conn_timeline_status - current buffer timeline status
  * conn: Pointer to drm_connector struct
  */
 void sde_conn_timeline_status(struct drm_connector *conn);
->>>>>>> 6bf4cf1b
 #endif /* _SDE_CONNECTOR_H_ */