--- conflicted
+++ resolved
@@ -1008,8 +1008,6 @@
 		}
 	}
 
-<<<<<<< HEAD
-=======
 	if (!debugfs_create_bool("ulps_enable", 0600, dir,
 			&display->panel->ulps_enabled)) {
 		pr_err("[%s] debugfs create ulps enable file failed\n",
@@ -1024,7 +1022,6 @@
 		goto error_remove_dir;
 	}
 
->>>>>>> 38ef2dbc
 	display->root = dir;
 	return rc;
 error_remove_dir:
@@ -2164,62 +2161,6 @@
 	return rc;
 }
 
-static void dsi_display_aspace_cb_locked(void *cb_data, bool is_detach)
-{
-	struct dsi_display *display;
-	struct dsi_display_ctrl *display_ctrl;
-	int rc, cnt;
-
-	if (!cb_data) {
-		pr_err("aspace cb called with invalid cb_data\n");
-		return;
-	}
-	display = (struct dsi_display *)cb_data;
-
-	/*
-	 * acquire panel_lock to make sure no commands are in-progress
-	 * while detaching the non-secure context banks
-	 */
-	dsi_panel_acquire_panel_lock(display->panel);
-
-	if (is_detach) {
-		/* invalidate the stored iova */
-		display->cmd_buffer_iova = 0;
-
-		/* return the virtual address mapping */
-		msm_gem_put_vaddr_locked(display->tx_cmd_buf);
-		msm_gem_vunmap(display->tx_cmd_buf);
-
-	} else {
-		rc = msm_gem_get_iova_locked(display->tx_cmd_buf,
-				display->aspace, &(display->cmd_buffer_iova));
-		if (rc) {
-			pr_err("failed to get the iova rc %d\n", rc);
-			goto end;
-		}
-
-		display->vaddr =
-			(void *) msm_gem_get_vaddr_locked(display->tx_cmd_buf);
-
-		if (IS_ERR_OR_NULL(display->vaddr)) {
-			pr_err("failed to get va rc %d\n", rc);
-			goto end;
-		}
-	}
-
-	for (cnt = 0; cnt < display->ctrl_count; cnt++) {
-		display_ctrl = &display->ctrl[cnt];
-		display_ctrl->ctrl->cmd_buffer_size = display->cmd_buffer_size;
-		display_ctrl->ctrl->cmd_buffer_iova = display->cmd_buffer_iova;
-		display_ctrl->ctrl->vaddr = display->vaddr;
-		display_ctrl->ctrl->secure_mode = is_detach ? true : false;
-	}
-
-end:
-	/* release panel_lock */
-	dsi_panel_release_panel_lock(display->panel);
-}
-
 static int dsi_host_attach(struct mipi_dsi_host *host,
 			   struct mipi_dsi_device *dsi)
 {
@@ -2236,12 +2177,7 @@
 				 const struct mipi_dsi_msg *msg)
 {
 	struct dsi_display *display = to_dsi_display(host);
-<<<<<<< HEAD
-	struct dsi_display_ctrl *display_ctrl;
-	int rc = 0, cnt = 0;
-=======
-	int rc = 0;
->>>>>>> 38ef2dbc
+	int rc = 0;
 
 	if (!host || !msg) {
 		pr_err("Invalid params\n");
@@ -2271,64 +2207,10 @@
 	}
 
 	if (display->tx_cmd_buf == NULL) {
-<<<<<<< HEAD
-		mutex_lock(&display->drm_dev->struct_mutex);
-		display->tx_cmd_buf = msm_gem_new(display->drm_dev,
-				SZ_4K,
-				MSM_BO_UNCACHED);
-		mutex_unlock(&display->drm_dev->struct_mutex);
-
-		display->cmd_buffer_size = SZ_4K;
-
-		if ((display->tx_cmd_buf) == NULL) {
-			pr_err("value of display->tx_cmd_buf is NULL");
-			goto error_disable_cmd_engine;
-		}
-
-		display->aspace = msm_gem_smmu_address_space_get(
-				display->drm_dev, MSM_SMMU_DOMAIN_UNSECURE);
-		if (!display->aspace) {
-			pr_err("failed to get aspace\n");
-			rc = -EINVAL;
-			goto free_gem;
-		}
-
-		/* register to aspace */
-		rc = msm_gem_address_space_register_cb(display->aspace,
-				dsi_display_aspace_cb_locked, (void *)display);
-		if (rc) {
-			pr_err("failed to register callback %d", rc);
-			goto free_gem;
-		}
-
-		rc = msm_gem_get_iova(display->tx_cmd_buf, display->aspace,
-					&(display->cmd_buffer_iova));
-		if (rc) {
-			pr_err("failed to get the iova rc %d\n", rc);
-			goto free_aspace_cb;
-		}
-
-		display->vaddr =
-			(void *) msm_gem_get_vaddr(display->tx_cmd_buf);
-
-		if (IS_ERR_OR_NULL(display->vaddr)) {
-			pr_err("failed to get va rc %d\n", rc);
-			rc = -EINVAL;
-			goto put_iova;
-		}
-
-		for (cnt = 0; cnt < display->ctrl_count; cnt++) {
-			display_ctrl = &display->ctrl[cnt];
-			display_ctrl->ctrl->cmd_buffer_size = SZ_4K;
-			display_ctrl->ctrl->cmd_buffer_iova =
-						display->cmd_buffer_iova;
-			display_ctrl->ctrl->vaddr = display->vaddr;
-=======
 		rc = dsi_host_alloc_cmd_tx_buffer(display);
 		if (rc) {
 			pr_err("failed to allocate cmd tx buffer memory\n");
 			goto error_disable_cmd_engine;
->>>>>>> 38ef2dbc
 		}
 	}
 
@@ -2361,19 +2243,6 @@
 		pr_err("[%s] failed to disable all DSI clocks, rc=%d\n",
 		       display->name, rc);
 	}
-<<<<<<< HEAD
-	return rc;
-put_iova:
-	msm_gem_put_iova(display->tx_cmd_buf, display->aspace);
-free_aspace_cb:
-	msm_gem_address_space_unregister_cb(display->aspace,
-			dsi_display_aspace_cb_locked, display);
-free_gem:
-	mutex_lock(&display->drm_dev->struct_mutex);
-	msm_gem_free_object(display->tx_cmd_buf);
-	mutex_unlock(&display->drm_dev->struct_mutex);
-=======
->>>>>>> 38ef2dbc
 error:
 	return rc;
 }
@@ -3469,20 +3338,6 @@
 		}
 	}
 
-	for (i = 0; i < display->ctrl_count; i++) {
-		ctrl = &display->ctrl[i];
-
-		if (!ctrl->phy || !ctrl->ctrl)
-			continue;
-
-		rc = dsi_phy_set_clk_freq(ctrl->phy, &ctrl->ctrl->clk_freq);
-		if (rc) {
-			pr_err("[%s] failed to set phy clk freq, rc=%d\n",
-			       display->name, rc);
-			goto error;
-		}
-	}
-
 	if (priv_info->phy_timing_len) {
 		for (i = 0; i < display->ctrl_count; i++) {
 			ctrl = &display->ctrl[i];
