--- conflicted
+++ resolved
@@ -1433,8 +1433,6 @@
 			/* Send DCVS level prior to reset*/
 			kgsl_pwrctrl_pwrlevel_change(device,
 				pwr->default_pwrlevel);
-<<<<<<< HEAD
-=======
 		} else {
 			/* GMU fast boot */
 			hfi_stop(gmu);
@@ -1443,7 +1441,6 @@
 					GMU_RESET, 0);
 			if (ret)
 				goto error_gmu;
->>>>>>> f526258c
 
 			ret = hfi_start(gmu, GMU_WARM_BOOT);
 			if (ret)
