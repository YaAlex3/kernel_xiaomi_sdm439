--- conflicted
+++ resolved
@@ -1921,11 +1921,7 @@
    }
 
    if (priv_data.total_len <= 0 ||
-<<<<<<< HEAD
-	      priv_data.total_len > WLAN_PRIV_DATA_MAX_LEN)
-=======
              priv_data.total_len > WLAN_PRIV_DATA_MAX_LEN)
->>>>>>> 98b80d9a
    {
        VOS_TRACE(VOS_MODULE_ID_HDD, VOS_TRACE_LEVEL_WARN,
                  "%s:invalid priv_data.total_len(%d)!!!", __func__,
