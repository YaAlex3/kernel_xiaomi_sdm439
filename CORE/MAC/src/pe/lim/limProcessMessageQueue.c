--- conflicted
+++ resolved
@@ -176,7 +176,7 @@
 *    handled by limHandleFramesInScanState before __limHandleBeacon call is invoked.
 * Not scanning, no session:
 *    there should not be any beacon coming, if coming, should be dropped.
-* Not Scanning,
+* Not Scanning, 
 */
 static void
 __limHandleBeacon(tpAniSirGlobal pMac, tpSirMsgQ pMsg, tpPESession psessionEntry)
@@ -296,7 +296,7 @@
     {
         if (psessionEntry == NULL)
             limProcessBeaconFrameNoSession(pMac, pRxPacketInfo);
-        else
+        else 
             limProcessBeaconFrame(pMac, pRxPacketInfo,psessionEntry);
     }
     else if ((fc.type == SIR_MAC_MGMT_FRAME) && (fc.subType == SIR_MAC_MGMT_PROBE_RSP))
@@ -317,13 +317,9 @@
     else
     {
         *deferMsg = true;
-        return;
-    }
-<<<<<<< HEAD
-
-=======
+        return; 
+    }
  
->>>>>>> 98b80d9a
     limPktFree(pMac, HAL_TXRX_FRM_802_11_MGMT, pRxPacketInfo, (void *) limMsg->bodyptr);
     return;
 
@@ -339,21 +335,13 @@
 \ -------------------------------------------------------------- */
 static void limHandleUnknownA2IndexFrames(tpAniSirGlobal pMac, void *pRxPacketInfo,tpPESession psessionEntry)
 {
-<<<<<<< HEAD
-      /* addr2 mismatch interrupt occurred this means previous
-=======
       /* addr2 mismatch interrupt occurred this means previous 
->>>>>>> 98b80d9a
        disassociation was not successful
        In Volans pRxPacketInfo only contains pointer 48-bit address2 field */
        /*Send disassociation message again*/
-       //Dinesh need one more arguement.
+       //Dinesh need one more arguement. 
        //limSendDisassocMgmtFrame(pMac, eSIR_MAC_CLASS3_FRAME_FROM_NON_ASSOC_STA_REASON,(tANI_U8 *) pRxPacketInfo);
-<<<<<<< HEAD
-    //TODO: verify this
-=======
     //TODO: verify this   
->>>>>>> 98b80d9a
     //This could be a public action frame.
     if( psessionEntry->limSystemRole == eLIM_P2P_DEVICE_ROLE )
         limProcessActionFrameNoSession(pMac, (tANI_U8 *) pRxPacketInfo);
@@ -402,10 +390,6 @@
         }
     }
 #endif
-<<<<<<< HEAD
-
-=======
->>>>>>> 98b80d9a
 
 
     return;
@@ -415,7 +399,7 @@
  * limCheckMgmtRegisteredFrames()
  *
  *FUNCTION:
- * This function is called to process to check if received frame match with
+ * This function is called to process to check if received frame match with 
  * any of the registered frame from HDD. If yes pass this frame to SME.
  *
  *LOGIC:
@@ -459,20 +443,16 @@
         if ( (type == SIR_MAC_MGMT_FRAME) && (fc.type == SIR_MAC_MGMT_FRAME)
               && (subType == SIR_MAC_MGMT_RESERVED15) )
         {
-<<<<<<< HEAD
-            limLog( pMac, LOG3,
-=======
             limLog( pMac, LOG3, 
->>>>>>> 98b80d9a
                 FL("rcvd frame match with SIR_MAC_MGMT_RESERVED15"));
             match = VOS_TRUE;
             break;
         }
 
         if (pLimMgmtRegistration->frameType == frameType)
-        {
+        { 
             if (pLimMgmtRegistration->matchLen > 0)
-            {
+            {   
                 if (pLimMgmtRegistration->matchLen <= framelen)
                 {
                     if (vos_mem_compare(pLimMgmtRegistration->matchData,
@@ -486,39 +466,31 @@
             }
             else
             {
-                /* found match! */
+                /* found match! */   
                 match = VOS_TRUE;
                 break;
             }
         }
-
-        vosStatus =
-          vos_list_peek_next ( &pMac->lim.gLimMgmtFrameRegistratinQueue,
-                              (vos_list_node_t*) pLimMgmtRegistration,
+             
+        vosStatus = 
+          vos_list_peek_next ( &pMac->lim.gLimMgmtFrameRegistratinQueue, 
+                              (vos_list_node_t*) pLimMgmtRegistration, 
                               (vos_list_node_t**) &pNext );
         pLimMgmtRegistration = pNext;
         pNext = NULL;
     }
-
+   
     if (match)
     {
-<<<<<<< HEAD
-        limLog( pMac, LOG1,
-=======
         limLog( pMac, LOG1, 
->>>>>>> 98b80d9a
                 FL("rcvd frame match with registered frame params"));
 
         /* Indicate this to SME */
-        limSendSmeMgmtFrameInd( pMac, pHdr->fc.subType, (tANI_U8*)pHdr,
-                     WDA_GET_RX_PAYLOAD_LEN(pBd) + sizeof(tSirMacMgmtHdr),
+        limSendSmeMgmtFrameInd( pMac, pHdr->fc.subType, (tANI_U8*)pHdr, 
+                     WDA_GET_RX_PAYLOAD_LEN(pBd) + sizeof(tSirMacMgmtHdr), 
                      pLimMgmtRegistration->sessionId,
                      WDA_GET_RX_CH(pBd), psessionEntry, 0);
-<<<<<<< HEAD
-
-=======
     
->>>>>>> 98b80d9a
         if ( (type == SIR_MAC_MGMT_FRAME) && (fc.type == SIR_MAC_MGMT_FRAME)
               && (subType == SIR_MAC_MGMT_RESERVED15) )
         {
@@ -553,7 +525,7 @@
  * @return None
  */
 
-static void
+static void 
 limHandle80211Frames(tpAniSirGlobal pMac, tpSirMsgQ limMsg, tANI_U8 *pDeferMsg)
 {
     tANI_U8          *pRxPacketInfo = NULL;
@@ -619,7 +591,7 @@
     }
 #endif //WLAN_FEATURE_ROAM_SCAN_OFFLOAD
 #ifdef FEATURE_WLAN_CCX
-    if (fc.type == SIR_MAC_DATA_FRAME && isFrmFt)
+    if (fc.type == SIR_MAC_DATA_FRAME && isFrmFt) 
     {
 #if 0 // CCX TBD Need to PORT
         tpSirMacDot3Hdr pDataFrmHdr;
@@ -653,7 +625,7 @@
     if((psessionEntry = peFindSessionByBssid(pMac,pHdr->bssId,&sessionId))== NULL)
     {
 #ifdef WLAN_FEATURE_VOWIFI_11R
-        if (fc.subType == SIR_MAC_MGMT_AUTH)
+        if (fc.subType == SIR_MAC_MGMT_AUTH) 
         {
 #ifdef WLAN_FEATURE_VOWIFI_11R_DEBUG
             limLog( pMac, LOG1, FL("ProtVersion %d, Type %d, Subtype %d rateIndex=%d"),
@@ -674,7 +646,7 @@
           )
         {
 
-            if((psessionEntry = peFindSessionByPeerSta(pMac,pHdr->sa,&sessionId))== NULL)
+            if((psessionEntry = peFindSessionByPeerSta(pMac,pHdr->sa,&sessionId))== NULL) 
             {
                limLog(pMac, LOG1, FL("session does not exist for given bssId"));
                limPktFree(pMac, HAL_TXRX_FRM_802_11_MGMT, pRxPacketInfo, limMsg->bodyptr);
@@ -692,11 +664,7 @@
 
     /* Check if frame is registered by HDD */
     if(limCheckMgmtRegisteredFrames(pMac, pRxPacketInfo, psessionEntry))
-<<<<<<< HEAD
-    {
-=======
     {        
->>>>>>> 98b80d9a
         limLog( pMac, LOG1, FL("Received frame is passed to SME"));
         limPktFree(pMac, HAL_TXRX_FRM_802_11_MGMT, pRxPacketInfo, limMsg->bodyptr);
         return;
@@ -709,7 +677,7 @@
         limLog(pMac, LOGE, FL("Unexpected frame with protVersion %d received"),
            fc.protVer);
         limPktFree(pMac, HAL_TXRX_FRM_802_11_MGMT, pRxPacketInfo, (void *) limMsg->bodyptr);
-#ifdef WLAN_DEBUG
+#ifdef WLAN_DEBUG            
         pMac->lim.numProtErr++;
 #endif
         return;
@@ -731,18 +699,18 @@
         limLog( pMac, LOGW, FL( "gLimSystemRole is %d. Exiting..." ),psessionEntry->limSystemRole );
         limPktFree(pMac, HAL_TXRX_FRM_802_11_MGMT, pRxPacketInfo, (void *) limMsg->bodyptr);
 
-#ifdef WLAN_DEBUG
+#ifdef WLAN_DEBUG        
         pMac->lim.numProtErr++;
 #endif
         return;
     }
- #endif     //HACK to continue scanning
-
-
-#ifdef WLAN_DEBUG
+ #endif     //HACK to continue scanning    
+
+
+#ifdef WLAN_DEBUG    
     pMac->lim.numMAC[fc.type][fc.subType]++;
 #endif
-
+    
     switch (fc.type)
     {
         case SIR_MAC_MGMT_FRAME:
@@ -755,7 +723,7 @@
                                                                 fc.type, fc.subType);
                     return;
             }
-                #endif   //HACK to continue scanning
+                #endif   //HACK to continue scanning 
             // Received Management frame
             switch (fc.subType)
             {
@@ -846,17 +814,6 @@
         {
 #ifdef FEATURE_WLAN_TDLS_INTERNAL
             /*
-<<<<<<< HEAD
-             * if we reach here, following cases are possible.
-             * Possible cases: a) if frame translation is disabled.
-             *                 b) Some frame with ADRR2 filter enabled may come
-             *                    here.
-             */
-            tANI_U8 *dataOffset = WDA_GET_RX_MPDU_DATA(pRxPacketInfo);
-            tANI_U8 *rfc1042Hdr = (tANI_U8 *)(dataOffset + RFC1042_HDR_LENGTH) ;
-            tANI_U16 ethType = GET_BE16(rfc1042Hdr) ;
-            VOS_TRACE(VOS_MODULE_ID_PE, VOS_TRACE_LEVEL_ERROR,
-=======
              * if we reach here, following cases are possible. 
              * Possible cases: a) if frame translation is disabled.
              *                 b) Some frame with ADRR2 filter enabled may come
@@ -866,7 +823,6 @@
             tANI_U8 *rfc1042Hdr = (tANI_U8 *)(dataOffset + RFC1042_HDR_LENGTH) ;
             tANI_U16 ethType = GET_BE16(rfc1042Hdr) ;
             VOS_TRACE(VOS_MODULE_ID_PE, VOS_TRACE_LEVEL_ERROR, 
->>>>>>> 98b80d9a
                                 ("TDLS frame with 80211 Header")) ;
             if(ETH_TYPE_89_0d == ethType)
             {
@@ -875,11 +831,7 @@
                 {
                     limProcessTdlsFrame(pMac, (tANI_U32*)pRxPacketInfo) ;
                 }
-<<<<<<< HEAD
-            }
-=======
             }     
->>>>>>> 98b80d9a
 #endif
 #if defined(FEATURE_WLAN_CCX) && !defined(FEATURE_WLAN_CCX_UPLOAD)
              /* We accept data frame (IAPP frame) only if Session is
@@ -965,12 +917,12 @@
 void
 limProcessAbortScanInd(tpAniSirGlobal pMac, tANI_U8 SessionId)
 {
-#ifdef FEATURE_WLAN_DIAG_SUPPORT_LIM //FEATURE_WLAN_DIAG_SUPPORT
+#ifdef FEATURE_WLAN_DIAG_SUPPORT_LIM //FEATURE_WLAN_DIAG_SUPPORT 
     limDiagEventReport(pMac, WLAN_PE_DIAG_SCAN_ABORT_IND_EVENT, NULL, 0, 0);
 #endif //FEATURE_WLAN_DIAG_SUPPORT
-
+    
     /* Deactivate the gLimBackgroundScanTimer as part of the abort scan.
-     * SME should send WNI_CFG_BACKGROUND_SCAN_PERIOD indication
+     * SME should send WNI_CFG_BACKGROUND_SCAN_PERIOD indication 
      * to start the background scan again
      */
     PELOG2(limLog(pMac, LOG2, FL("Processing AbortScan Ind"));)
@@ -1173,7 +1125,7 @@
         limMsg->bodyptr = NULL;
         return;
     }
-#ifdef WLAN_DEBUG
+#ifdef WLAN_DEBUG    
     pMac->lim.numTot++;
 #endif
 
@@ -1246,7 +1198,7 @@
             limProcessSwitchChannelRsp(pMac, limMsg->bodyptr);
             limMsg->bodyptr = NULL;
             break;
-
+            
 #ifdef ANI_SIR_IBSS_PEER_CACHING
         case WDA_IBSS_STA_ADD:
             limIbssStaAdd(pMac, limMsg->bodyptr);
@@ -1254,7 +1206,7 @@
 #endif
         case SIR_BB_XPORT_MGMT_MSG:
             // These messages are from Peer MAC entity.
-#ifdef WLAN_DEBUG
+#ifdef WLAN_DEBUG                
             pMac->lim.numBbt++;
 #endif
 
@@ -1265,16 +1217,12 @@
                 tSirMsgQ    limMsgNew;
 #ifdef FEATURE_WLAN_TDLS_INTERNAL
                 tANI_U32    *pBD = NULL ;
-<<<<<<< HEAD
-#endif
-=======
 #endif 
->>>>>>> 98b80d9a
-
-                /* The original limMsg which we were deferring have the
+
+                /* The original limMsg which we were deferring have the 
                  * bodyPointer point to 'BD' instead of 'Vos pkt'. If we don't make a copy
-                 * of limMsg, then vos_pkt_peek_data will overwrite the limMsg->bodyPointer.
-                 * and next time when we try to process the msg, we will try to use 'BD' as
+                 * of limMsg, then vos_pkt_peek_data will overwrite the limMsg->bodyPointer. 
+                 * and next time when we try to process the msg, we will try to use 'BD' as 
                  * 'Vos Pkt' which will cause a crash
                  */
                 vos_mem_copy((tANI_U8*)&limMsgNew, (tANI_U8*)limMsg,
@@ -1303,11 +1251,7 @@
                 }
 
 #ifdef FEATURE_WLAN_TDLS_INTERNAL
-<<<<<<< HEAD
-                /*
-=======
                 /* 
->>>>>>> 98b80d9a
                  * TDLS frames comes as translated frames as well as
                  * MAC 802.11 data frames..
                  */
@@ -1342,7 +1286,7 @@
                 }
                 else
                 {
-                    /* PE is not deferring this 802.11 frame so we need to call vos_pkt_return.
+                    /* PE is not deferring this 802.11 frame so we need to call vos_pkt_return. 
                      * Asumption here is when Rx mgmt frame processing is done,
                      * voss packet could be freed here.
                      */
@@ -1562,28 +1506,17 @@
 #endif
         case SIR_HAL_P2P_NOA_ATTR_IND:
             {
-                tpPESession psessionEntry = &pMac->lim.gpSession[0];
+                tpPESession psessionEntry = &pMac->lim.gpSession[0];  
                 tANI_U8  i;
-<<<<<<< HEAD
-
-=======
                 
->>>>>>> 98b80d9a
                 limLog(pMac, LOGW, FL("Received message Noa_ATTR %x"), limMsg->type);
                 for(i=0; i < pMac->lim.maxBssId; i++)
                 {
                     psessionEntry = &pMac->lim.gpSession[i];
-<<<<<<< HEAD
-                    if   ( (psessionEntry != NULL) && (psessionEntry->valid) &&
-                        (psessionEntry->pePersona == VOS_P2P_GO_MODE))
-                    { //Save P2P attributes for P2P Go persona
-
-=======
                     if   ( (psessionEntry != NULL) && (psessionEntry->valid) && 
                         (psessionEntry->pePersona == VOS_P2P_GO_MODE))
                     { //Save P2P attributes for P2P Go persona
                     
->>>>>>> 98b80d9a
                         vos_mem_copy(&psessionEntry->p2pGoPsUpdate, limMsg->bodyptr,
                                      sizeof(tSirP2PNoaAttr));
 
@@ -1599,30 +1532,26 @@
                                      psessionEntry->p2pGoPsUpdate.uNoa1Interval,
                                      psessionEntry->p2pGoPsUpdate.uNoa1StartTime);
 
-
+                        
                         break;
                     }
                 }
-
+                
             }
             vos_mem_free(limMsg->bodyptr);
             limMsg->bodyptr = NULL;
-
-            break;
-
-<<<<<<< HEAD
-
-=======
             
->>>>>>> 98b80d9a
+            break;
+
+            
         /* eWNI_SME_PRE_CHANNEL_SWITCH_FULL_POWER Message comes after the
-         * device comes out of full power for the full power request sent
-         * because of channel switch with switch count as 0, so call the same
-         * function used in timeout case(i.e SIR_LIM_CHANNEL_SWITCH_TIMEOUT)
+         * device comes out of full power for the full power request sent 
+         * because of channel switch with switch count as 0, so call the same 
+         * function used in timeout case(i.e SIR_LIM_CHANNEL_SWITCH_TIMEOUT) 
          * for switching the channel*/
         case eWNI_SME_PRE_CHANNEL_SWITCH_FULL_POWER:
             if ( !tx_timer_running(&pMac->lim.limTimers.gLimChannelSwitchTimer) )
-            {
+            {  
                 limProcessChannelSwitchTimeout(pMac);
             }
             vos_mem_free(limMsg->bodyptr);
@@ -1660,11 +1589,7 @@
            vos_mem_free(limMsg->bodyptr);
            limMsg->bodyptr = NULL;
            break;
-<<<<<<< HEAD
-
-=======
     
->>>>>>> 98b80d9a
 
 
         case SIR_LIM_ADDTS_RSP_TIMEOUT:
@@ -1704,11 +1629,7 @@
          case SIR_LIM_BEACON_GEN_IND: {
 
                 if( pMac->lim.gLimSystemRole != eLIM_AP_ROLE )
-<<<<<<< HEAD
-                    schProcessPreBeaconInd(pMac, limMsg);
-=======
                     schProcessPreBeaconInd(pMac, limMsg);    
->>>>>>> 98b80d9a
 
                 }
                 break;
@@ -1747,11 +1668,7 @@
                   * normal processing
                     */
 
-<<<<<<< HEAD
-            #if 0
-=======
             #if 0 
->>>>>>> 98b80d9a
             PELOG1(limLog(pMac, LOG1, FL("Heartbeat timeout, SME %d, MLME %d, #bcn %d"),
                    pMac->lim.gLimSmeState, pMac->lim.gLimMlmState,
                    pMac->lim.gLimRxedBeaconCntDuringHB);)
@@ -1793,7 +1710,7 @@
             break;
 
         case SIR_LIM_PROBE_HB_FAILURE_TIMEOUT:
-            limHandleHeartBeatFailureTimeout(pMac);
+            limHandleHeartBeatFailureTimeout(pMac);            
             break;
 
         case SIR_LIM_CHANNEL_SCAN_TIMEOUT:
@@ -1874,53 +1791,6 @@
             break;
 #endif
 
-<<<<<<< HEAD
-
-#ifdef FEATURE_WLAN_TDLS_INTERNAL
-        /*
-         * Here discovery timer expires, now we can go ahead and collect all
-         * the dicovery responses PE has process till now and send this
-         * responses to SME..
-         */
-        case SIR_LIM_TDLS_DISCOVERY_RSP_WAIT:
-        {
-            //fetch the sessionEntry based on the sessionId
-            tpPESession psessionEntry = peFindSessionBySessionId(pMac,
-                         pMac->lim.limTimers.gLimTdlsDisRspWaitTimer.sessionId) ;
-            if(NULL == psessionEntry)
-            {
-              limLog(pMac, LOGP,FL("Session Does not exist for given sessionID %d"), pMac->lim.limTimers.gLimTdlsDisRspWaitTimer.sessionId);
-              return;
-            }
-
-            VOS_TRACE(VOS_MODULE_ID_HDD, VOS_TRACE_LEVEL_ERROR,
-                                ("Discovery Rsp timer expires ")) ;
-#if 0 // TDLS_hklee: D13 no need to open Addr2 unknown data packet
-            /* restore RXP filters */
-            limSetLinkState(pMac, eSIR_LINK_FINISH_TDLS_DISCOVERY_STATE,
-                                            psessionEntry->bssId) ;
-#endif
-            limSendSmeTdlsDisRsp(pMac, eSIR_SUCCESS,
-                                eWNI_SME_TDLS_DISCOVERY_START_RSP) ;
-            break ;
-        }
-
-        /*
-         * we initiated link setup and did not receive TDLS setup rsp
-         * from TDLS peer STA, send failure RSP to SME.
-         */
-        case SIR_LIM_TDLS_LINK_SETUP_RSP_TIMEOUT:
-        {
-            tANI_U8 *peerMac = (tANI_U8 *)limMsg->bodyval ;
-            tLimTdlsLinkSetupPeer *setupPeer = NULL ;
-
-            VOS_TRACE(VOS_MODULE_ID_PE, VOS_TRACE_LEVEL_ERROR,
-                                ("TDLS setup rsp timer expires ")) ;
-            VOS_TRACE(VOS_MODULE_ID_PE, VOS_TRACE_LEVEL_INFO,
-                      ("TDLS setup rsp timer expires for peer:"
-                      MAC_ADDRESS_STR), MAC_ADDR_ARRAY(peerMac));
-
-=======
 
 #ifdef FEATURE_WLAN_TDLS_INTERNAL
         /*
@@ -1966,18 +1836,13 @@
                       ("TDLS setup rsp timer expires for peer:"
                       MAC_ADDRESS_STR), MAC_ADDR_ARRAY(peerMac));
 
->>>>>>> 98b80d9a
             limTdlsFindLinkPeer(pMac, peerMac, &setupPeer) ;
             if(NULL != setupPeer)
             {
                 limTdlsDelLinkPeer( pMac, peerMac) ;
             }
 
-<<<<<<< HEAD
-            limSendSmeTdlsLinkStartRsp(pMac, eSIR_FAILURE, peerMac,
-=======
             limSendSmeTdlsLinkStartRsp(pMac, eSIR_FAILURE, peerMac, 
->>>>>>> 98b80d9a
                                             eWNI_SME_TDLS_LINK_START_RSP) ;
             break ;
         }
@@ -2015,13 +1880,13 @@
 
         case WDA_ADD_STA_SELF_RSP:
             limProcessAddStaSelfRsp(pMac, limMsg);
-            break;
+            break; 
         case WDA_DEL_STA_SELF_RSP:
             limProcessDelStaSelfRsp(pMac, limMsg);
             break;
 
         case WDA_DELETE_BSS_RSP:
-            limHandleDeleteBssRsp(pMac,limMsg); //wrapper routine to handle delete bss response
+            limHandleDeleteBssRsp(pMac,limMsg); //wrapper routine to handle delete bss response 
             break;
 
         case WDA_SET_BSSKEY_RSP:
@@ -2084,9 +1949,9 @@
            /*a message from HAL indicating addr2 mismatch interrupt occurred
              limMsg->bodyptr contains only pointer to 48-bit addr2 field*/
            //Dinesh fix this. the third parameter should be sessionentry.
-           //limHandleUnknownA2IndexFrames(pMac, (void *)limMsg->bodyptr);
-
-           /*Free message body pointer*/
+           //limHandleUnknownA2IndexFrames(pMac, (void *)limMsg->bodyptr); 
+
+           /*Free message body pointer*/ 
            vos_mem_free((v_VOID_t *)(limMsg->bodyptr));
            limMsg->bodyptr = NULL;
            break;
@@ -2104,9 +1969,9 @@
        pSession = linkStateParams->session;
        if(linkStateParams->ft)
        {
-          limSendReassocReqWithFTIEsMgmtFrame(pMac,
+          limSendReassocReqWithFTIEsMgmtFrame(pMac, 
                                               pSession->pLimMlmReassocReq,
-                                              pSession);
+                                              pSession); 
        }
 #endif
        if( linkStateParams->callback )
@@ -2297,7 +2162,7 @@
         {
             vos_mem_copy((tANI_U8*) &limMsg,
                     (tANI_U8*) readMsg, sizeof(tSirMsgQ));
-            size--;
+            size--; 
             limProcessMessages(pMac, &limMsg);
 
             if((limIsSystemInScanState(pMac)) || (true != GET_LIM_PROCESS_DEFD_MESGS(pMac)) ||
@@ -2320,7 +2185,7 @@
 {
     tANI_BOOLEAN fDeferMsg = eANI_BOOLEAN_TRUE;
 
-    /* Added For BT-AMP Support */
+    /* Added For BT-AMP Support */  
     if ((pMac->lim.gLimSystemRole == eLIM_AP_ROLE) ||(pMac->lim.gLimSystemRole == eLIM_BT_AMP_AP_ROLE )
                                                    ||(pMac->lim.gLimSystemRole == eLIM_BT_AMP_STA_ROLE)
                                                    ||(pMac->lim.gLimSystemRole == eLIM_UNKNOWN_ROLE))
@@ -2355,7 +2220,7 @@
         // or if radar is detected, Defer processsing this message
         if (limDeferMsg(pMac, pLimMsg) != TX_SUCCESS)
         {
-#ifdef WLAN_DEBUG
+#ifdef WLAN_DEBUG            
             pMac->lim.numSme++;
 #endif
             PELOGE(limLog(pMac, LOGE, FL("Unable to Defer message(0x%X) limSmeState %d (prev sme state %d) sysRole %d mlm state %d (prev mlm state %d)"),
@@ -2378,7 +2243,7 @@
             // distinquish and send response to host
             pMac->lim.gLimRspReqd = eANI_BOOLEAN_TRUE;
         }
-#ifdef WLAN_DEBUG
+#ifdef WLAN_DEBUG            
         pMac->lim.numSme++;
 #endif
         if(limProcessSmeReqMessages(pMac, pLimMsg))
@@ -2539,8 +2404,8 @@
         if(pMac->lim.gpSession[i].valid)
         {
             PELOG1(limLog(pMac, LOG1, FL("Session[%d] sysRole(%d) limSmeState %d (prev sme state %d) mlm state %d (prev mlm state %d)"),
-                   i, pMac->lim.gpSession[i].limSystemRole,  pMac->lim.gpSession[i].limSmeState,
-                   pMac->lim.gpSession[i].limPrevSmeState,   pMac->lim.gpSession[i].limMlmState,
+                   i, pMac->lim.gpSession[i].limSystemRole,  pMac->lim.gpSession[i].limSmeState,  
+                   pMac->lim.gpSession[i].limPrevSmeState,   pMac->lim.gpSession[i].limMlmState,  
                    pMac->lim.gpSession[i].limPrevMlmState);)
         }
     }
