--- conflicted
+++ resolved
@@ -1051,12 +1051,10 @@
 	u64			last_wakeup;
 	u64			avg_overlap;
 
-<<<<<<< HEAD
-=======
+	u64			nr_migrations;
+
 	u64			start_runtime;
 	u64			avg_wakeup;
->>>>>>> 0221c81b
-	u64			nr_migrations;
 
 #ifdef CONFIG_SCHEDSTATS
 	u64			wait_start;
