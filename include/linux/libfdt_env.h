#ifndef _LIBFDT_ENV_H
#define _LIBFDT_ENV_H

<<<<<<< HEAD
#include <linux/kernel.h>
=======
#include <linux/kernel.h>	/* For INT_MAX */
>>>>>>> a777e9dd
#include <linux/string.h>

#include <asm/byteorder.h>

typedef __be16 fdt16_t;
typedef __be32 fdt32_t;
typedef __be64 fdt64_t;

#define fdt32_to_cpu(x) be32_to_cpu(x)
#define cpu_to_fdt32(x) cpu_to_be32(x)
#define fdt64_to_cpu(x) be64_to_cpu(x)
#define cpu_to_fdt64(x) cpu_to_be64(x)

#endif /* _LIBFDT_ENV_H */<|MERGE_RESOLUTION|>--- conflicted
+++ resolved
@@ -1,11 +1,7 @@
 #ifndef _LIBFDT_ENV_H
 #define _LIBFDT_ENV_H
 
-<<<<<<< HEAD
-#include <linux/kernel.h>
-=======
 #include <linux/kernel.h>	/* For INT_MAX */
->>>>>>> a777e9dd
 #include <linux/string.h>
 
 #include <asm/byteorder.h>
