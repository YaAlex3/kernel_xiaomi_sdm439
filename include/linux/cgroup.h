--- conflicted
+++ resolved
@@ -570,7 +570,6 @@
 	pr_cont_kernfs_path(cgrp->kn);
 }
 
-<<<<<<< HEAD
 /*
  * Default Android check for whether the current process is allowed to move a
  * task across cgroups, either because CAP_SYS_NICE is set or because the uid
@@ -580,7 +579,6 @@
  */
 int subsys_cgroup_allow_attach(struct cgroup_taskset *tset);
 
-=======
 static inline void cgroup_init_kthreadd(void)
 {
 	/*
@@ -599,7 +597,6 @@
 	 */
 	current->no_cgroup_migration = 0;
 }
->>>>>>> a2659b2b
 
 #else /* !CONFIG_CGROUPS */
 
