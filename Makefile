VERSION = 4
PATCHLEVEL = 9
<<<<<<< HEAD
SUBLEVEL = 207
=======
SUBLEVEL = 193
>>>>>>> 0177d2dd
EXTRAVERSION =
NAME = Roaring Lionus

# *DOCUMENTATION*
# To see a list of typical targets execute "make help"
# More info can be located in ./README
# Comments in this file are targeted only to the developer, do not
# expect to learn how to build the kernel reading this file.

# o Do not use make's built-in rules and variables
#   (this increases performance and avoids hard-to-debug behaviour);
# o Look for make include files relative to root of kernel src
MAKEFLAGS += -rR --include-dir=$(CURDIR)

# Avoid funny character set dependencies
unexport LC_ALL
LC_COLLATE=C
LC_NUMERIC=C
export LC_COLLATE LC_NUMERIC

# Avoid interference with shell env settings
unexport GREP_OPTIONS

# We are using a recursive build, so we need to do a little thinking
# to get the ordering right.
#
# Most importantly: sub-Makefiles should only ever modify files in
# their own directory. If in some directory we have a dependency on
# a file in another dir (which doesn't happen often, but it's often
# unavoidable when linking the built-in.o targets which finally
# turn into vmlinux), we will call a sub make in that other dir, and
# after that we are sure that everything which is in that other dir
# is now up to date.
#
# The only cases where we need to modify files which have global
# effects are thus separated out and done before the recursive
# descending is started. They are now explicitly listed as the
# prepare rule.

# Beautify output
# ---------------------------------------------------------------------------
#
# Normally, we echo the whole command before executing it. By making
# that echo $($(quiet)$(cmd)), we now have the possibility to set
# $(quiet) to choose other forms of output instead, e.g.
#
#         quiet_cmd_cc_o_c = Compiling $(RELDIR)/$@
#         cmd_cc_o_c       = $(CC) $(c_flags) -c -o $@ $<
#
# If $(quiet) is empty, the whole command will be printed.
# If it is set to "quiet_", only the short version will be printed.
# If it is set to "silent_", nothing will be printed at all, since
# the variable $(silent_cmd_cc_o_c) doesn't exist.
#
# A simple variant is to prefix commands with $(Q) - that's useful
# for commands that shall be hidden in non-verbose mode.
#
#	$(Q)ln $@ :<
#
# If KBUILD_VERBOSE equals 0 then the above command will be hidden.
# If KBUILD_VERBOSE equals 1 then the above command is displayed.
#
# To put more focus on warnings, be less verbose as default
# Use 'make V=1' to see the full commands

ifeq ("$(origin V)", "command line")
  KBUILD_VERBOSE = $(V)
endif
ifndef KBUILD_VERBOSE
  KBUILD_VERBOSE = 0
endif

ifeq ($(KBUILD_VERBOSE),1)
  quiet =
  Q =
else
  quiet=quiet_
  Q = @
endif

# If the user is running make -s (silent mode), suppress echoing of
# commands

ifneq ($(filter 4.%,$(MAKE_VERSION)),)	# make-4
ifneq ($(filter %s ,$(firstword x$(MAKEFLAGS))),)
  quiet=silent_
  tools_silent=s
endif
else					# make-3.8x
ifneq ($(filter s% -s%,$(MAKEFLAGS)),)
  quiet=silent_
  tools_silent=-s
endif
endif

export quiet Q KBUILD_VERBOSE

# kbuild supports saving output files in a separate directory.
# To locate output files in a separate directory two syntaxes are supported.
# In both cases the working directory must be the root of the kernel src.
# 1) O=
# Use "make O=dir/to/store/output/files/"
#
# 2) Set KBUILD_OUTPUT
# Set the environment variable KBUILD_OUTPUT to point to the directory
# where the output files shall be placed.
# export KBUILD_OUTPUT=dir/to/store/output/files/
# make
#
# The O= assignment takes precedence over the KBUILD_OUTPUT environment
# variable.

# KBUILD_SRC is set on invocation of make in OBJ directory
# KBUILD_SRC is not intended to be used by the regular user (for now)
ifeq ($(KBUILD_SRC),)

# OK, Make called in directory where kernel src resides
# Do we want to locate output files in a separate directory?
ifeq ("$(origin O)", "command line")
  KBUILD_OUTPUT := $(O)
endif

# That's our default target when none is given on the command line
PHONY := _all
_all:

# Cancel implicit rules on top Makefile
$(CURDIR)/Makefile Makefile: ;

ifneq ($(words $(subst :, ,$(CURDIR))), 1)
  $(error main directory cannot contain spaces nor colons)
endif

ifneq ($(KBUILD_OUTPUT),)
# Invoke a second make in the output directory, passing relevant variables
# check that the output directory actually exists
saved-output := $(KBUILD_OUTPUT)
KBUILD_OUTPUT := $(shell mkdir -p $(KBUILD_OUTPUT) && cd $(KBUILD_OUTPUT) \
								&& /bin/pwd)
$(if $(KBUILD_OUTPUT),, \
     $(error failed to create output directory "$(saved-output)"))

PHONY += $(MAKECMDGOALS) sub-make

$(filter-out _all sub-make $(CURDIR)/Makefile, $(MAKECMDGOALS)) _all: sub-make
	@:

sub-make:
	$(Q)$(MAKE) -C $(KBUILD_OUTPUT) KBUILD_SRC=$(CURDIR) \
	-f $(CURDIR)/Makefile $(filter-out _all sub-make,$(MAKECMDGOALS))

# Leave processing to above invocation of make
skip-makefile := 1
endif # ifneq ($(KBUILD_OUTPUT),)
endif # ifeq ($(KBUILD_SRC),)

# We process the rest of the Makefile if this is the final invocation of make
ifeq ($(skip-makefile),)

# Do not print "Entering directory ...",
# but we want to display it when entering to the output directory
# so that IDEs/editors are able to understand relative filenames.
MAKEFLAGS += --no-print-directory

# Call a source code checker (by default, "sparse") as part of the
# C compilation.
#
# Use 'make C=1' to enable checking of only re-compiled files.
# Use 'make C=2' to enable checking of *all* source files, regardless
# of whether they are re-compiled or not.
#
# See the file "Documentation/sparse.txt" for more details, including
# where to get the "sparse" utility.

ifeq ("$(origin C)", "command line")
  KBUILD_CHECKSRC = $(C)
endif
ifndef KBUILD_CHECKSRC
  KBUILD_CHECKSRC = 0
endif

# Use make M=dir to specify directory of external module to build
# Old syntax make ... SUBDIRS=$PWD is still supported
# Setting the environment variable KBUILD_EXTMOD take precedence
ifdef SUBDIRS
  KBUILD_EXTMOD ?= $(SUBDIRS)
endif

ifeq ("$(origin M)", "command line")
  KBUILD_EXTMOD := $(M)
endif

# If building an external module we do not care about the all: rule
# but instead _all depend on modules
PHONY += all
ifeq ($(KBUILD_EXTMOD),)
_all: all
else
_all: modules
endif

ifeq ($(KBUILD_SRC),)
        # building in the source tree
        srctree := .
else
        ifeq ($(KBUILD_SRC)/,$(dir $(CURDIR)))
                # building in a subdirectory of the source tree
                srctree := ..
        else
                srctree := $(KBUILD_SRC)
        endif
endif
objtree		:= .
src		:= $(srctree)
obj		:= $(objtree)

VPATH		:= $(srctree)$(if $(KBUILD_EXTMOD),:$(KBUILD_EXTMOD))

export srctree objtree VPATH

# SUBARCH tells the usermode build what the underlying arch is.  That is set
# first, and if a usermode build is happening, the "ARCH=um" on the command
# line overrides the setting of ARCH below.  If a native build is happening,
# then ARCH is assigned, getting whatever value it gets normally, and
# SUBARCH is subsequently ignored.

SUBARCH := $(shell uname -m | sed -e s/i.86/x86/ -e s/x86_64/x86/ \
				  -e s/sun4u/sparc64/ \
				  -e s/arm.*/arm/ -e s/sa110/arm/ \
				  -e s/s390x/s390/ -e s/parisc64/parisc/ \
				  -e s/ppc.*/powerpc/ -e s/mips.*/mips/ \
				  -e s/sh[234].*/sh/ -e s/aarch64.*/arm64/ )

# Cross compiling and selecting different set of gcc/bin-utils
# ---------------------------------------------------------------------------
#
# When performing cross compilation for other architectures ARCH shall be set
# to the target architecture. (See arch/* for the possibilities).
# ARCH can be set during invocation of make:
# make ARCH=ia64
# Another way is to have ARCH set in the environment.
# The default ARCH is the host where make is executed.

# CROSS_COMPILE specify the prefix used for all executables used
# during compilation. Only gcc and related bin-utils executables
# are prefixed with $(CROSS_COMPILE).
# CROSS_COMPILE can be set on the command line
# make CROSS_COMPILE=ia64-linux-
# Alternatively CROSS_COMPILE can be set in the environment.
# A third alternative is to store a setting in .config so that plain
# "make" in the configured kernel build directory always uses that.
# Default value for CROSS_COMPILE is not to prefix executables
# Note: Some architectures assign CROSS_COMPILE in their arch/*/Makefile
ARCH		?= $(SUBARCH)
CROSS_COMPILE	?= $(CONFIG_CROSS_COMPILE:"%"=%)

# Architecture as present in compile.h
UTS_MACHINE 	:= $(ARCH)
SRCARCH 	:= $(ARCH)

# Additional ARCH settings for x86
ifeq ($(ARCH),i386)
        SRCARCH := x86
endif
ifeq ($(ARCH),x86_64)
        SRCARCH := x86
endif

# Additional ARCH settings for sparc
ifeq ($(ARCH),sparc32)
       SRCARCH := sparc
endif
ifeq ($(ARCH),sparc64)
       SRCARCH := sparc
endif

# Additional ARCH settings for sh
ifeq ($(ARCH),sh64)
       SRCARCH := sh
endif

# Additional ARCH settings for tile
ifeq ($(ARCH),tilepro)
       SRCARCH := tile
endif
ifeq ($(ARCH),tilegx)
       SRCARCH := tile
endif

# Where to locate arch specific headers
hdr-arch  := $(SRCARCH)

KCONFIG_CONFIG	?= .config
export KCONFIG_CONFIG

# SHELL used by kbuild
CONFIG_SHELL := $(shell if [ -x "$$BASH" ]; then echo $$BASH; \
	  else if [ -x /bin/bash ]; then echo /bin/bash; \
	  else echo sh; fi ; fi)

HOSTCC       = gcc
HOSTCXX      = g++
HOSTCFLAGS   := -Wall -Wmissing-prototypes -Wstrict-prototypes -O2 -fomit-frame-pointer -std=gnu89
HOSTCXXFLAGS = -O2

ifeq ($(shell $(HOSTCC) -v 2>&1 | grep -c "clang version"), 1)
HOSTCFLAGS  += -Wno-unused-value -Wno-unused-parameter \
		-Wno-missing-field-initializers
endif

# Decide whether to build built-in, modular, or both.
# Normally, just do built-in.

KBUILD_MODULES :=
KBUILD_BUILTIN := 1

# If we have only "make modules", don't compile built-in objects.
# When we're building modules with modversions, we need to consider
# the built-in objects during the descend as well, in order to
# make sure the checksums are up to date before we record them.

ifeq ($(MAKECMDGOALS),modules)
  KBUILD_BUILTIN := $(if $(CONFIG_MODVERSIONS),1)
endif

# If we have "make <whatever> modules", compile modules
# in addition to whatever we do anyway.
# Just "make" or "make all" shall build modules as well

ifneq ($(filter all _all modules,$(MAKECMDGOALS)),)
  KBUILD_MODULES := 1
endif

ifeq ($(MAKECMDGOALS),)
  KBUILD_MODULES := 1
endif

export KBUILD_MODULES KBUILD_BUILTIN
export KBUILD_CHECKSRC KBUILD_SRC KBUILD_EXTMOD

# We need some generic definitions (do not try to remake the file).
scripts/Kbuild.include: ;
include scripts/Kbuild.include

# Make variables (CC, etc...)
AS		= $(CROSS_COMPILE)as
LD		= $(CROSS_COMPILE)ld
REAL_CC		= $(CROSS_COMPILE)gcc
LDGOLD		= $(CROSS_COMPILE)ld.gold
CPP		= $(CC) -E
AR		= $(CROSS_COMPILE)ar
NM		= $(CROSS_COMPILE)nm
STRIP		= $(CROSS_COMPILE)strip
OBJCOPY		= $(CROSS_COMPILE)objcopy
OBJDUMP		= $(CROSS_COMPILE)objdump
AWK		= awk
GENKSYMS	= scripts/genksyms/genksyms
INSTALLKERNEL  := installkernel
DEPMOD		= /sbin/depmod
PERL		= perl
PYTHON		= python
CHECK		= sparse

# Use the wrapper for the compiler.  This wrapper scans for new
# warnings and causes the build to stop upon encountering them
CC		= $(PYTHON) $(srctree)/scripts/gcc-wrapper.py $(REAL_CC)

CHECKFLAGS     := -D__linux__ -Dlinux -D__STDC__ -Dunix -D__unix__ \
		  -Wbitwise -Wno-return-void $(CF)
NOSTDINC_FLAGS  =
CFLAGS_MODULE   =
AFLAGS_MODULE   =
LDFLAGS_MODULE  =
CFLAGS_KERNEL	=
AFLAGS_KERNEL	=
LDFLAGS_vmlinux =

# Use USERINCLUDE when you must reference the UAPI directories only.
USERINCLUDE    := \
		-I$(srctree)/arch/$(hdr-arch)/include/uapi \
		-I$(objtree)/arch/$(hdr-arch)/include/generated/uapi \
		-I$(srctree)/include/uapi \
		-I$(objtree)/include/generated/uapi \
                -include $(srctree)/include/linux/kconfig.h

# Use LINUXINCLUDE when you must reference the include/ directory.
# Needed to be compatible with the O= option
LINUXINCLUDE    := \
		-I$(srctree)/arch/$(hdr-arch)/include \
		-I$(objtree)/arch/$(hdr-arch)/include/generated/uapi \
		-I$(objtree)/arch/$(hdr-arch)/include/generated \
		$(if $(KBUILD_SRC), -I$(srctree)/include) \
		-I$(objtree)/include

LINUXINCLUDE	+= $(filter-out $(LINUXINCLUDE),$(USERINCLUDE))

KBUILD_AFLAGS   := -D__ASSEMBLY__
KBUILD_CFLAGS   := -Wall -Wundef -Wstrict-prototypes -Wno-trigraphs \
		   -fno-strict-aliasing -fno-common -fshort-wchar \
		   -Werror-implicit-function-declaration \
		   -Wno-format-security \
		   -std=gnu89
KBUILD_CPPFLAGS := -D__KERNEL__
KBUILD_AFLAGS_KERNEL :=
KBUILD_CFLAGS_KERNEL :=
KBUILD_AFLAGS_MODULE  := -DMODULE
KBUILD_CFLAGS_MODULE  := -DMODULE
KBUILD_LDFLAGS_MODULE := -T $(srctree)/scripts/module-common.lds
GCC_PLUGINS_CFLAGS :=
CLANG_FLAGS :=

# Read KERNELRELEASE from include/config/kernel.release (if it exists)
KERNELRELEASE = $(shell cat include/config/kernel.release 2> /dev/null)
KERNELVERSION = $(VERSION)$(if $(PATCHLEVEL),.$(PATCHLEVEL)$(if $(SUBLEVEL),.$(SUBLEVEL)))$(EXTRAVERSION)

export VERSION PATCHLEVEL SUBLEVEL KERNELRELEASE KERNELVERSION
export ARCH SRCARCH CONFIG_SHELL HOSTCC HOSTCFLAGS CROSS_COMPILE AS LD CC
export CPP AR NM STRIP OBJCOPY OBJDUMP
export MAKE AWK GENKSYMS INSTALLKERNEL PERL PYTHON UTS_MACHINE
export HOSTCXX HOSTCXXFLAGS LDFLAGS_MODULE CHECK CHECKFLAGS

export KBUILD_CPPFLAGS NOSTDINC_FLAGS LINUXINCLUDE OBJCOPYFLAGS LDFLAGS
export KBUILD_CFLAGS CFLAGS_KERNEL CFLAGS_MODULE
export CFLAGS_KASAN CFLAGS_KASAN_NOSANITIZE CFLAGS_UBSAN
export KBUILD_AFLAGS AFLAGS_KERNEL AFLAGS_MODULE
export KBUILD_AFLAGS_MODULE KBUILD_CFLAGS_MODULE KBUILD_LDFLAGS_MODULE
export KBUILD_AFLAGS_KERNEL KBUILD_CFLAGS_KERNEL
export KBUILD_ARFLAGS

# When compiling out-of-tree modules, put MODVERDIR in the module
# tree rather than in the kernel tree. The kernel tree might
# even be read-only.
export MODVERDIR := $(if $(KBUILD_EXTMOD),$(firstword $(KBUILD_EXTMOD))/).tmp_versions

# Files to ignore in find ... statements

export RCS_FIND_IGNORE := \( -name SCCS -o -name BitKeeper -o -name .svn -o    \
			  -name CVS -o -name .pc -o -name .hg -o -name .git \) \
			  -prune -o
export RCS_TAR_IGNORE := --exclude SCCS --exclude BitKeeper --exclude .svn \
			 --exclude CVS --exclude .pc --exclude .hg --exclude .git

# ===========================================================================
# Rules shared between *config targets and build targets

# Basic helpers built in scripts/
PHONY += scripts_basic
scripts_basic:
	$(Q)$(MAKE) $(build)=scripts/basic
	$(Q)rm -f .tmp_quiet_recordmcount

# To avoid any implicit rule to kick in, define an empty command.
scripts/basic/%: scripts_basic ;

PHONY += outputmakefile
# outputmakefile generates a Makefile in the output directory, if using a
# separate output directory. This allows convenient use of make in the
# output directory.
outputmakefile:
ifneq ($(KBUILD_SRC),)
	$(Q)ln -fsn $(srctree) source
	$(Q)$(CONFIG_SHELL) $(srctree)/scripts/mkmakefile \
	    $(srctree) $(objtree) $(VERSION) $(PATCHLEVEL)
endif

# Support for using generic headers in asm-generic
PHONY += asm-generic
asm-generic:
	$(Q)$(MAKE) -f $(srctree)/scripts/Makefile.asm-generic \
	            src=asm obj=arch/$(SRCARCH)/include/generated/asm
	$(Q)$(MAKE) -f $(srctree)/scripts/Makefile.asm-generic \
	            src=uapi/asm obj=arch/$(SRCARCH)/include/generated/uapi/asm

# To make sure we do not include .config for any of the *config targets
# catch them early, and hand them over to scripts/kconfig/Makefile
# It is allowed to specify more targets when calling make, including
# mixing *config targets and build targets.
# For example 'make oldconfig all'.
# Detect when mixed targets is specified, and make a second invocation
# of make so .config is not included in this case either (for *config).

version_h := include/generated/uapi/linux/version.h
old_version_h := include/linux/version.h

no-dot-config-targets := clean mrproper distclean \
			 cscope gtags TAGS tags help% %docs check% coccicheck \
			 $(version_h) headers_% archheaders archscripts \
			 kernelversion %src-pkg

config-targets := 0
mixed-targets  := 0
dot-config     := 1

ifneq ($(filter $(no-dot-config-targets), $(MAKECMDGOALS)),)
	ifeq ($(filter-out $(no-dot-config-targets), $(MAKECMDGOALS)),)
		dot-config := 0
	endif
endif

ifeq ($(KBUILD_EXTMOD),)
        ifneq ($(filter config %config,$(MAKECMDGOALS)),)
                config-targets := 1
                ifneq ($(words $(MAKECMDGOALS)),1)
                        mixed-targets := 1
                endif
        endif
endif
# install and module_install need also be processed one by one
ifneq ($(filter install,$(MAKECMDGOALS)),)
        ifneq ($(filter modules_install,$(MAKECMDGOALS)),)
	        mixed-targets := 1
        endif
endif

ifeq ($(cc-name),clang)
ifneq ($(CROSS_COMPILE),)
CLANG_TRIPLE	?= $(CROSS_COMPILE)
CLANG_FLAGS	+= --target=$(notdir $(CLANG_TRIPLE:%-=%))
ifeq ($(shell $(srctree)/scripts/clang-android.sh $(CC) $(CLANG_FLAGS)), y)
$(error "Clang with Android --target detected. Did you specify CLANG_TRIPLE?")
endif
GCC_TOOLCHAIN_DIR := $(dir $(shell which $(CROSS_COMPILE)elfedit))
CLANG_FLAGS	+= --prefix=$(GCC_TOOLCHAIN_DIR)
GCC_TOOLCHAIN	:= $(realpath $(GCC_TOOLCHAIN_DIR)/..)
endif
ifneq ($(GCC_TOOLCHAIN),)
CLANG_FLAGS	+= --gcc-toolchain=$(GCC_TOOLCHAIN)
endif
KBUILD_CPPFLAGS += $(call cc-option,-Qunused-arguments,)
KBUILD_CFLAGS += $(call cc-disable-warning, unused-variable)
KBUILD_CFLAGS += $(call cc-disable-warning, format-invalid-specifier)
KBUILD_CFLAGS += $(call cc-disable-warning, gnu)
KBUILD_CFLAGS += $(call cc-disable-warning, address-of-packed-member)
KBUILD_CFLAGS += $(call cc-disable-warning, duplicate-decl-specifier)
KBUILD_CFLAGS += -Wno-undefined-optimized
KBUILD_CFLAGS += -Wno-tautological-constant-out-of-range-compare
KBUILD_CFLAGS += $(call cc-option, -Wno-sometimes-uninitialized)
KBUILD_CFLAGS += -Wno-asm-operand-widths
KBUILD_CFLAGS += -Wno-initializer-overrides
KBUILD_CFLAGS += -fno-builtin

# Quiet clang warning: comparison of unsigned expression < 0 is always false

KBUILD_CFLAGS += $(call cc-disable-warning, tautological-compare)
# CLANG uses a _MergedGlobals as optimization, but this breaks modpost, as the
# source of a reference will be _MergedGlobals and not on of the whitelisted names.
# See modpost pattern 2
KBUILD_CFLAGS += $(call cc-option, -mno-global-merge,)
KBUILD_CFLAGS += $(call cc-option, -fcatch-undefined-behavior)
CLANG_FLAGS	+= -no-integrated-as
CLANG_FLAGS	+= -Werror=unknown-warning-option
KBUILD_CFLAGS	+= $(CLANG_FLAGS)
KBUILD_AFLAGS	+= $(CLANG_FLAGS)
else

KBUILD_CFLAGS += $(call cc-option,-fno-delete-null-pointer-checks,)
# These warnings generated too much noise in a regular build.
# Use make W=1 to enable them (see scripts/Makefile.build)
KBUILD_CFLAGS += $(call cc-disable-warning, unused-but-set-variable)
KBUILD_CFLAGS += $(call cc-disable-warning, unused-const-variable)
endif


ifeq ($(mixed-targets),1)
# ===========================================================================
# We're called with mixed targets (*config and build targets).
# Handle them one by one.

PHONY += $(MAKECMDGOALS) __build_one_by_one

$(filter-out __build_one_by_one, $(MAKECMDGOALS)): __build_one_by_one
	@:

__build_one_by_one:
	$(Q)set -e; \
	for i in $(MAKECMDGOALS); do \
		$(MAKE) -f $(srctree)/Makefile $$i; \
	done

else
ifeq ($(config-targets),1)
# ===========================================================================
# *config targets only - make sure prerequisites are updated, and descend
# in scripts/kconfig to make the *config target

# Read arch specific Makefile to set KBUILD_DEFCONFIG as needed.
# KBUILD_DEFCONFIG may point out an alternative default configuration
# used for 'make defconfig'
include arch/$(SRCARCH)/Makefile
export KBUILD_DEFCONFIG KBUILD_KCONFIG

config: scripts_basic outputmakefile FORCE
	$(Q)$(MAKE) $(build)=scripts/kconfig $@

%config: scripts_basic outputmakefile FORCE
	$(Q)$(MAKE) $(build)=scripts/kconfig $@

else
# ===========================================================================
# Build targets only - this includes vmlinux, arch specific targets, clean
# targets and others. In general all targets except *config targets.

ifeq ($(KBUILD_EXTMOD),)
# Additional helpers built in scripts/
# Carefully list dependencies so we do not try to build scripts twice
# in parallel
PHONY += scripts
scripts: scripts_basic include/config/auto.conf include/config/tristate.conf \
	 asm-generic gcc-plugins
	$(Q)$(MAKE) $(build)=$(@)

# Objects we will link into vmlinux / subdirs we need to visit
init-y		:= init/
drivers-y	:= drivers/ sound/ firmware/ techpack/
net-y		:= net/
libs-y		:= lib/
core-y		:= usr/
virt-y		:= virt/
endif # KBUILD_EXTMOD

ifeq ($(dot-config),1)
# Read in config
-include include/config/auto.conf

ifeq ($(KBUILD_EXTMOD),)
# Read in dependencies to all Kconfig* files, make sure to run
# oldconfig if changes are detected.
-include include/config/auto.conf.cmd

# To avoid any implicit rule to kick in, define an empty command
$(KCONFIG_CONFIG) include/config/auto.conf.cmd: ;

# If .config is newer than include/config/auto.conf, someone tinkered
# with it and forgot to run make oldconfig.
# if auto.conf.cmd is missing then we are probably in a cleaned tree so
# we execute the config step to be sure to catch updated Kconfig files
include/config/%.conf: $(KCONFIG_CONFIG) include/config/auto.conf.cmd
	$(Q)$(MAKE) -f $(srctree)/Makefile silentoldconfig
else
# external modules needs include/generated/autoconf.h and include/config/auto.conf
# but do not care if they are up-to-date. Use auto.conf to trigger the test
PHONY += include/config/auto.conf

include/config/auto.conf:
	$(Q)test -e include/generated/autoconf.h -a -e $@ || (		\
	echo >&2;							\
	echo >&2 "  ERROR: Kernel configuration is invalid.";		\
	echo >&2 "         include/generated/autoconf.h or $@ are missing.";\
	echo >&2 "         Run 'make oldconfig && make prepare' on kernel src to fix it.";	\
	echo >&2 ;							\
	/bin/false)

endif # KBUILD_EXTMOD

else
# Dummy target needed, because used as prerequisite
include/config/auto.conf: ;
endif # $(dot-config)

# For the kernel to actually contain only the needed exported symbols,
# we have to build modules as well to determine what those symbols are.
# (this can be evaluated only once include/config/auto.conf has been included)
ifdef CONFIG_TRIM_UNUSED_KSYMS
  KBUILD_MODULES := 1
endif

# The all: target is the default when no target is given on the
# command line.
# This allow a user to issue only 'make' to build a kernel including modules
# Defaults to vmlinux, but the arch makefile usually adds further targets
all: vmlinux

KBUILD_CFLAGS	+= $(call cc-option,-fno-PIE)
KBUILD_AFLAGS	+= $(call cc-option,-fno-PIE)
CFLAGS_GCOV	:= -fprofile-arcs -ftest-coverage \
	$(call cc-option,-fno-tree-loop-im) \
	$(call cc-disable-warning,maybe-uninitialized,)
CFLAGS_KCOV	:= $(call cc-option,-fsanitize-coverage=trace-pc,)
export CFLAGS_GCOV CFLAGS_KCOV

# Make toolchain changes before including arch/$(SRCARCH)/Makefile to ensure
# ar/cc/ld-* macros return correct values.
ifdef CONFIG_LTO_CLANG
# use GNU gold with LLVMgold for LTO linking, and LD for vmlinux_link
LDFINAL_vmlinux := $(LD)
LD		:= $(LDGOLD)
LDFLAGS		+= -plugin LLVMgold.so
# use llvm-ar for building symbol tables from IR files, and llvm-dis instead
# of objdump for processing symbol versions and exports
LLVM_AR		:= llvm-ar
LLVM_DIS	:= llvm-dis
export LLVM_AR LLVM_DIS
endif

# The arch Makefile can set ARCH_{CPP,A,C}FLAGS to override the default
# values of the respective KBUILD_* variables
ARCH_CPPFLAGS :=
ARCH_AFLAGS :=
ARCH_CFLAGS :=
include arch/$(SRCARCH)/Makefile

KBUILD_CFLAGS	+= $(call cc-option,-fno-delete-null-pointer-checks,)
KBUILD_CFLAGS	+= $(call cc-disable-warning,frame-address,)
KBUILD_CFLAGS	+= $(call cc-disable-warning, format-truncation)
KBUILD_CFLAGS	+= $(call cc-disable-warning, format-overflow)
KBUILD_CFLAGS	+= $(call cc-disable-warning, int-in-bool-context)
KBUILD_CFLAGS	+= $(call cc-disable-warning, address-of-packed-member)
KBUILD_CFLAGS	+= $(call cc-disable-warning, attribute-alias)

ifdef CONFIG_LD_DEAD_CODE_DATA_ELIMINATION
KBUILD_CFLAGS	+= $(call cc-option,-ffunction-sections,)
KBUILD_CFLAGS	+= $(call cc-option,-fdata-sections,)
endif

ifdef CONFIG_LTO_CLANG
lto-clang-flags	:= -flto -fvisibility=hidden

# allow disabling only clang LTO where needed
DISABLE_LTO_CLANG := -fno-lto -fvisibility=default
export DISABLE_LTO_CLANG
endif

ifdef CONFIG_LTO
lto-flags	:= $(lto-clang-flags)
KBUILD_CFLAGS	+= $(lto-flags)

DISABLE_LTO	:= $(DISABLE_LTO_CLANG)
export DISABLE_LTO

# LDFINAL_vmlinux and LDFLAGS_FINAL_vmlinux can be set to override
# the linker and flags for vmlinux_link.
export LDFINAL_vmlinux LDFLAGS_FINAL_vmlinux
endif

ifdef CONFIG_CFI_CLANG
cfi-clang-flags	+= -fsanitize=cfi $(call cc-option, -fsplit-lto-unit)
DISABLE_CFI_CLANG := -fno-sanitize=cfi
ifdef CONFIG_MODULES
cfi-clang-flags	+= -fsanitize-cfi-cross-dso
DISABLE_CFI_CLANG += -fno-sanitize-cfi-cross-dso
endif
ifdef CONFIG_CFI_PERMISSIVE
cfi-clang-flags	+= -fsanitize-recover=cfi -fno-sanitize-trap=cfi
endif

# also disable CFI when LTO is disabled
DISABLE_LTO_CLANG += $(DISABLE_CFI_CLANG)
# allow disabling only clang CFI where needed
export DISABLE_CFI_CLANG
endif

ifdef CONFIG_CFI
# cfi-flags are re-tested in prepare-compiler-check
cfi-flags	:= $(cfi-clang-flags)
KBUILD_CFLAGS	+= $(cfi-flags)

DISABLE_CFI	:= $(DISABLE_CFI_CLANG)
DISABLE_LTO	+= $(DISABLE_CFI)
export DISABLE_CFI
endif

ifdef CONFIG_CC_OPTIMIZE_FOR_SIZE
KBUILD_CFLAGS	+= -Os $(call cc-disable-warning,maybe-uninitialized,)
else
ifdef CONFIG_PROFILE_ALL_BRANCHES
KBUILD_CFLAGS	+= -O2 $(call cc-disable-warning,maybe-uninitialized,)
else
KBUILD_CFLAGS   += -O2
endif
endif

KBUILD_CFLAGS += $(call cc-ifversion, -lt, 0409, \
			$(call cc-disable-warning,maybe-uninitialized,))

# Tell gcc to never replace conditional load with a non-conditional one
KBUILD_CFLAGS	+= $(call cc-option,--param=allow-store-data-races=0)

# check for 'asm goto'
ifeq ($(shell $(CONFIG_SHELL) $(srctree)/scripts/gcc-goto.sh $(CC) $(KBUILD_CFLAGS)), y)
	KBUILD_CFLAGS += -DCC_HAVE_ASM_GOTO
	KBUILD_AFLAGS += -DCC_HAVE_ASM_GOTO
endif

include scripts/Makefile.gcc-plugins

ifdef CONFIG_READABLE_ASM
# Disable optimizations that make assembler listings hard to read.
# reorder blocks reorders the control in the function
# ipa clone creates specialized cloned functions
# partial inlining inlines only parts of functions
KBUILD_CFLAGS += $(call cc-option,-fno-reorder-blocks,) \
                 $(call cc-option,-fno-ipa-cp-clone,) \
                 $(call cc-option,-fno-partial-inlining)
endif

ifneq ($(CONFIG_FRAME_WARN),0)
KBUILD_CFLAGS += $(call cc-option,-Wframe-larger-than=${CONFIG_FRAME_WARN})
endif

# This selects the stack protector compiler flag. Testing it is delayed
# until after .config has been reprocessed, in the prepare-compiler-check
# target.
ifdef CONFIG_CC_STACKPROTECTOR_REGULAR
  stackp-flag := -fstack-protector
  stackp-name := REGULAR
else
ifdef CONFIG_CC_STACKPROTECTOR_STRONG
  stackp-flag := -fstack-protector-strong
  stackp-name := STRONG
else
  # Force off for distro compilers that enable stack protector by default.
  stackp-flag := $(call cc-option, -fno-stack-protector)
endif
endif
# Find arch-specific stack protector compiler sanity-checking script.
ifdef CONFIG_CC_STACKPROTECTOR
  stackp-path := $(srctree)/scripts/gcc-$(SRCARCH)_$(BITS)-has-stack-protector.sh
  stackp-check := $(wildcard $(stackp-path))
endif
KBUILD_CFLAGS += $(stackp-flag)

ifeq ($(cc-name),clang)
KBUILD_CPPFLAGS += $(call cc-option,-Qunused-arguments,)
KBUILD_CFLAGS += $(call cc-disable-warning, format-invalid-specifier)
KBUILD_CFLAGS += $(call cc-disable-warning, gnu)
KBUILD_CFLAGS += $(call cc-disable-warning, duplicate-decl-specifier)
# Quiet clang warning: comparison of unsigned expression < 0 is always false
KBUILD_CFLAGS += $(call cc-disable-warning, tautological-compare)
# CLANG uses a _MergedGlobals as optimization, but this breaks modpost, as the
# source of a reference will be _MergedGlobals and not on of the whitelisted names.
# See modpost pattern 2
KBUILD_CFLAGS += $(call cc-option, -mno-global-merge,)
KBUILD_CFLAGS += $(call cc-option, -fcatch-undefined-behavior)
else

# These warnings generated too much noise in a regular build.
# Use make W=1 to enable them (see scripts/Makefile.extrawarn)
KBUILD_CFLAGS += $(call cc-disable-warning, unused-but-set-variable)
endif

KBUILD_CFLAGS += $(call cc-disable-warning, unused-const-variable)
ifdef CONFIG_FRAME_POINTER
KBUILD_CFLAGS	+= -fno-omit-frame-pointer -fno-optimize-sibling-calls
else
# Some targets (ARM with Thumb2, for example), can't be built with frame
# pointers.  For those, we don't have FUNCTION_TRACER automatically
# select FRAME_POINTER.  However, FUNCTION_TRACER adds -pg, and this is
# incompatible with -fomit-frame-pointer with current GCC, so we don't use
# -fomit-frame-pointer with FUNCTION_TRACER.
ifndef CONFIG_FUNCTION_TRACER
KBUILD_CFLAGS	+= -fomit-frame-pointer
endif
endif

KBUILD_CFLAGS   += $(call cc-option, -fno-var-tracking-assignments)

ifdef CONFIG_DEBUG_INFO
ifdef CONFIG_DEBUG_INFO_SPLIT
KBUILD_CFLAGS   += $(call cc-option, -gsplit-dwarf, -g)
else
KBUILD_CFLAGS	+= -g
endif
KBUILD_AFLAGS	+= -Wa,-gdwarf-2
endif
ifdef CONFIG_DEBUG_INFO_DWARF4
KBUILD_CFLAGS	+= $(call cc-option, -gdwarf-4,)
endif

ifdef CONFIG_DEBUG_INFO_REDUCED
KBUILD_CFLAGS 	+= $(call cc-option, -femit-struct-debug-baseonly) \
		   $(call cc-option,-fno-var-tracking)
endif

ifdef CONFIG_FUNCTION_TRACER
ifndef CC_FLAGS_FTRACE
CC_FLAGS_FTRACE := -pg
endif
export CC_FLAGS_FTRACE
ifdef CONFIG_HAVE_FENTRY
CC_USING_FENTRY	:= $(call cc-option, -mfentry -DCC_USING_FENTRY)
endif
KBUILD_CFLAGS	+= $(CC_FLAGS_FTRACE) $(CC_USING_FENTRY)
KBUILD_AFLAGS	+= $(CC_USING_FENTRY)
ifdef CONFIG_DYNAMIC_FTRACE
	ifdef CONFIG_HAVE_C_RECORDMCOUNT
		BUILD_C_RECORDMCOUNT := y
		export BUILD_C_RECORDMCOUNT
	endif
endif
endif

# We trigger additional mismatches with less inlining
ifdef CONFIG_DEBUG_SECTION_MISMATCH
KBUILD_CFLAGS += $(call cc-option, -fno-inline-functions-called-once)
endif

# arch Makefile may override CC so keep this after arch Makefile is included
NOSTDINC_FLAGS += -nostdinc -isystem $(shell $(CC) -print-file-name=include)
CHECKFLAGS     += $(NOSTDINC_FLAGS)

# warn about C99 declaration after statement
KBUILD_CFLAGS += $(call cc-option,-Wdeclaration-after-statement,)

# disable pointer signed / unsigned warnings in gcc 4.0
KBUILD_CFLAGS += $(call cc-disable-warning, pointer-sign)

# disable stringop warnings in gcc 8+
KBUILD_CFLAGS += $(call cc-disable-warning, stringop-truncation)

# disable invalid "can't wrap" optimizations for signed / pointers
KBUILD_CFLAGS	+= $(call cc-option,-fno-strict-overflow)

# clang sets -fmerge-all-constants by default as optimization, but this
# is non-conforming behavior for C and in fact breaks the kernel, so we
# need to disable it here generally.
KBUILD_CFLAGS	+= $(call cc-option,-fno-merge-all-constants)

# for gcc -fno-merge-all-constants disables everything, but it is fine
# to have actual conforming behavior enabled.
KBUILD_CFLAGS	+= $(call cc-option,-fmerge-constants)

# Make sure -fstack-check isn't enabled (like gentoo apparently did)
KBUILD_CFLAGS  += $(call cc-option,-fno-stack-check,)

# conserve stack if available
KBUILD_CFLAGS   += $(call cc-option,-fconserve-stack)

# disallow errors like 'EXPORT_GPL(foo);' with missing header
KBUILD_CFLAGS   += $(call cc-option,-Werror=implicit-int)

# require functions to have arguments in prototypes, not empty 'int foo()'
KBUILD_CFLAGS   += $(call cc-option,-Werror=strict-prototypes)

# Prohibit date/time macros, which would make the build non-deterministic
KBUILD_CFLAGS   += $(call cc-option,-Werror=date-time)

# enforce correct pointer usage
KBUILD_CFLAGS   += $(call cc-option,-Werror=incompatible-pointer-types)

# Require designated initializers for all marked structures
KBUILD_CFLAGS   += $(call cc-option,-Werror=designated-init)

# change __FILE__ to the relative path from the srctree
KBUILD_CFLAGS	+= $(call cc-option,-fmacro-prefix-map=$(srctree)/=)

# ensure -fcf-protection is disabled when using retpoline as it is
# incompatible with -mindirect-branch=thunk-extern
ifdef CONFIG_RETPOLINE
KBUILD_CFLAGS += $(call cc-option,-fcf-protection=none)
endif

# use the deterministic mode of AR if available
KBUILD_ARFLAGS := $(call ar-option,D)

include scripts/Makefile.kasan
include scripts/Makefile.extrawarn
include scripts/Makefile.ubsan

# Add any arch overrides and user supplied CPPFLAGS, AFLAGS and CFLAGS as the
# last assignments
KBUILD_CPPFLAGS += $(ARCH_CPPFLAGS) $(KCPPFLAGS)
KBUILD_AFLAGS   += $(ARCH_AFLAGS)   $(KAFLAGS)
KBUILD_CFLAGS   += $(ARCH_CFLAGS)   $(KCFLAGS)

# Use --build-id when available.
LDFLAGS_BUILD_ID = $(patsubst -Wl$(comma)%,%,\
			      $(call cc-ldoption, -Wl$(comma)--build-id,))
KBUILD_LDFLAGS_MODULE += $(LDFLAGS_BUILD_ID)
LDFLAGS_vmlinux += $(LDFLAGS_BUILD_ID)

ifdef CONFIG_LD_DEAD_CODE_DATA_ELIMINATION
LDFLAGS_vmlinux	+= $(call ld-option, --gc-sections,)
endif

ifeq ($(CONFIG_STRIP_ASM_SYMS),y)
LDFLAGS_vmlinux	+= $(call ld-option, -X,)
endif

# Default kernel image to build when no specific target is given.
# KBUILD_IMAGE may be overruled on the command line or
# set in the environment
# Also any assignments in arch/$(ARCH)/Makefile take precedence over
# this default value
export KBUILD_IMAGE ?= vmlinux

#
# INSTALL_PATH specifies where to place the updated kernel and system map
# images. Default is /boot, but you can set it to other values
export	INSTALL_PATH ?= /boot

#
# INSTALL_DTBS_PATH specifies a prefix for relocations required by build roots.
# Like INSTALL_MOD_PATH, it isn't defined in the Makefile, but can be passed as
# an argument if needed. Otherwise it defaults to the kernel install path
#
export INSTALL_DTBS_PATH ?= $(INSTALL_PATH)/dtbs/$(KERNELRELEASE)

#
# INSTALL_MOD_PATH specifies a prefix to MODLIB for module directory
# relocations required by build roots.  This is not defined in the
# makefile but the argument can be passed to make if needed.
#

MODLIB	= $(INSTALL_MOD_PATH)/lib/modules/$(KERNELRELEASE)
export MODLIB

#
# INSTALL_MOD_STRIP, if defined, will cause modules to be
# stripped after they are installed.  If INSTALL_MOD_STRIP is '1', then
# the default option --strip-debug will be used.  Otherwise,
# INSTALL_MOD_STRIP value will be used as the options to the strip command.

ifdef INSTALL_MOD_STRIP
ifeq ($(INSTALL_MOD_STRIP),1)
mod_strip_cmd = $(STRIP) --strip-debug
else
mod_strip_cmd = $(STRIP) $(INSTALL_MOD_STRIP)
endif # INSTALL_MOD_STRIP=1
else
mod_strip_cmd = true
endif # INSTALL_MOD_STRIP
export mod_strip_cmd

# CONFIG_MODULE_COMPRESS, if defined, will cause module to be compressed
# after they are installed in agreement with CONFIG_MODULE_COMPRESS_GZIP
# or CONFIG_MODULE_COMPRESS_XZ.

mod_compress_cmd = true
ifdef CONFIG_MODULE_COMPRESS
  ifdef CONFIG_MODULE_COMPRESS_GZIP
    mod_compress_cmd = gzip -n -f
  endif # CONFIG_MODULE_COMPRESS_GZIP
  ifdef CONFIG_MODULE_COMPRESS_XZ
    mod_compress_cmd = xz -f
  endif # CONFIG_MODULE_COMPRESS_XZ
endif # CONFIG_MODULE_COMPRESS
export mod_compress_cmd

# Select initial ramdisk compression format, default is gzip(1).
# This shall be used by the dracut(8) tool while creating an initramfs image.
#
INITRD_COMPRESS-y                  := gzip
INITRD_COMPRESS-$(CONFIG_RD_BZIP2) := bzip2
INITRD_COMPRESS-$(CONFIG_RD_LZMA)  := lzma
INITRD_COMPRESS-$(CONFIG_RD_XZ)    := xz
INITRD_COMPRESS-$(CONFIG_RD_LZO)   := lzo
INITRD_COMPRESS-$(CONFIG_RD_LZ4)   := lz4
# do not export INITRD_COMPRESS, since we didn't actually
# choose a sane default compression above.
# export INITRD_COMPRESS := $(INITRD_COMPRESS-y)

ifdef CONFIG_MODULE_SIG_ALL
$(eval $(call config_filename,MODULE_SIG_KEY))

mod_sign_cmd = scripts/sign-file $(CONFIG_MODULE_SIG_HASH) $(MODULE_SIG_KEY_SRCPREFIX)$(CONFIG_MODULE_SIG_KEY) certs/signing_key.x509
else
mod_sign_cmd = true
endif
export mod_sign_cmd


ifeq ($(KBUILD_EXTMOD),)
core-y		+= kernel/ certs/ mm/ fs/ ipc/ security/ crypto/ block/

vmlinux-dirs	:= $(patsubst %/,%,$(filter %/, $(init-y) $(init-m) \
		     $(core-y) $(core-m) $(drivers-y) $(drivers-m) \
		     $(net-y) $(net-m) $(libs-y) $(libs-m) $(virt-y)))

vmlinux-alldirs	:= $(sort $(vmlinux-dirs) $(patsubst %/,%,$(filter %/, \
		     $(init-) $(core-) $(drivers-) $(net-) $(libs-) $(virt-))))

init-y		:= $(patsubst %/, %/built-in.o, $(init-y))
core-y		:= $(patsubst %/, %/built-in.o, $(core-y))
drivers-y	:= $(patsubst %/, %/built-in.o, $(drivers-y))
net-y		:= $(patsubst %/, %/built-in.o, $(net-y))
libs-y1		:= $(patsubst %/, %/lib.a, $(libs-y))
libs-y2		:= $(patsubst %/, %/built-in.o, $(libs-y))
libs-y		:= $(libs-y1) $(libs-y2)
virt-y		:= $(patsubst %/, %/built-in.o, $(virt-y))

# Externally visible symbols (used by link-vmlinux.sh)
export KBUILD_VMLINUX_INIT := $(head-y) $(init-y)
export KBUILD_VMLINUX_MAIN := $(core-y) $(libs-y) $(drivers-y) $(net-y) $(virt-y)
export KBUILD_LDS          := arch/$(SRCARCH)/kernel/vmlinux.lds
export LDFLAGS_vmlinux
# used by scripts/pacmage/Makefile
export KBUILD_ALLDIRS := $(sort $(filter-out arch/%,$(vmlinux-alldirs)) arch Documentation include samples scripts tools)

vmlinux-deps := $(KBUILD_LDS) $(KBUILD_VMLINUX_INIT) $(KBUILD_VMLINUX_MAIN)

# Include targets which we want to execute sequentially if the rest of the
# kernel build went well. If CONFIG_TRIM_UNUSED_KSYMS is set, this might be
# evaluated more than once.
PHONY += vmlinux_prereq
vmlinux_prereq: $(vmlinux-deps) FORCE
ifdef CONFIG_HEADERS_CHECK
	$(Q)$(MAKE) -f $(srctree)/Makefile headers_check
endif
ifdef CONFIG_GDB_SCRIPTS
	$(Q)ln -fsn `cd $(srctree) && /bin/pwd`/scripts/gdb/vmlinux-gdb.py
endif
ifdef CONFIG_TRIM_UNUSED_KSYMS
	$(Q)$(CONFIG_SHELL) $(srctree)/scripts/adjust_autoksyms.sh \
	  "$(MAKE) -f $(srctree)/Makefile vmlinux"
endif

# standalone target for easier testing
include/generated/autoksyms.h: FORCE
	$(Q)$(CONFIG_SHELL) $(srctree)/scripts/adjust_autoksyms.sh true

ARCH_POSTLINK := $(wildcard $(srctree)/arch/$(SRCARCH)/Makefile.postlink)

# Final link of vmlinux with optional arch pass after final link
    cmd_link-vmlinux =                                                 \
	$(CONFIG_SHELL) $< $(LD) $(LDFLAGS) $(LDFLAGS_vmlinux) ;       \
	$(if $(ARCH_POSTLINK), $(MAKE) -f $(ARCH_POSTLINK) $@, true)

vmlinux: scripts/link-vmlinux.sh vmlinux_prereq $(vmlinux-deps) FORCE
	+$(call if_changed,link-vmlinux)

# Build samples along the rest of the kernel
ifdef CONFIG_SAMPLES
vmlinux-dirs += samples
endif

# The actual objects are generated when descending,
# make sure no implicit rule kicks in
$(sort $(vmlinux-deps)): $(vmlinux-dirs) ;

# Handle descending into subdirectories listed in $(vmlinux-dirs)
# Preset locale variables to speed up the build process. Limit locale
# tweaks to this spot to avoid wrong language settings when running
# make menuconfig etc.
# Error messages still appears in the original language

PHONY += $(vmlinux-dirs)
$(vmlinux-dirs): prepare scripts
	$(Q)$(MAKE) $(build)=$@

define filechk_kernel.release
	echo "$(KERNELVERSION)$$($(CONFIG_SHELL) $(srctree)/scripts/setlocalversion $(srctree))"
endef

# Store (new) KERNELRELEASE string in include/config/kernel.release
include/config/kernel.release: include/config/auto.conf FORCE
	$(call filechk,kernel.release)


# Things we need to do before we recursively start building the kernel
# or the modules are listed in "prepare".
# A multi level approach is used. prepareN is processed before prepareN-1.
# archprepare is used in arch Makefiles and when processed asm symlink,
# version.h and scripts_basic is processed / created.

# Listed in dependency order
PHONY += prepare archprepare prepare0 prepare1 prepare2 prepare3

# prepare3 is used to check if we are building in a separate output directory,
# and if so do:
# 1) Check that make has not been executed in the kernel src $(srctree)
prepare3: include/config/kernel.release
ifneq ($(KBUILD_SRC),)
	@$(kecho) '  Using $(srctree) as source for kernel'
	$(Q)if [ -f $(srctree)/.config -o -d $(srctree)/include/config ]; then \
		echo >&2 "  $(srctree) is not clean, please run 'make mrproper'"; \
		echo >&2 "  in the '$(srctree)' directory.";\
		/bin/false; \
	fi;
endif

# prepare2 creates a makefile if using a separate output directory.
# From this point forward, .config has been reprocessed, so any rules
# that need to depend on updated CONFIG_* values can be checked here.
prepare2: prepare3 prepare-compiler-check outputmakefile asm-generic

prepare1: prepare2 $(version_h) include/generated/utsrelease.h \
                   include/config/auto.conf
	$(cmd_crmodverdir)

archprepare: archheaders archscripts prepare1 scripts_basic

prepare0: archprepare gcc-plugins
	$(Q)$(MAKE) $(build)=.

# All the preparing..
prepare: prepare0 prepare-objtool

ifdef CONFIG_STACK_VALIDATION
  has_libelf := $(call try-run,\
		echo "int main() {}" | $(HOSTCC) -xc -o /dev/null -lelf -,1,0)
  ifeq ($(has_libelf),1)
    objtool_target := tools/objtool FORCE
  else
    $(warning "Cannot use CONFIG_STACK_VALIDATION, please install libelf-dev, libelf-devel or elfutils-libelf-devel")
    SKIP_STACK_VALIDATION := 1
    export SKIP_STACK_VALIDATION
  endif
endif

PHONY += prepare-objtool
prepare-objtool: $(objtool_target)

# Check for CONFIG flags that require compiler support. Abort the build
# after .config has been processed, but before the kernel build starts.
#
# For security-sensitive CONFIG options, we don't want to fallback and/or
# silently change which compiler flags will be used, since that leads to
# producing kernels with different security feature characteristics
# depending on the compiler used. (For example, "But I selected
# CC_STACKPROTECTOR_STRONG! Why did it build with _REGULAR?!")
PHONY += prepare-compiler-check
prepare-compiler-check: FORCE
# Make sure we're using a supported toolchain with LTO_CLANG
ifdef CONFIG_LTO_CLANG
  ifneq ($(call clang-ifversion, -ge, 0500, y), y)
	@echo Cannot use CONFIG_LTO_CLANG: requires clang 5.0 or later >&2 && exit 1
  endif
  ifneq ($(call gold-ifversion, -ge, 112000000, y), y)
	@echo Cannot use CONFIG_LTO_CLANG: requires GNU gold 1.12 or later >&2 && exit 1
  endif
endif
# Make sure compiler supports LTO flags
ifdef lto-flags
  ifeq ($(call cc-option, $(lto-flags)),)
	@echo Cannot use CONFIG_LTO: $(lto-flags) not supported by compiler \
		>&2 && exit 1
  endif
endif
# Make sure compiler supports requested stack protector flag.
ifdef stackp-name
  ifeq ($(call cc-option, $(stackp-flag)),)
	@echo Cannot use CONFIG_CC_STACKPROTECTOR_$(stackp-name): \
		  $(stackp-flag) not supported by compiler >&2 && exit 1
  endif
endif
# Make sure compiler does not have buggy stack-protector support.
ifdef stackp-check
  ifneq ($(shell $(CONFIG_SHELL) $(stackp-check) $(CC) $(KBUILD_CPPFLAGS) $(biarch)),y)
	@echo Cannot use CONFIG_CC_STACKPROTECTOR_$(stackp-name): \
                  $(stackp-flag) available but compiler is broken >&2 && exit 1
  endif
endif
ifdef cfi-flags
  ifeq ($(call cc-option, $(cfi-flags)),)
	@echo Cannot use CONFIG_CFI: $(cfi-flags) not supported by compiler >&2 && exit 1
  endif
endif
	@:

# Generate some files
# ---------------------------------------------------------------------------

# KERNELRELEASE can change from a few different places, meaning version.h
# needs to be updated, so this check is forced on all builds

uts_len := 64
define filechk_utsrelease.h
	if [ `echo -n "$(KERNELRELEASE)" | wc -c ` -gt $(uts_len) ]; then \
	  echo '"$(KERNELRELEASE)" exceeds $(uts_len) characters' >&2;    \
	  exit 1;                                                         \
	fi;                                                               \
	(echo \#define UTS_RELEASE \"$(KERNELRELEASE)\";)
endef

define filechk_version.h
	(echo \#define LINUX_VERSION_CODE $(shell                         \
	expr $(VERSION) \* 65536 + 0$(PATCHLEVEL) \* 256 + 0$(SUBLEVEL)); \
	echo '#define KERNEL_VERSION(a,b,c) (((a) << 16) + ((b) << 8) + (c))';)
endef

$(version_h): $(srctree)/Makefile FORCE
	$(call filechk,version.h)
	$(Q)rm -f $(old_version_h)

include/generated/utsrelease.h: include/config/kernel.release FORCE
	$(call filechk,utsrelease.h)

PHONY += headerdep
headerdep:
	$(Q)find $(srctree)/include/ -name '*.h' | xargs --max-args 1 \
	$(srctree)/scripts/headerdep.pl -I$(srctree)/include

# ---------------------------------------------------------------------------
# Firmware install
INSTALL_FW_PATH=$(INSTALL_MOD_PATH)/lib/firmware
export INSTALL_FW_PATH

PHONY += firmware_install
firmware_install:
	@mkdir -p $(objtree)/firmware
	$(Q)$(MAKE) -f $(srctree)/scripts/Makefile.fwinst obj=firmware __fw_install

# ---------------------------------------------------------------------------
# Kernel headers

#Default location for installed headers
export INSTALL_HDR_PATH = $(objtree)/usr

# If we do an all arch process set dst to asm-$(hdr-arch)
hdr-dst = $(if $(KBUILD_HEADERS), dst=include/asm-$(hdr-arch), dst=include/asm)

PHONY += archheaders
archheaders:

PHONY += archscripts
archscripts:

PHONY += __headers
__headers: $(version_h) scripts_basic asm-generic archheaders archscripts
	$(Q)$(MAKE) $(build)=scripts build_unifdef

PHONY += headers_install_all
headers_install_all:
	$(Q)$(CONFIG_SHELL) $(srctree)/scripts/headers.sh install

PHONY += headers_install
headers_install: __headers
	$(if $(wildcard $(srctree)/arch/$(hdr-arch)/include/uapi/asm/Kbuild),, \
	  $(error Headers not exportable for the $(SRCARCH) architecture))
	$(Q)$(MAKE) $(hdr-inst)=include/uapi
	$(Q)$(MAKE) $(hdr-inst)=arch/$(hdr-arch)/include/uapi/asm $(hdr-dst)
	$(Q)$(MAKE) $(hdr-inst)=techpack

PHONY += headers_check_all
headers_check_all: headers_install_all
	$(Q)$(CONFIG_SHELL) $(srctree)/scripts/headers.sh check

PHONY += headers_check
headers_check: headers_install
	$(Q)$(MAKE) $(hdr-inst)=include/uapi HDRCHECK=1
	$(Q)$(MAKE) $(hdr-inst)=arch/$(hdr-arch)/include/uapi/asm $(hdr-dst) HDRCHECK=1
	$(Q)$(MAKE) $(hdr-inst)=techpack HDRCHECK=1

# ---------------------------------------------------------------------------
# Kernel selftest

PHONY += kselftest
kselftest:
	$(Q)$(MAKE) -C tools/testing/selftests run_tests

kselftest-clean:
	$(Q)$(MAKE) -C tools/testing/selftests clean

PHONY += kselftest-merge
kselftest-merge:
	$(if $(wildcard $(objtree)/.config),, $(error No .config exists, config your kernel first!))
	$(Q)$(CONFIG_SHELL) $(srctree)/scripts/kconfig/merge_config.sh \
		-m $(objtree)/.config \
		$(srctree)/tools/testing/selftests/*/config
	+$(Q)$(MAKE) -f $(srctree)/Makefile olddefconfig

# ---------------------------------------------------------------------------
# Modules

ifdef CONFIG_MODULES

# By default, build modules as well

all: modules

# Build modules
#
# A module can be listed more than once in obj-m resulting in
# duplicate lines in modules.order files.  Those are removed
# using awk while concatenating to the final file.

PHONY += modules
modules: $(vmlinux-dirs) $(if $(KBUILD_BUILTIN),vmlinux) modules.builtin
	$(Q)$(AWK) '!x[$$0]++' $(vmlinux-dirs:%=$(objtree)/%/modules.order) > $(objtree)/modules.order
	@$(kecho) '  Building modules, stage 2.';
	$(Q)$(MAKE) -f $(srctree)/scripts/Makefile.modpost
	$(Q)$(MAKE) -f $(srctree)/scripts/Makefile.fwinst obj=firmware __fw_modbuild

modules.builtin: $(vmlinux-dirs:%=%/modules.builtin)
	$(Q)$(AWK) '!x[$$0]++' $^ > $(objtree)/modules.builtin

%/modules.builtin: include/config/auto.conf
	$(Q)$(MAKE) $(modbuiltin)=$*


# Target to prepare building external modules
PHONY += modules_prepare
modules_prepare: prepare scripts

# Target to install modules
PHONY += modules_install
modules_install: _modinst_ _modinst_post

PHONY += _modinst_
_modinst_:
	@rm -rf $(MODLIB)/kernel
	@rm -f $(MODLIB)/source
	@mkdir -p $(MODLIB)/kernel
	@ln -s `cd $(srctree) && /bin/pwd` $(MODLIB)/source
	@if [ ! $(objtree) -ef  $(MODLIB)/build ]; then \
		rm -f $(MODLIB)/build ; \
		ln -s $(CURDIR) $(MODLIB)/build ; \
	fi
	@cp -f $(objtree)/modules.order $(MODLIB)/
	@cp -f $(objtree)/modules.builtin $(MODLIB)/
	$(Q)$(MAKE) -f $(srctree)/scripts/Makefile.modinst

# This depmod is only for convenience to give the initial
# boot a modules.dep even before / is mounted read-write.  However the
# boot script depmod is the master version.
PHONY += _modinst_post
_modinst_post: _modinst_
	$(Q)$(MAKE) -f $(srctree)/scripts/Makefile.fwinst obj=firmware __fw_modinst
	$(call cmd,depmod)

ifeq ($(CONFIG_MODULE_SIG), y)
PHONY += modules_sign
modules_sign:
	$(Q)$(MAKE) -f $(srctree)/scripts/Makefile.modsign
endif

else # CONFIG_MODULES

# Modules not configured
# ---------------------------------------------------------------------------

PHONY += modules modules_install
modules modules_install:
	@echo >&2
	@echo >&2 "The present kernel configuration has modules disabled."
	@echo >&2 "Type 'make config' and enable loadable module support."
	@echo >&2 "Then build a kernel with module support enabled."
	@echo >&2
	@exit 1

endif # CONFIG_MODULES

###
# Cleaning is done on three levels.
# make clean     Delete most generated files
#                Leave enough to build external modules
# make mrproper  Delete the current configuration, and all generated files
# make distclean Remove editor backup files, patch leftover files and the like

# Directories & files removed with 'make clean'
CLEAN_DIRS  += $(MODVERDIR)

# Directories & files removed with 'make mrproper'
MRPROPER_DIRS  += include/config usr/include include/generated          \
		  arch/*/include/generated .tmp_objdiff
MRPROPER_FILES += .config .config.old .version .old_version \
		  Module.symvers tags TAGS cscope* GPATH GTAGS GRTAGS GSYMS \
		  signing_key.pem signing_key.priv signing_key.x509	\
		  x509.genkey extra_certificates signing_key.x509.keyid	\
		  signing_key.x509.signer vmlinux-gdb.py

# clean - Delete most, but leave enough to build external modules
#
clean: rm-dirs  := $(CLEAN_DIRS)
clean: rm-files := $(CLEAN_FILES)
clean-dirs      := $(addprefix _clean_, . $(vmlinux-alldirs) Documentation samples)

PHONY += $(clean-dirs) clean archclean vmlinuxclean
$(clean-dirs):
	$(Q)$(MAKE) $(clean)=$(patsubst _clean_%,%,$@)

vmlinuxclean:
	$(Q)$(CONFIG_SHELL) $(srctree)/scripts/link-vmlinux.sh clean
	$(Q)$(if $(ARCH_POSTLINK), $(MAKE) -f $(ARCH_POSTLINK) clean)

clean: archclean vmlinuxclean

# mrproper - Delete all generated files, including .config
#
mrproper: rm-dirs  := $(wildcard $(MRPROPER_DIRS))
mrproper: rm-files := $(wildcard $(MRPROPER_FILES))
mrproper-dirs      := $(addprefix _mrproper_,Documentation/DocBook scripts)

PHONY += $(mrproper-dirs) mrproper archmrproper
$(mrproper-dirs):
	$(Q)$(MAKE) $(clean)=$(patsubst _mrproper_%,%,$@)

mrproper: clean archmrproper $(mrproper-dirs)
	$(call cmd,rmdirs)
	$(call cmd,rmfiles)

# distclean
#
PHONY += distclean

distclean: mrproper
	@find $(srctree) $(RCS_FIND_IGNORE) \
		\( -name '*.orig' -o -name '*.rej' -o -name '*~' \
		-o -name '*.bak' -o -name '#*#' -o -name '.*.orig' \
		-o -name '.*.rej' -o -name '*%'  -o -name 'core' \) \
		-type f -print | xargs rm -f


# Packaging of the kernel to various formats
# ---------------------------------------------------------------------------
# rpm target kept for backward compatibility
package-dir	:= scripts/package

%src-pkg: FORCE
	$(Q)$(MAKE) $(build)=$(package-dir) $@
%pkg: include/config/kernel.release FORCE
	$(Q)$(MAKE) $(build)=$(package-dir) $@
rpm: include/config/kernel.release FORCE
	$(Q)$(MAKE) $(build)=$(package-dir) $@


# Brief documentation of the typical targets used
# ---------------------------------------------------------------------------

boards := $(wildcard $(srctree)/arch/$(SRCARCH)/configs/*_defconfig)
boards := $(sort $(notdir $(boards)))
board-dirs := $(dir $(wildcard $(srctree)/arch/$(SRCARCH)/configs/*/*_defconfig))
board-dirs := $(sort $(notdir $(board-dirs:/=)))

PHONY += help
help:
	@echo  'Cleaning targets:'
	@echo  '  clean		  - Remove most generated files but keep the config and'
	@echo  '                    enough build support to build external modules'
	@echo  '  mrproper	  - Remove all generated files + config + various backup files'
	@echo  '  distclean	  - mrproper + remove editor backup and patch files'
	@echo  ''
	@echo  'Configuration targets:'
	@$(MAKE) -f $(srctree)/scripts/kconfig/Makefile help
	@echo  ''
	@echo  'Other generic targets:'
	@echo  '  all		  - Build all targets marked with [*]'
	@echo  '* vmlinux	  - Build the bare kernel'
	@echo  '* modules	  - Build all modules'
	@echo  '  modules_install - Install all modules to INSTALL_MOD_PATH (default: /)'
	@echo  '  firmware_install- Install all firmware to INSTALL_FW_PATH'
	@echo  '                    (default: $$(INSTALL_MOD_PATH)/lib/firmware)'
	@echo  '  dir/            - Build all files in dir and below'
	@echo  '  dir/file.[ois]  - Build specified target only'
	@echo  '  dir/file.ll     - Build the LLVM assembly file'
	@echo  '                    (requires compiler support for LLVM assembly generation)'
	@echo  '  dir/file.lst    - Build specified mixed source/assembly target only'
	@echo  '                    (requires a recent binutils and recent build (System.map))'
	@echo  '  dir/file.ko     - Build module including final link'
	@echo  '  modules_prepare - Set up for building external modules'
	@echo  '  tags/TAGS	  - Generate tags file for editors'
	@echo  '  cscope	  - Generate cscope index'
	@echo  '  gtags           - Generate GNU GLOBAL index'
	@echo  '  kernelrelease	  - Output the release version string (use with make -s)'
	@echo  '  kernelversion	  - Output the version stored in Makefile (use with make -s)'
	@echo  '  image_name	  - Output the image name (use with make -s)'
	@echo  '  headers_install - Install sanitised kernel headers to INSTALL_HDR_PATH'; \
	 echo  '                    (default: $(INSTALL_HDR_PATH))'; \
	 echo  ''
	@echo  'Static analysers'
	@echo  '  checkstack      - Generate a list of stack hogs'
	@echo  '  namespacecheck  - Name space analysis on compiled kernel'
	@echo  '  versioncheck    - Sanity check on version.h usage'
	@echo  '  includecheck    - Check for duplicate included header files'
	@echo  '  export_report   - List the usages of all exported symbols'
	@echo  '  headers_check   - Sanity check on exported headers'
	@echo  '  headerdep       - Detect inclusion cycles in headers'
	@$(MAKE) -f $(srctree)/scripts/Makefile.help checker-help
	@echo  ''
	@echo  'Kernel selftest'
	@echo  '  kselftest       - Build and run kernel selftest (run as root)'
	@echo  '                    Build, install, and boot kernel before'
	@echo  '                    running kselftest on it'
	@echo  '  kselftest-clean - Remove all generated kselftest files'
	@echo  '  kselftest-merge - Merge all the config dependencies of kselftest to existed'
	@echo  '                    .config.'
	@echo  ''
	@echo  'Kernel packaging:'
	@$(MAKE) $(build)=$(package-dir) help
	@echo  ''
	@echo  'Documentation targets:'
	@$(MAKE) -f $(srctree)/Documentation/Makefile.sphinx dochelp
	@echo  ''
	@$(MAKE) -f $(srctree)/Documentation/DocBook/Makefile dochelp
	@echo  ''
	@echo  'Architecture specific targets ($(SRCARCH)):'
	@$(if $(archhelp),$(archhelp),\
		echo '  No architecture specific help defined for $(SRCARCH)')
	@echo  ''
	@$(if $(boards), \
		$(foreach b, $(boards), \
		printf "  %-24s - Build for %s\\n" $(b) $(subst _defconfig,,$(b));) \
		echo '')
	@$(if $(board-dirs), \
		$(foreach b, $(board-dirs), \
		printf "  %-16s - Show %s-specific targets\\n" help-$(b) $(b);) \
		printf "  %-16s - Show all of the above\\n" help-boards; \
		echo '')

	@echo  '  make V=0|1 [targets] 0 => quiet build (default), 1 => verbose build'
	@echo  '  make V=2   [targets] 2 => give reason for rebuild of target'
	@echo  '  make O=dir [targets] Locate all output files in "dir", including .config'
	@echo  '  make C=1   [targets] Check all c source with $$CHECK (sparse by default)'
	@echo  '  make C=2   [targets] Force check of all c source with $$CHECK'
	@echo  '  make RECORDMCOUNT_WARN=1 [targets] Warn about ignored mcount sections'
	@echo  '  make W=n   [targets] Enable extra gcc checks, n=1,2,3 where'
	@echo  '		1: warnings which may be relevant and do not occur too often'
	@echo  '		2: warnings which occur quite often but may still be relevant'
	@echo  '		3: more obscure warnings, can most likely be ignored'
	@echo  '		Multiple levels can be combined with W=12 or W=123'
	@echo  ''
	@echo  'Execute "make" or "make all" to build all targets marked with [*] '
	@echo  'For further info see the ./README file'


help-board-dirs := $(addprefix help-,$(board-dirs))

help-boards: $(help-board-dirs)

boards-per-dir = $(sort $(notdir $(wildcard $(srctree)/arch/$(SRCARCH)/configs/$*/*_defconfig)))

$(help-board-dirs): help-%:
	@echo  'Architecture specific targets ($(SRCARCH) $*):'
	@$(if $(boards-per-dir), \
		$(foreach b, $(boards-per-dir), \
		printf "  %-24s - Build for %s\\n" $*/$(b) $(subst _defconfig,,$(b));) \
		echo '')


# Documentation targets
# ---------------------------------------------------------------------------
DOC_TARGETS := xmldocs sgmldocs psdocs latexdocs pdfdocs htmldocs mandocs installmandocs epubdocs cleandocs
PHONY += $(DOC_TARGETS)
$(DOC_TARGETS): scripts_basic FORCE
	$(Q)$(MAKE) $(build)=scripts build_docproc build_check-lc_ctype
	$(Q)$(MAKE) $(build)=Documentation -f $(srctree)/Documentation/Makefile.sphinx $@
	$(Q)$(MAKE) $(build)=Documentation/DocBook $@

else # KBUILD_EXTMOD

###
# External module support.
# When building external modules the kernel used as basis is considered
# read-only, and no consistency checks are made and the make
# system is not used on the basis kernel. If updates are required
# in the basis kernel ordinary make commands (without M=...) must
# be used.
#
# The following are the only valid targets when building external
# modules.
# make M=dir clean     Delete all automatically generated files
# make M=dir modules   Make all modules in specified dir
# make M=dir	       Same as 'make M=dir modules'
# make M=dir modules_install
#                      Install the modules built in the module directory
#                      Assumes install directory is already created

# We are always building modules
KBUILD_MODULES := 1

PHONY += $(objtree)/Module.symvers
$(objtree)/Module.symvers:
	@test -e $(objtree)/Module.symvers || ( \
	echo; \
	echo "  WARNING: Symbol version dump $(objtree)/Module.symvers"; \
	echo "           is missing; modules will have no dependencies and modversions."; \
	echo )

module-dirs := $(addprefix _module_,$(KBUILD_EXTMOD))
PHONY += $(module-dirs) modules
$(module-dirs): prepare $(objtree)/Module.symvers
	$(Q)$(MAKE) $(build)=$(patsubst _module_%,%,$@)

modules: $(module-dirs)
	@$(kecho) '  Building modules, stage 2.';
	$(Q)$(MAKE) -f $(srctree)/scripts/Makefile.modpost

PHONY += modules_install
modules_install: _emodinst_ _emodinst_post

install-dir := $(if $(INSTALL_MOD_DIR),$(INSTALL_MOD_DIR),extra)
PHONY += _emodinst_
_emodinst_:
	$(Q)mkdir -p $(MODLIB)/$(install-dir)
	$(Q)$(MAKE) -f $(srctree)/scripts/Makefile.modinst

PHONY += _emodinst_post
_emodinst_post: _emodinst_
	$(call cmd,depmod)

clean-dirs := $(addprefix _clean_,$(KBUILD_EXTMOD))

PHONY += $(clean-dirs) clean
$(clean-dirs):
	$(Q)$(MAKE) $(clean)=$(patsubst _clean_%,%,$@)

clean:	rm-dirs := $(MODVERDIR)
clean: rm-files := $(KBUILD_EXTMOD)/Module.symvers

PHONY += help
help:
	@echo  '  Building external modules.'
	@echo  '  Syntax: make -C path/to/kernel/src M=$$PWD target'
	@echo  ''
	@echo  '  modules         - default target, build the module(s)'
	@echo  '  modules_install - install the module'
	@echo  '  clean           - remove generated files in module directory only'
	@echo  ''

# Dummies...
PHONY += prepare scripts
prepare:
	$(cmd_crmodverdir)
scripts: ;
endif # KBUILD_EXTMOD

clean: $(clean-dirs)
	$(call cmd,rmdirs)
	$(call cmd,rmfiles)
	@find $(if $(KBUILD_EXTMOD), $(KBUILD_EXTMOD), .) $(RCS_FIND_IGNORE) \
		\( -name '*.[oas]' -o -name '*.ko' -o -name '.*.cmd' \
		-o -name '*.ko.*' \
		-o -name '*.dwo'  \
		-o -name '*.su'  \
		-o -name '.*.d' -o -name '.*.tmp' -o -name '*.mod.c' \
		-o -name '*.symtypes' -o -name 'modules.order' \
		-o -name modules.builtin -o -name '.tmp_*.o.*' \
		-o -name '*.c.[012]*.*' \
		-o -name '*.ll' \
		-o -name '*.gcno' \
		-o -name '*.*.symversions' \) -type f -print | xargs rm -f

# Generate tags for editors
# ---------------------------------------------------------------------------
quiet_cmd_tags = GEN     $@
      cmd_tags = $(CONFIG_SHELL) $(srctree)/scripts/tags.sh $@

tags TAGS cscope gtags: FORCE
	$(call cmd,tags)

# Scripts to check various things for consistency
# ---------------------------------------------------------------------------

PHONY += includecheck versioncheck coccicheck namespacecheck export_report

includecheck:
	find $(srctree)/* $(RCS_FIND_IGNORE) \
		-name '*.[hcS]' -type f -print | sort \
		| xargs $(PERL) -w $(srctree)/scripts/checkincludes.pl

versioncheck:
	find $(srctree)/* $(RCS_FIND_IGNORE) \
		-name '*.[hcS]' -type f -print | sort \
		| xargs $(PERL) -w $(srctree)/scripts/checkversion.pl

coccicheck:
	$(Q)$(CONFIG_SHELL) $(srctree)/scripts/$@

namespacecheck:
	$(PERL) $(srctree)/scripts/namespace.pl

export_report:
	$(PERL) $(srctree)/scripts/export_report.pl

endif #ifeq ($(config-targets),1)
endif #ifeq ($(mixed-targets),1)

PHONY += checkstack kernelrelease kernelversion image_name

# UML needs a little special treatment here.  It wants to use the host
# toolchain, so needs $(SUBARCH) passed to checkstack.pl.  Everyone
# else wants $(ARCH), including people doing cross-builds, which means
# that $(SUBARCH) doesn't work here.
ifeq ($(ARCH), um)
CHECKSTACK_ARCH := $(SUBARCH)
else
CHECKSTACK_ARCH := $(ARCH)
endif
checkstack:
	$(OBJDUMP) -d vmlinux $$(find . -name '*.ko') | \
	$(PERL) $(src)/scripts/checkstack.pl $(CHECKSTACK_ARCH)

kernelrelease:
	@echo "$(KERNELVERSION)$$($(CONFIG_SHELL) $(srctree)/scripts/setlocalversion $(srctree))"

kernelversion:
	@echo $(KERNELVERSION)

image_name:
	@echo $(KBUILD_IMAGE)

# Clear a bunch of variables before executing the submake
tools/: FORCE
	$(Q)mkdir -p $(objtree)/tools
	$(Q)$(MAKE) LDFLAGS= MAKEFLAGS="$(tools_silent) $(filter --j% -j,$(MAKEFLAGS))" O=$(shell cd $(objtree) && /bin/pwd) subdir=tools -C $(src)/tools/

tools/%: FORCE
	$(Q)mkdir -p $(objtree)/tools
	$(Q)$(MAKE) LDFLAGS= MAKEFLAGS="$(tools_silent) $(filter --j% -j,$(MAKEFLAGS))" O=$(shell cd $(objtree) && /bin/pwd) subdir=tools -C $(src)/tools/ $*

# Single targets
# ---------------------------------------------------------------------------
# Single targets are compatible with:
# - build with mixed source and output
# - build with separate output dir 'make O=...'
# - external modules
#
#  target-dir => where to store outputfile
#  build-dir  => directory in kernel source tree to use

ifeq ($(KBUILD_EXTMOD),)
        build-dir  = $(patsubst %/,%,$(dir $@))
        target-dir = $(dir $@)
else
        zap-slash=$(filter-out .,$(patsubst %/,%,$(dir $@)))
        build-dir  = $(KBUILD_EXTMOD)$(if $(zap-slash),/$(zap-slash))
        target-dir = $(if $(KBUILD_EXTMOD),$(dir $<),$(dir $@))
endif

%.s: %.c prepare scripts FORCE
	$(Q)$(MAKE) $(build)=$(build-dir) $(target-dir)$(notdir $@)
%.i: %.c prepare scripts FORCE
	$(Q)$(MAKE) $(build)=$(build-dir) $(target-dir)$(notdir $@)
%.o: %.c prepare scripts FORCE
	$(Q)$(MAKE) $(build)=$(build-dir) $(target-dir)$(notdir $@)
%.lst: %.c prepare scripts FORCE
	$(Q)$(MAKE) $(build)=$(build-dir) $(target-dir)$(notdir $@)
%.s: %.S prepare scripts FORCE
	$(Q)$(MAKE) $(build)=$(build-dir) $(target-dir)$(notdir $@)
%.o: %.S prepare scripts FORCE
	$(Q)$(MAKE) $(build)=$(build-dir) $(target-dir)$(notdir $@)
%.symtypes: %.c prepare scripts FORCE
	$(Q)$(MAKE) $(build)=$(build-dir) $(target-dir)$(notdir $@)
%.ll: %.c prepare scripts FORCE
	$(Q)$(MAKE) $(build)=$(build-dir) $(target-dir)$(notdir $@)

# Modules
/: prepare scripts FORCE
	$(Q)$(MAKE) KBUILD_MODULES=$(if $(CONFIG_MODULES),1) \
	$(build)=$(build-dir)
# Make sure the latest headers are built for Documentation
Documentation/ samples/: headers_install
%/: prepare scripts FORCE
	$(Q)$(MAKE) KBUILD_MODULES=$(if $(CONFIG_MODULES),1) \
	$(build)=$(build-dir)
%.ko: prepare scripts FORCE
	$(Q)$(MAKE) KBUILD_MODULES=$(if $(CONFIG_MODULES),1)   \
	$(build)=$(build-dir) $(@:.ko=.o)
	$(Q)$(MAKE) -f $(srctree)/scripts/Makefile.modpost

# FIXME Should go into a make.lib or something
# ===========================================================================

quiet_cmd_rmdirs = $(if $(wildcard $(rm-dirs)),CLEAN   $(wildcard $(rm-dirs)))
      cmd_rmdirs = rm -rf $(rm-dirs)

quiet_cmd_rmfiles = $(if $(wildcard $(rm-files)),CLEAN   $(wildcard $(rm-files)))
      cmd_rmfiles = rm -f $(rm-files)

# Run depmod only if we have System.map and depmod is executable
quiet_cmd_depmod = DEPMOD  $(KERNELRELEASE)
      cmd_depmod = $(CONFIG_SHELL) $(srctree)/scripts/depmod.sh $(DEPMOD) \
                   $(KERNELRELEASE) "$(patsubst y,_,$(CONFIG_HAVE_UNDERSCORE_SYMBOL_PREFIX))"

# Create temporary dir for module support files
# clean it up only when building all modules
cmd_crmodverdir = $(Q)mkdir -p $(MODVERDIR) \
                  $(if $(KBUILD_MODULES),; rm -f $(MODVERDIR)/*)

# read all saved command lines

targets := $(wildcard $(sort $(targets)))
cmd_files := $(wildcard .*.cmd $(foreach f,$(targets),$(dir $(f)).$(notdir $(f)).cmd))

ifneq ($(cmd_files),)
  $(cmd_files): ;	# Do not try to update included dependency files
  include $(cmd_files)
endif

endif	# skip-makefile

PHONY += FORCE
FORCE:

# Declare the contents of the .PHONY variable as phony.  We keep that
# information in a variable so we can use it in if_changed and friends.
.PHONY: $(PHONY)<|MERGE_RESOLUTION|>--- conflicted
+++ resolved
@@ -1,10 +1,6 @@
 VERSION = 4
 PATCHLEVEL = 9
-<<<<<<< HEAD
 SUBLEVEL = 207
-=======
-SUBLEVEL = 193
->>>>>>> 0177d2dd
 EXTRAVERSION =
 NAME = Roaring Lionus
 
