--- conflicted
+++ resolved
@@ -28,14 +28,7 @@
 struct dt_info *parser_output;
 bool treesource_error;
 
-<<<<<<< HEAD
-bool source_is_plugin;
-bool deprecated_plugin_syntax_warning;
-
-struct boot_info *dt_from_source(const char *fname)
-=======
 struct dt_info *dt_from_source(const char *fname)
->>>>>>> 120775eb
 {
 	parser_output = NULL;
 	treesource_error = false;
