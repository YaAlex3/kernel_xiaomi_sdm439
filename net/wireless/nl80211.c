/*
 * This is the new netlink-based wireless configuration interface.
 *
 * Copyright 2006-2010	Johannes Berg <johannes@sipsolutions.net>
 */

#include <linux/if.h>
#include <linux/module.h>
#include <linux/err.h>
#include <linux/slab.h>
#include <linux/list.h>
#include <linux/if_ether.h>
#include <linux/ieee80211.h>
#include <linux/nl80211.h>
#include <linux/rtnetlink.h>
#include <linux/netlink.h>
#include <linux/etherdevice.h>
#include <net/net_namespace.h>
#include <net/genetlink.h>
#include <net/cfg80211.h>
#include <net/sock.h>
#include <net/inet_connection_sock.h>
#include "core.h"
#include "nl80211.h"
#include "reg.h"
#include "rdev-ops.h"

static int nl80211_crypto_settings(struct cfg80211_registered_device *rdev,
				   struct genl_info *info,
				   struct cfg80211_crypto_settings *settings,
				   int cipher_limit);

static int nl80211_pre_doit(struct genl_ops *ops, struct sk_buff *skb,
			    struct genl_info *info);
static void nl80211_post_doit(struct genl_ops *ops, struct sk_buff *skb,
			      struct genl_info *info);

/* the netlink family */
static struct genl_family nl80211_fam = {
	.id = GENL_ID_GENERATE,		/* don't bother with a hardcoded ID */
	.name = NL80211_GENL_NAME,	/* have users key off the name instead */
	.hdrsize = 0,			/* no private header */
	.version = 1,			/* no particular meaning now */
	.maxattr = NL80211_ATTR_MAX,
	.netnsok = true,
	.pre_doit = nl80211_pre_doit,
	.post_doit = nl80211_post_doit,
};

/* returns ERR_PTR values */
static struct wireless_dev *
__cfg80211_wdev_from_attrs(struct net *netns, struct nlattr **attrs)
{
	struct cfg80211_registered_device *rdev;
	struct wireless_dev *result = NULL;
	bool have_ifidx = attrs[NL80211_ATTR_IFINDEX];
	bool have_wdev_id = attrs[NL80211_ATTR_WDEV];
	u64 wdev_id;
	int wiphy_idx = -1;
	int ifidx = -1;

	ASSERT_RTNL();

	if (!have_ifidx && !have_wdev_id)
		return ERR_PTR(-EINVAL);

	if (have_ifidx)
		ifidx = nla_get_u32(attrs[NL80211_ATTR_IFINDEX]);
	if (have_wdev_id) {
		wdev_id = nla_get_u64(attrs[NL80211_ATTR_WDEV]);
		wiphy_idx = wdev_id >> 32;
	}

	list_for_each_entry(rdev, &cfg80211_rdev_list, list) {
		struct wireless_dev *wdev;

		if (wiphy_net(&rdev->wiphy) != netns)
			continue;

		if (have_wdev_id && rdev->wiphy_idx != wiphy_idx)
			continue;

		list_for_each_entry(wdev, &rdev->wdev_list, list) {
			if (have_ifidx && wdev->netdev &&
			    wdev->netdev->ifindex == ifidx) {
				result = wdev;
				break;
			}
			if (have_wdev_id && wdev->identifier == (u32)wdev_id) {
				result = wdev;
				break;
			}
		}

		if (result)
			break;
	}

	if (result)
		return result;
	return ERR_PTR(-ENODEV);
}

static struct cfg80211_registered_device *
__cfg80211_rdev_from_attrs(struct net *netns, struct nlattr **attrs)
{
	struct cfg80211_registered_device *rdev = NULL, *tmp;
	struct net_device *netdev;

	ASSERT_RTNL();

	if (!attrs[NL80211_ATTR_WIPHY] &&
	    !attrs[NL80211_ATTR_IFINDEX] &&
	    !attrs[NL80211_ATTR_WDEV])
		return ERR_PTR(-EINVAL);

	if (attrs[NL80211_ATTR_WIPHY])
		rdev = cfg80211_rdev_by_wiphy_idx(
				nla_get_u32(attrs[NL80211_ATTR_WIPHY]));

	if (attrs[NL80211_ATTR_WDEV]) {
		u64 wdev_id = nla_get_u64(attrs[NL80211_ATTR_WDEV]);
		struct wireless_dev *wdev;
		bool found = false;

		tmp = cfg80211_rdev_by_wiphy_idx(wdev_id >> 32);
		if (tmp) {
			/* make sure wdev exists */
			list_for_each_entry(wdev, &tmp->wdev_list, list) {
				if (wdev->identifier != (u32)wdev_id)
					continue;
				found = true;
				break;
			}

			if (!found)
				tmp = NULL;

			if (rdev && tmp != rdev)
				return ERR_PTR(-EINVAL);
			rdev = tmp;
		}
	}

	if (attrs[NL80211_ATTR_IFINDEX]) {
		int ifindex = nla_get_u32(attrs[NL80211_ATTR_IFINDEX]);
		netdev = dev_get_by_index(netns, ifindex);
		if (netdev) {
			if (netdev->ieee80211_ptr)
				tmp = wiphy_to_dev(
						netdev->ieee80211_ptr->wiphy);
			else
				tmp = NULL;

			dev_put(netdev);

			/* not wireless device -- return error */
			if (!tmp)
				return ERR_PTR(-EINVAL);

			/* mismatch -- return error */
			if (rdev && tmp != rdev)
				return ERR_PTR(-EINVAL);

			rdev = tmp;
		}
	}

	if (!rdev)
		return ERR_PTR(-ENODEV);

	if (netns != wiphy_net(&rdev->wiphy))
		return ERR_PTR(-ENODEV);

	return rdev;
}

/*
 * This function returns a pointer to the driver
 * that the genl_info item that is passed refers to.
 *
 * The result of this can be a PTR_ERR and hence must
 * be checked with IS_ERR() for errors.
 */
static struct cfg80211_registered_device *
cfg80211_get_dev_from_info(struct net *netns, struct genl_info *info)
{
	return __cfg80211_rdev_from_attrs(netns, info->attrs);
}

/* policy for the attributes */
static const struct nla_policy nl80211_policy[NL80211_ATTR_MAX+1] = {
	[NL80211_ATTR_WIPHY] = { .type = NLA_U32 },
	[NL80211_ATTR_WIPHY_NAME] = { .type = NLA_NUL_STRING,
				      .len = 20-1 },
	[NL80211_ATTR_WIPHY_TXQ_PARAMS] = { .type = NLA_NESTED },

	[NL80211_ATTR_WIPHY_FREQ] = { .type = NLA_U32 },
	[NL80211_ATTR_WIPHY_CHANNEL_TYPE] = { .type = NLA_U32 },
	[NL80211_ATTR_CHANNEL_WIDTH] = { .type = NLA_U32 },
	[NL80211_ATTR_CENTER_FREQ1] = { .type = NLA_U32 },
	[NL80211_ATTR_CENTER_FREQ2] = { .type = NLA_U32 },

	[NL80211_ATTR_WIPHY_RETRY_SHORT] = { .type = NLA_U8 },
	[NL80211_ATTR_WIPHY_RETRY_LONG] = { .type = NLA_U8 },
	[NL80211_ATTR_WIPHY_FRAG_THRESHOLD] = { .type = NLA_U32 },
	[NL80211_ATTR_WIPHY_RTS_THRESHOLD] = { .type = NLA_U32 },
	[NL80211_ATTR_WIPHY_COVERAGE_CLASS] = { .type = NLA_U8 },

	[NL80211_ATTR_IFTYPE] = { .type = NLA_U32 },
	[NL80211_ATTR_IFINDEX] = { .type = NLA_U32 },
	[NL80211_ATTR_IFNAME] = { .type = NLA_NUL_STRING, .len = IFNAMSIZ-1 },

	[NL80211_ATTR_MAC] = { .len = ETH_ALEN },
	[NL80211_ATTR_PREV_BSSID] = { .len = ETH_ALEN },

	[NL80211_ATTR_KEY] = { .type = NLA_NESTED, },
	[NL80211_ATTR_KEY_DATA] = { .type = NLA_BINARY,
				    .len = WLAN_MAX_KEY_LEN },
	[NL80211_ATTR_KEY_IDX] = { .type = NLA_U8 },
	[NL80211_ATTR_KEY_CIPHER] = { .type = NLA_U32 },
	[NL80211_ATTR_KEY_DEFAULT] = { .type = NLA_FLAG },
	[NL80211_ATTR_KEY_SEQ] = { .type = NLA_BINARY, .len = 16 },
	[NL80211_ATTR_KEY_TYPE] = { .type = NLA_U32 },

	[NL80211_ATTR_BEACON_INTERVAL] = { .type = NLA_U32 },
	[NL80211_ATTR_DTIM_PERIOD] = { .type = NLA_U32 },
	[NL80211_ATTR_BEACON_HEAD] = { .type = NLA_BINARY,
				       .len = IEEE80211_MAX_DATA_LEN },
	[NL80211_ATTR_BEACON_TAIL] = { .type = NLA_BINARY,
				       .len = IEEE80211_MAX_DATA_LEN },
	[NL80211_ATTR_STA_AID] = { .type = NLA_U16 },
	[NL80211_ATTR_STA_FLAGS] = { .type = NLA_NESTED },
	[NL80211_ATTR_STA_LISTEN_INTERVAL] = { .type = NLA_U16 },
	[NL80211_ATTR_STA_SUPPORTED_RATES] = { .type = NLA_BINARY,
					       .len = NL80211_MAX_SUPP_RATES },
	[NL80211_ATTR_STA_PLINK_ACTION] = { .type = NLA_U8 },
	[NL80211_ATTR_STA_VLAN] = { .type = NLA_U32 },
	[NL80211_ATTR_MNTR_FLAGS] = { /* NLA_NESTED can't be empty */ },
	[NL80211_ATTR_MESH_ID] = { .type = NLA_BINARY,
				   .len = IEEE80211_MAX_MESH_ID_LEN },
	[NL80211_ATTR_MPATH_NEXT_HOP] = { .type = NLA_U32 },

	[NL80211_ATTR_REG_ALPHA2] = { .type = NLA_STRING, .len = 2 },
	[NL80211_ATTR_REG_RULES] = { .type = NLA_NESTED },

	[NL80211_ATTR_BSS_CTS_PROT] = { .type = NLA_U8 },
	[NL80211_ATTR_BSS_SHORT_PREAMBLE] = { .type = NLA_U8 },
	[NL80211_ATTR_BSS_SHORT_SLOT_TIME] = { .type = NLA_U8 },
	[NL80211_ATTR_BSS_BASIC_RATES] = { .type = NLA_BINARY,
					   .len = NL80211_MAX_SUPP_RATES },
	[NL80211_ATTR_BSS_HT_OPMODE] = { .type = NLA_U16 },

	[NL80211_ATTR_MESH_CONFIG] = { .type = NLA_NESTED },
	[NL80211_ATTR_SUPPORT_MESH_AUTH] = { .type = NLA_FLAG },

	[NL80211_ATTR_HT_CAPABILITY] = { .len = NL80211_HT_CAPABILITY_LEN },

	[NL80211_ATTR_MGMT_SUBTYPE] = { .type = NLA_U8 },
	[NL80211_ATTR_IE] = { .type = NLA_BINARY,
			      .len = IEEE80211_MAX_DATA_LEN },
	[NL80211_ATTR_SCAN_FREQUENCIES] = { .type = NLA_NESTED },
	[NL80211_ATTR_SCAN_SSIDS] = { .type = NLA_NESTED },

	[NL80211_ATTR_SSID] = { .type = NLA_BINARY,
				.len = IEEE80211_MAX_SSID_LEN },
	[NL80211_ATTR_AUTH_TYPE] = { .type = NLA_U32 },
	[NL80211_ATTR_REASON_CODE] = { .type = NLA_U16 },
	[NL80211_ATTR_FREQ_FIXED] = { .type = NLA_FLAG },
	[NL80211_ATTR_TIMED_OUT] = { .type = NLA_FLAG },
	[NL80211_ATTR_USE_MFP] = { .type = NLA_U32 },
	[NL80211_ATTR_STA_FLAGS2] = {
		.len = sizeof(struct nl80211_sta_flag_update),
	},
	[NL80211_ATTR_CONTROL_PORT] = { .type = NLA_FLAG },
	[NL80211_ATTR_CONTROL_PORT_ETHERTYPE] = { .type = NLA_U16 },
	[NL80211_ATTR_CONTROL_PORT_NO_ENCRYPT] = { .type = NLA_FLAG },
	[NL80211_ATTR_PRIVACY] = { .type = NLA_FLAG },
	[NL80211_ATTR_CIPHER_SUITE_GROUP] = { .type = NLA_U32 },
	[NL80211_ATTR_WPA_VERSIONS] = { .type = NLA_U32 },
	[NL80211_ATTR_PID] = { .type = NLA_U32 },
	[NL80211_ATTR_4ADDR] = { .type = NLA_U8 },
	[NL80211_ATTR_PMKID] = { .type = NLA_BINARY,
				 .len = WLAN_PMKID_LEN },
	[NL80211_ATTR_DURATION] = { .type = NLA_U32 },
	[NL80211_ATTR_COOKIE] = { .type = NLA_U64 },
	[NL80211_ATTR_TX_RATES] = { .type = NLA_NESTED },
	[NL80211_ATTR_FRAME] = { .type = NLA_BINARY,
				 .len = IEEE80211_MAX_DATA_LEN },
	[NL80211_ATTR_FRAME_MATCH] = { .type = NLA_BINARY, },
	[NL80211_ATTR_PS_STATE] = { .type = NLA_U32 },
	[NL80211_ATTR_CQM] = { .type = NLA_NESTED, },
	[NL80211_ATTR_LOCAL_STATE_CHANGE] = { .type = NLA_FLAG },
	[NL80211_ATTR_AP_ISOLATE] = { .type = NLA_U8 },
	[NL80211_ATTR_WIPHY_TX_POWER_SETTING] = { .type = NLA_U32 },
	[NL80211_ATTR_WIPHY_TX_POWER_LEVEL] = { .type = NLA_U32 },
	[NL80211_ATTR_FRAME_TYPE] = { .type = NLA_U16 },
	[NL80211_ATTR_WIPHY_ANTENNA_TX] = { .type = NLA_U32 },
	[NL80211_ATTR_WIPHY_ANTENNA_RX] = { .type = NLA_U32 },
	[NL80211_ATTR_MCAST_RATE] = { .type = NLA_U32 },
	[NL80211_ATTR_OFFCHANNEL_TX_OK] = { .type = NLA_FLAG },
	[NL80211_ATTR_KEY_DEFAULT_TYPES] = { .type = NLA_NESTED },
	[NL80211_ATTR_WOWLAN_TRIGGERS] = { .type = NLA_NESTED },
	[NL80211_ATTR_STA_PLINK_STATE] = { .type = NLA_U8 },
	[NL80211_ATTR_SCHED_SCAN_INTERVAL] = { .type = NLA_U32 },
	[NL80211_ATTR_REKEY_DATA] = { .type = NLA_NESTED },
	[NL80211_ATTR_SCAN_SUPP_RATES] = { .type = NLA_NESTED },
	[NL80211_ATTR_HIDDEN_SSID] = { .type = NLA_U32 },
	[NL80211_ATTR_IE_PROBE_RESP] = { .type = NLA_BINARY,
					 .len = IEEE80211_MAX_DATA_LEN },
	[NL80211_ATTR_IE_ASSOC_RESP] = { .type = NLA_BINARY,
					 .len = IEEE80211_MAX_DATA_LEN },
	[NL80211_ATTR_ROAM_SUPPORT] = { .type = NLA_FLAG },
	[NL80211_ATTR_SCHED_SCAN_MATCH] = { .type = NLA_NESTED },
	[NL80211_ATTR_TX_NO_CCK_RATE] = { .type = NLA_FLAG },
	[NL80211_ATTR_TDLS_ACTION] = { .type = NLA_U8 },
	[NL80211_ATTR_TDLS_DIALOG_TOKEN] = { .type = NLA_U8 },
	[NL80211_ATTR_TDLS_OPERATION] = { .type = NLA_U8 },
	[NL80211_ATTR_TDLS_SUPPORT] = { .type = NLA_FLAG },
	[NL80211_ATTR_TDLS_EXTERNAL_SETUP] = { .type = NLA_FLAG },
	[NL80211_ATTR_DONT_WAIT_FOR_ACK] = { .type = NLA_FLAG },
	[NL80211_ATTR_PROBE_RESP] = { .type = NLA_BINARY,
				      .len = IEEE80211_MAX_DATA_LEN },
	[NL80211_ATTR_DFS_REGION] = { .type = NLA_U8 },
	[NL80211_ATTR_DISABLE_HT] = { .type = NLA_FLAG },
	[NL80211_ATTR_HT_CAPABILITY_MASK] = {
		.len = NL80211_HT_CAPABILITY_LEN
	},
	[NL80211_ATTR_NOACK_MAP] = { .type = NLA_U16 },
	[NL80211_ATTR_INACTIVITY_TIMEOUT] = { .type = NLA_U16 },
	[NL80211_ATTR_BG_SCAN_PERIOD] = { .type = NLA_U16 },
	[NL80211_ATTR_WDEV] = { .type = NLA_U64 },
	[NL80211_ATTR_USER_REG_HINT_TYPE] = { .type = NLA_U32 },
	[NL80211_ATTR_SAE_DATA] = { .type = NLA_BINARY, },
	[NL80211_ATTR_VHT_CAPABILITY] = { .len = NL80211_VHT_CAPABILITY_LEN },
	[NL80211_ATTR_SCAN_FLAGS] = { .type = NLA_U32 },
	[NL80211_ATTR_P2P_CTWINDOW] = { .type = NLA_U8 },
	[NL80211_ATTR_P2P_OPPPS] = { .type = NLA_U8 },
	[NL80211_ATTR_ACL_POLICY] = {. type = NLA_U32 },
	[NL80211_ATTR_MAC_ADDRS] = { .type = NLA_NESTED },
	[NL80211_ATTR_STA_CAPABILITY] = { .type = NLA_U16 },
	[NL80211_ATTR_STA_EXT_CAPABILITY] = { .type = NLA_BINARY, },
	[NL80211_ATTR_SPLIT_WIPHY_DUMP] = { .type = NLA_FLAG, },
	[NL80211_ATTR_DISABLE_VHT] = { .type = NLA_FLAG },
	[NL80211_ATTR_VHT_CAPABILITY_MASK] = {
		.len = NL80211_VHT_CAPABILITY_LEN,
	},
	[NL80211_ATTR_MDID] = { .type = NLA_U16 },
	[NL80211_ATTR_IE_RIC] = { .type = NLA_BINARY,
				  .len = IEEE80211_MAX_DATA_LEN },
	[NL80211_ATTR_PEER_AID] = { .type = NLA_U16 },
};

/* policy for the key attributes */
static const struct nla_policy nl80211_key_policy[NL80211_KEY_MAX + 1] = {
	[NL80211_KEY_DATA] = { .type = NLA_BINARY, .len = WLAN_MAX_KEY_LEN },
	[NL80211_KEY_IDX] = { .type = NLA_U8 },
	[NL80211_KEY_CIPHER] = { .type = NLA_U32 },
	[NL80211_KEY_SEQ] = { .type = NLA_BINARY, .len = 16 },
	[NL80211_KEY_DEFAULT] = { .type = NLA_FLAG },
	[NL80211_KEY_DEFAULT_MGMT] = { .type = NLA_FLAG },
	[NL80211_KEY_TYPE] = { .type = NLA_U32 },
	[NL80211_KEY_DEFAULT_TYPES] = { .type = NLA_NESTED },
};

/* policy for the key default flags */
static const struct nla_policy
nl80211_key_default_policy[NUM_NL80211_KEY_DEFAULT_TYPES] = {
	[NL80211_KEY_DEFAULT_TYPE_UNICAST] = { .type = NLA_FLAG },
	[NL80211_KEY_DEFAULT_TYPE_MULTICAST] = { .type = NLA_FLAG },
};

/* policy for WoWLAN attributes */
static const struct nla_policy
nl80211_wowlan_policy[NUM_NL80211_WOWLAN_TRIG] = {
	[NL80211_WOWLAN_TRIG_ANY] = { .type = NLA_FLAG },
	[NL80211_WOWLAN_TRIG_DISCONNECT] = { .type = NLA_FLAG },
	[NL80211_WOWLAN_TRIG_MAGIC_PKT] = { .type = NLA_FLAG },
	[NL80211_WOWLAN_TRIG_PKT_PATTERN] = { .type = NLA_NESTED },
	[NL80211_WOWLAN_TRIG_GTK_REKEY_FAILURE] = { .type = NLA_FLAG },
	[NL80211_WOWLAN_TRIG_EAP_IDENT_REQUEST] = { .type = NLA_FLAG },
	[NL80211_WOWLAN_TRIG_4WAY_HANDSHAKE] = { .type = NLA_FLAG },
	[NL80211_WOWLAN_TRIG_RFKILL_RELEASE] = { .type = NLA_FLAG },
	[NL80211_WOWLAN_TRIG_TCP_CONNECTION] = { .type = NLA_NESTED },
};

static const struct nla_policy
nl80211_wowlan_tcp_policy[NUM_NL80211_WOWLAN_TCP] = {
	[NL80211_WOWLAN_TCP_SRC_IPV4] = { .type = NLA_U32 },
	[NL80211_WOWLAN_TCP_DST_IPV4] = { .type = NLA_U32 },
	[NL80211_WOWLAN_TCP_DST_MAC] = { .len = ETH_ALEN },
	[NL80211_WOWLAN_TCP_SRC_PORT] = { .type = NLA_U16 },
	[NL80211_WOWLAN_TCP_DST_PORT] = { .type = NLA_U16 },
	[NL80211_WOWLAN_TCP_DATA_PAYLOAD] = { .len = 1 },
	[NL80211_WOWLAN_TCP_DATA_PAYLOAD_SEQ] = {
		.len = sizeof(struct nl80211_wowlan_tcp_data_seq)
	},
	[NL80211_WOWLAN_TCP_DATA_PAYLOAD_TOKEN] = {
		.len = sizeof(struct nl80211_wowlan_tcp_data_token)
	},
	[NL80211_WOWLAN_TCP_DATA_INTERVAL] = { .type = NLA_U32 },
	[NL80211_WOWLAN_TCP_WAKE_PAYLOAD] = { .len = 1 },
	[NL80211_WOWLAN_TCP_WAKE_MASK] = { .len = 1 },
};

/* policy for GTK rekey offload attributes */
static const struct nla_policy
nl80211_rekey_policy[NUM_NL80211_REKEY_DATA] = {
	[NL80211_REKEY_DATA_KEK] = { .len = NL80211_KEK_LEN },
	[NL80211_REKEY_DATA_KCK] = { .len = NL80211_KCK_LEN },
	[NL80211_REKEY_DATA_REPLAY_CTR] = { .len = NL80211_REPLAY_CTR_LEN },
};

static const struct nla_policy
nl80211_match_policy[NL80211_SCHED_SCAN_MATCH_ATTR_MAX + 1] = {
	[NL80211_SCHED_SCAN_MATCH_ATTR_SSID] = { .type = NLA_BINARY,
						 .len = IEEE80211_MAX_SSID_LEN },
	[NL80211_SCHED_SCAN_MATCH_ATTR_RSSI] = { .type = NLA_U32 },
};

static int nl80211_prepare_wdev_dump(struct sk_buff *skb,
				     struct netlink_callback *cb,
				     struct cfg80211_registered_device **rdev,
				     struct wireless_dev **wdev)
{
	int err;

	rtnl_lock();

	if (!cb->args[0]) {
		err = nlmsg_parse(cb->nlh, GENL_HDRLEN + nl80211_fam.hdrsize,
				  nl80211_fam.attrbuf, nl80211_fam.maxattr,
				  nl80211_policy);
		if (err)
			goto out_unlock;

		*wdev = __cfg80211_wdev_from_attrs(sock_net(skb->sk),
						   nl80211_fam.attrbuf);
		if (IS_ERR(*wdev)) {
			err = PTR_ERR(*wdev);
			goto out_unlock;
		}
		*rdev = wiphy_to_dev((*wdev)->wiphy);
		cb->args[0] = (*rdev)->wiphy_idx;
		cb->args[1] = (*wdev)->identifier;
	} else {
		struct wiphy *wiphy = wiphy_idx_to_wiphy(cb->args[0]);
		struct wireless_dev *tmp;

		if (!wiphy) {
			err = -ENODEV;
			goto out_unlock;
		}
		*rdev = wiphy_to_dev(wiphy);
		*wdev = NULL;

		list_for_each_entry(tmp, &(*rdev)->wdev_list, list) {
			if (tmp->identifier == cb->args[1]) {
				*wdev = tmp;
				break;
			}
		}

		if (!*wdev) {
			err = -ENODEV;
			goto out_unlock;
		}
	}

	return 0;
 out_unlock:
	rtnl_unlock();
	return err;
}

static void nl80211_finish_wdev_dump(struct cfg80211_registered_device *rdev)
{
	rtnl_unlock();
}

/* IE validation */
static bool is_valid_ie_attr(const struct nlattr *attr)
{
	const u8 *pos;
	int len;

	if (!attr)
		return true;

	pos = nla_data(attr);
	len = nla_len(attr);

	while (len) {
		u8 elemlen;

		if (len < 2)
			return false;
		len -= 2;

		elemlen = pos[1];
		if (elemlen > len)
			return false;

		len -= elemlen;
		pos += 2 + elemlen;
	}

	return true;
}

/* message building helper */
static inline void *nl80211hdr_put(struct sk_buff *skb, u32 portid, u32 seq,
				   int flags, u8 cmd)
{
	/* since there is no private header just add the generic one */
	return genlmsg_put(skb, portid, seq, &nl80211_fam, flags, cmd);
}

static int nl80211_msg_put_channel(struct sk_buff *msg,
				   struct ieee80211_channel *chan,
				   bool large)
{
	if (nla_put_u32(msg, NL80211_FREQUENCY_ATTR_FREQ,
			chan->center_freq))
		goto nla_put_failure;

	if ((chan->flags & IEEE80211_CHAN_DISABLED) &&
	    nla_put_flag(msg, NL80211_FREQUENCY_ATTR_DISABLED))
		goto nla_put_failure;
	if ((chan->flags & IEEE80211_CHAN_PASSIVE_SCAN) &&
	    nla_put_flag(msg, NL80211_FREQUENCY_ATTR_PASSIVE_SCAN))
		goto nla_put_failure;
	if ((chan->flags & IEEE80211_CHAN_NO_IBSS) &&
	    nla_put_flag(msg, NL80211_FREQUENCY_ATTR_NO_IBSS))
		goto nla_put_failure;
	if (chan->flags & IEEE80211_CHAN_RADAR) {
		if (nla_put_flag(msg, NL80211_FREQUENCY_ATTR_RADAR))
			goto nla_put_failure;
		if (large) {
			u32 time;

			time = elapsed_jiffies_msecs(chan->dfs_state_entered);

			if (nla_put_u32(msg, NL80211_FREQUENCY_ATTR_DFS_STATE,
					chan->dfs_state))
				goto nla_put_failure;
			if (nla_put_u32(msg, NL80211_FREQUENCY_ATTR_DFS_TIME,
					time))
				goto nla_put_failure;
		}
	}

	if (large) {
		if ((chan->flags & IEEE80211_CHAN_NO_HT40MINUS) &&
		    nla_put_flag(msg, NL80211_FREQUENCY_ATTR_NO_HT40_MINUS))
			goto nla_put_failure;
		if ((chan->flags & IEEE80211_CHAN_NO_HT40PLUS) &&
		    nla_put_flag(msg, NL80211_FREQUENCY_ATTR_NO_HT40_PLUS))
			goto nla_put_failure;
		if ((chan->flags & IEEE80211_CHAN_NO_80MHZ) &&
		    nla_put_flag(msg, NL80211_FREQUENCY_ATTR_NO_80MHZ))
			goto nla_put_failure;
		if ((chan->flags & IEEE80211_CHAN_NO_160MHZ) &&
		    nla_put_flag(msg, NL80211_FREQUENCY_ATTR_NO_160MHZ))
			goto nla_put_failure;
	}

	if (nla_put_u32(msg, NL80211_FREQUENCY_ATTR_MAX_TX_POWER,
			DBM_TO_MBM(chan->max_power)))
		goto nla_put_failure;

	return 0;

 nla_put_failure:
	return -ENOBUFS;
}

/* netlink command implementations */

struct key_parse {
	struct key_params p;
	int idx;
	int type;
	bool def, defmgmt;
	bool def_uni, def_multi;
};

static int nl80211_parse_key_new(struct nlattr *key, struct key_parse *k)
{
	struct nlattr *tb[NL80211_KEY_MAX + 1];
	int err = nla_parse_nested(tb, NL80211_KEY_MAX, key,
				   nl80211_key_policy);
	if (err)
		return err;

	k->def = !!tb[NL80211_KEY_DEFAULT];
	k->defmgmt = !!tb[NL80211_KEY_DEFAULT_MGMT];

	if (k->def) {
		k->def_uni = true;
		k->def_multi = true;
	}
	if (k->defmgmt)
		k->def_multi = true;

	if (tb[NL80211_KEY_IDX])
		k->idx = nla_get_u8(tb[NL80211_KEY_IDX]);

	if (tb[NL80211_KEY_DATA]) {
		k->p.key = nla_data(tb[NL80211_KEY_DATA]);
		k->p.key_len = nla_len(tb[NL80211_KEY_DATA]);
	}

	if (tb[NL80211_KEY_SEQ]) {
		k->p.seq = nla_data(tb[NL80211_KEY_SEQ]);
		k->p.seq_len = nla_len(tb[NL80211_KEY_SEQ]);
	}

	if (tb[NL80211_KEY_CIPHER])
		k->p.cipher = nla_get_u32(tb[NL80211_KEY_CIPHER]);

	if (tb[NL80211_KEY_TYPE]) {
		k->type = nla_get_u32(tb[NL80211_KEY_TYPE]);
		if (k->type < 0 || k->type >= NUM_NL80211_KEYTYPES)
			return -EINVAL;
	}

	if (tb[NL80211_KEY_DEFAULT_TYPES]) {
		struct nlattr *kdt[NUM_NL80211_KEY_DEFAULT_TYPES];
		err = nla_parse_nested(kdt, NUM_NL80211_KEY_DEFAULT_TYPES - 1,
				       tb[NL80211_KEY_DEFAULT_TYPES],
				       nl80211_key_default_policy);
		if (err)
			return err;

		k->def_uni = kdt[NL80211_KEY_DEFAULT_TYPE_UNICAST];
		k->def_multi = kdt[NL80211_KEY_DEFAULT_TYPE_MULTICAST];
	}

	return 0;
}

static int nl80211_parse_key_old(struct genl_info *info, struct key_parse *k)
{
	if (info->attrs[NL80211_ATTR_KEY_DATA]) {
		k->p.key = nla_data(info->attrs[NL80211_ATTR_KEY_DATA]);
		k->p.key_len = nla_len(info->attrs[NL80211_ATTR_KEY_DATA]);
	}

	if (info->attrs[NL80211_ATTR_KEY_SEQ]) {
		k->p.seq = nla_data(info->attrs[NL80211_ATTR_KEY_SEQ]);
		k->p.seq_len = nla_len(info->attrs[NL80211_ATTR_KEY_SEQ]);
	}

	if (info->attrs[NL80211_ATTR_KEY_IDX])
		k->idx = nla_get_u8(info->attrs[NL80211_ATTR_KEY_IDX]);

	if (info->attrs[NL80211_ATTR_KEY_CIPHER])
		k->p.cipher = nla_get_u32(info->attrs[NL80211_ATTR_KEY_CIPHER]);

	k->def = !!info->attrs[NL80211_ATTR_KEY_DEFAULT];
	k->defmgmt = !!info->attrs[NL80211_ATTR_KEY_DEFAULT_MGMT];

	if (k->def) {
		k->def_uni = true;
		k->def_multi = true;
	}
	if (k->defmgmt)
		k->def_multi = true;

	if (info->attrs[NL80211_ATTR_KEY_TYPE]) {
		k->type = nla_get_u32(info->attrs[NL80211_ATTR_KEY_TYPE]);
		if (k->type < 0 || k->type >= NUM_NL80211_KEYTYPES)
			return -EINVAL;
	}

	if (info->attrs[NL80211_ATTR_KEY_DEFAULT_TYPES]) {
		struct nlattr *kdt[NUM_NL80211_KEY_DEFAULT_TYPES];
		int err = nla_parse_nested(
				kdt, NUM_NL80211_KEY_DEFAULT_TYPES - 1,
				info->attrs[NL80211_ATTR_KEY_DEFAULT_TYPES],
				nl80211_key_default_policy);
		if (err)
			return err;

		k->def_uni = kdt[NL80211_KEY_DEFAULT_TYPE_UNICAST];
		k->def_multi = kdt[NL80211_KEY_DEFAULT_TYPE_MULTICAST];
	}

	return 0;
}

static int nl80211_parse_key(struct genl_info *info, struct key_parse *k)
{
	int err;

	memset(k, 0, sizeof(*k));
	k->idx = -1;
	k->type = -1;

	if (info->attrs[NL80211_ATTR_KEY])
		err = nl80211_parse_key_new(info->attrs[NL80211_ATTR_KEY], k);
	else
		err = nl80211_parse_key_old(info, k);

	if (err)
		return err;

	if (k->def && k->defmgmt)
		return -EINVAL;

	if (k->defmgmt) {
		if (k->def_uni || !k->def_multi)
			return -EINVAL;
	}

	if (k->idx != -1) {
		if (k->defmgmt) {
			if (k->idx < 4 || k->idx > 5)
				return -EINVAL;
		} else if (k->def) {
			if (k->idx < 0 || k->idx > 3)
				return -EINVAL;
		} else {
			if (k->idx < 0 || k->idx > 5)
				return -EINVAL;
		}
	}

	return 0;
}

static struct cfg80211_cached_keys *
nl80211_parse_connkeys(struct cfg80211_registered_device *rdev,
		       struct nlattr *keys, bool *no_ht)
{
	struct key_parse parse;
	struct nlattr *key;
	struct cfg80211_cached_keys *result;
	int rem, err, def = 0;

	result = kzalloc(sizeof(*result), GFP_KERNEL);
	if (!result)
		return ERR_PTR(-ENOMEM);

	result->def = -1;
	result->defmgmt = -1;

	nla_for_each_nested(key, keys, rem) {
		memset(&parse, 0, sizeof(parse));
		parse.idx = -1;

		err = nl80211_parse_key_new(key, &parse);
		if (err)
			goto error;
		err = -EINVAL;
		if (!parse.p.key)
			goto error;
		if (parse.idx < 0 || parse.idx > 4)
			goto error;
		if (parse.def) {
			if (def)
				goto error;
			def = 1;
			result->def = parse.idx;
			if (!parse.def_uni || !parse.def_multi)
				goto error;
		} else if (parse.defmgmt)
			goto error;
		err = cfg80211_validate_key_settings(rdev, &parse.p,
						     parse.idx, false, NULL);
		if (err)
			goto error;
		result->params[parse.idx].cipher = parse.p.cipher;
		result->params[parse.idx].key_len = parse.p.key_len;
		result->params[parse.idx].key = result->data[parse.idx];
		memcpy(result->data[parse.idx], parse.p.key, parse.p.key_len);

		if (parse.p.cipher == WLAN_CIPHER_SUITE_WEP40 ||
		    parse.p.cipher == WLAN_CIPHER_SUITE_WEP104) {
			if (no_ht)
				*no_ht = true;
		}
	}

	return result;
 error:
	kfree(result);
	return ERR_PTR(err);
}

static int nl80211_key_allowed(struct wireless_dev *wdev)
{
	ASSERT_WDEV_LOCK(wdev);

	switch (wdev->iftype) {
	case NL80211_IFTYPE_AP:
	case NL80211_IFTYPE_AP_VLAN:
	case NL80211_IFTYPE_P2P_GO:
	case NL80211_IFTYPE_MESH_POINT:
		break;
	case NL80211_IFTYPE_ADHOC:
	case NL80211_IFTYPE_STATION:
	case NL80211_IFTYPE_P2P_CLIENT:
		if (!wdev->current_bss)
			return -ENOLINK;
		break;
	default:
		return -EINVAL;
	}

	return 0;
}

static int nl80211_put_iftypes(struct sk_buff *msg, u32 attr, u16 ifmodes)
{
	struct nlattr *nl_modes = nla_nest_start(msg, attr);
	int i;

	if (!nl_modes)
		goto nla_put_failure;

	i = 0;
	while (ifmodes) {
		if ((ifmodes & 1) && nla_put_flag(msg, i))
			goto nla_put_failure;
		ifmodes >>= 1;
		i++;
	}

	nla_nest_end(msg, nl_modes);
	return 0;

nla_put_failure:
	return -ENOBUFS;
}

static int nl80211_put_iface_combinations(struct wiphy *wiphy,
					  struct sk_buff *msg,
					  bool large)
{
	struct nlattr *nl_combis;
	int i, j;

	nl_combis = nla_nest_start(msg,
				NL80211_ATTR_INTERFACE_COMBINATIONS);
	if (!nl_combis)
		goto nla_put_failure;

	for (i = 0; i < wiphy->n_iface_combinations; i++) {
		const struct ieee80211_iface_combination *c;
		struct nlattr *nl_combi, *nl_limits;

		c = &wiphy->iface_combinations[i];

		nl_combi = nla_nest_start(msg, i + 1);
		if (!nl_combi)
			goto nla_put_failure;

		nl_limits = nla_nest_start(msg, NL80211_IFACE_COMB_LIMITS);
		if (!nl_limits)
			goto nla_put_failure;

		for (j = 0; j < c->n_limits; j++) {
			struct nlattr *nl_limit;

			nl_limit = nla_nest_start(msg, j + 1);
			if (!nl_limit)
				goto nla_put_failure;
			if (nla_put_u32(msg, NL80211_IFACE_LIMIT_MAX,
					c->limits[j].max))
				goto nla_put_failure;
			if (nl80211_put_iftypes(msg, NL80211_IFACE_LIMIT_TYPES,
						c->limits[j].types))
				goto nla_put_failure;
			nla_nest_end(msg, nl_limit);
		}

		nla_nest_end(msg, nl_limits);

		if (c->beacon_int_infra_match &&
		    nla_put_flag(msg, NL80211_IFACE_COMB_STA_AP_BI_MATCH))
			goto nla_put_failure;
		if (nla_put_u32(msg, NL80211_IFACE_COMB_NUM_CHANNELS,
				c->num_different_channels) ||
		    nla_put_u32(msg, NL80211_IFACE_COMB_MAXNUM,
				c->max_interfaces))
			goto nla_put_failure;
		if (large &&
		    nla_put_u32(msg, NL80211_IFACE_COMB_RADAR_DETECT_WIDTHS,
				c->radar_detect_widths))
			goto nla_put_failure;

		nla_nest_end(msg, nl_combi);
	}

	nla_nest_end(msg, nl_combis);

	return 0;
nla_put_failure:
	return -ENOBUFS;
}

#ifdef CONFIG_PM
static int nl80211_send_wowlan_tcp_caps(struct cfg80211_registered_device *rdev,
					struct sk_buff *msg)
{
	const struct wiphy_wowlan_tcp_support *tcp = rdev->wiphy.wowlan->tcp;
	struct nlattr *nl_tcp;

	if (!tcp)
		return 0;

	nl_tcp = nla_nest_start(msg, NL80211_WOWLAN_TRIG_TCP_CONNECTION);
	if (!nl_tcp)
		return -ENOBUFS;

	if (nla_put_u32(msg, NL80211_WOWLAN_TCP_DATA_PAYLOAD,
			tcp->data_payload_max))
		return -ENOBUFS;

	if (nla_put_u32(msg, NL80211_WOWLAN_TCP_DATA_PAYLOAD,
			tcp->data_payload_max))
		return -ENOBUFS;

	if (tcp->seq && nla_put_flag(msg, NL80211_WOWLAN_TCP_DATA_PAYLOAD_SEQ))
		return -ENOBUFS;

	if (tcp->tok && nla_put(msg, NL80211_WOWLAN_TCP_DATA_PAYLOAD_TOKEN,
				sizeof(*tcp->tok), tcp->tok))
		return -ENOBUFS;

	if (nla_put_u32(msg, NL80211_WOWLAN_TCP_DATA_INTERVAL,
			tcp->data_interval_max))
		return -ENOBUFS;

	if (nla_put_u32(msg, NL80211_WOWLAN_TCP_WAKE_PAYLOAD,
			tcp->wake_payload_max))
		return -ENOBUFS;

	nla_nest_end(msg, nl_tcp);
	return 0;
}

static int nl80211_send_wowlan(struct sk_buff *msg,
			       struct cfg80211_registered_device *dev,
			       bool large)
{
	struct nlattr *nl_wowlan;

	if (!dev->wiphy.wowlan)
		return 0;

	nl_wowlan = nla_nest_start(msg, NL80211_ATTR_WOWLAN_TRIGGERS_SUPPORTED);
	if (!nl_wowlan)
		return -ENOBUFS;

	if (((dev->wiphy.wowlan->flags & WIPHY_WOWLAN_ANY) &&
	     nla_put_flag(msg, NL80211_WOWLAN_TRIG_ANY)) ||
	    ((dev->wiphy.wowlan->flags & WIPHY_WOWLAN_DISCONNECT) &&
	     nla_put_flag(msg, NL80211_WOWLAN_TRIG_DISCONNECT)) ||
	    ((dev->wiphy.wowlan->flags & WIPHY_WOWLAN_MAGIC_PKT) &&
	     nla_put_flag(msg, NL80211_WOWLAN_TRIG_MAGIC_PKT)) ||
	    ((dev->wiphy.wowlan->flags & WIPHY_WOWLAN_SUPPORTS_GTK_REKEY) &&
	     nla_put_flag(msg, NL80211_WOWLAN_TRIG_GTK_REKEY_SUPPORTED)) ||
	    ((dev->wiphy.wowlan->flags & WIPHY_WOWLAN_GTK_REKEY_FAILURE) &&
	     nla_put_flag(msg, NL80211_WOWLAN_TRIG_GTK_REKEY_FAILURE)) ||
	    ((dev->wiphy.wowlan->flags & WIPHY_WOWLAN_EAP_IDENTITY_REQ) &&
	     nla_put_flag(msg, NL80211_WOWLAN_TRIG_EAP_IDENT_REQUEST)) ||
	    ((dev->wiphy.wowlan->flags & WIPHY_WOWLAN_4WAY_HANDSHAKE) &&
	     nla_put_flag(msg, NL80211_WOWLAN_TRIG_4WAY_HANDSHAKE)) ||
	    ((dev->wiphy.wowlan->flags & WIPHY_WOWLAN_RFKILL_RELEASE) &&
	     nla_put_flag(msg, NL80211_WOWLAN_TRIG_RFKILL_RELEASE)))
		return -ENOBUFS;

	if (dev->wiphy.wowlan->n_patterns) {
		struct nl80211_wowlan_pattern_support pat = {
			.max_patterns = dev->wiphy.wowlan->n_patterns,
			.min_pattern_len = dev->wiphy.wowlan->pattern_min_len,
			.max_pattern_len = dev->wiphy.wowlan->pattern_max_len,
			.max_pkt_offset = dev->wiphy.wowlan->max_pkt_offset,
		};

		if (nla_put(msg, NL80211_WOWLAN_TRIG_PKT_PATTERN,
			    sizeof(pat), &pat))
			return -ENOBUFS;
	}

	if (large && nl80211_send_wowlan_tcp_caps(dev, msg))
		return -ENOBUFS;

	nla_nest_end(msg, nl_wowlan);

	return 0;
}
#endif

static int nl80211_send_band_rateinfo(struct sk_buff *msg,
				      struct ieee80211_supported_band *sband)
{
	struct nlattr *nl_rates, *nl_rate;
	struct ieee80211_rate *rate;
	int i;

	/* add HT info */
	if (sband->ht_cap.ht_supported &&
	    (nla_put(msg, NL80211_BAND_ATTR_HT_MCS_SET,
		     sizeof(sband->ht_cap.mcs),
		     &sband->ht_cap.mcs) ||
	     nla_put_u16(msg, NL80211_BAND_ATTR_HT_CAPA,
			 sband->ht_cap.cap) ||
	     nla_put_u8(msg, NL80211_BAND_ATTR_HT_AMPDU_FACTOR,
			sband->ht_cap.ampdu_factor) ||
	     nla_put_u8(msg, NL80211_BAND_ATTR_HT_AMPDU_DENSITY,
			sband->ht_cap.ampdu_density)))
		return -ENOBUFS;

	/* add VHT info */
	if (sband->vht_cap.vht_supported &&
	    (nla_put(msg, NL80211_BAND_ATTR_VHT_MCS_SET,
		     sizeof(sband->vht_cap.vht_mcs),
		     &sband->vht_cap.vht_mcs) ||
	     nla_put_u32(msg, NL80211_BAND_ATTR_VHT_CAPA,
			 sband->vht_cap.cap)))
		return -ENOBUFS;

	/* add bitrates */
	nl_rates = nla_nest_start(msg, NL80211_BAND_ATTR_RATES);
	if (!nl_rates)
		return -ENOBUFS;

	for (i = 0; i < sband->n_bitrates; i++) {
		nl_rate = nla_nest_start(msg, i);
		if (!nl_rate)
			return -ENOBUFS;

		rate = &sband->bitrates[i];
		if (nla_put_u32(msg, NL80211_BITRATE_ATTR_RATE,
				rate->bitrate))
			return -ENOBUFS;
		if ((rate->flags & IEEE80211_RATE_SHORT_PREAMBLE) &&
		    nla_put_flag(msg,
				 NL80211_BITRATE_ATTR_2GHZ_SHORTPREAMBLE))
			return -ENOBUFS;

		nla_nest_end(msg, nl_rate);
	}

	nla_nest_end(msg, nl_rates);

	return 0;
}

static int
nl80211_send_mgmt_stypes(struct sk_buff *msg,
			 const struct ieee80211_txrx_stypes *mgmt_stypes)
{
	u16 stypes;
	struct nlattr *nl_ftypes, *nl_ifs;
	enum nl80211_iftype ift;
	int i;

	if (!mgmt_stypes)
		return 0;

	nl_ifs = nla_nest_start(msg, NL80211_ATTR_TX_FRAME_TYPES);
	if (!nl_ifs)
		return -ENOBUFS;

	for (ift = 0; ift < NUM_NL80211_IFTYPES; ift++) {
		nl_ftypes = nla_nest_start(msg, ift);
		if (!nl_ftypes)
			return -ENOBUFS;
		i = 0;
		stypes = mgmt_stypes[ift].tx;
		while (stypes) {
			if ((stypes & 1) &&
			    nla_put_u16(msg, NL80211_ATTR_FRAME_TYPE,
					(i << 4) | IEEE80211_FTYPE_MGMT))
				return -ENOBUFS;
			stypes >>= 1;
			i++;
		}
		nla_nest_end(msg, nl_ftypes);
	}

	nla_nest_end(msg, nl_ifs);

	nl_ifs = nla_nest_start(msg, NL80211_ATTR_RX_FRAME_TYPES);
	if (!nl_ifs)
		return -ENOBUFS;

	for (ift = 0; ift < NUM_NL80211_IFTYPES; ift++) {
		nl_ftypes = nla_nest_start(msg, ift);
		if (!nl_ftypes)
			return -ENOBUFS;
		i = 0;
		stypes = mgmt_stypes[ift].rx;
		while (stypes) {
			if ((stypes & 1) &&
			    nla_put_u16(msg, NL80211_ATTR_FRAME_TYPE,
					(i << 4) | IEEE80211_FTYPE_MGMT))
				return -ENOBUFS;
			stypes >>= 1;
			i++;
		}
		nla_nest_end(msg, nl_ftypes);
	}
	nla_nest_end(msg, nl_ifs);

	return 0;
}

struct nl80211_dump_wiphy_state {
	s64 filter_wiphy;
	long start;
	long split_start, band_start, chan_start;
	bool split;
};

static int nl80211_send_wiphy(struct cfg80211_registered_device *dev,
			      struct sk_buff *msg, u32 portid, u32 seq,
			      int flags, struct nl80211_dump_wiphy_state *state)
{
	void *hdr;
	struct nlattr *nl_bands, *nl_band;
	struct nlattr *nl_freqs, *nl_freq;
	struct nlattr *nl_cmds;
	enum ieee80211_band band;
	struct ieee80211_channel *chan;
	int i;
	const struct ieee80211_txrx_stypes *mgmt_stypes =
				dev->wiphy.mgmt_stypes;
	u32 features;

	hdr = nl80211hdr_put(msg, portid, seq, flags, NL80211_CMD_NEW_WIPHY);
	if (!hdr)
		return -ENOBUFS;

	if (WARN_ON(!state))
		return -EINVAL;

	if (nla_put_u32(msg, NL80211_ATTR_WIPHY, dev->wiphy_idx) ||
	    nla_put_string(msg, NL80211_ATTR_WIPHY_NAME,
			   wiphy_name(&dev->wiphy)) ||
	    nla_put_u32(msg, NL80211_ATTR_GENERATION,
			cfg80211_rdev_list_generation))
		goto nla_put_failure;

	switch (state->split_start) {
	case 0:
		if (nla_put_u8(msg, NL80211_ATTR_WIPHY_RETRY_SHORT,
			       dev->wiphy.retry_short) ||
		    nla_put_u8(msg, NL80211_ATTR_WIPHY_RETRY_LONG,
			       dev->wiphy.retry_long) ||
		    nla_put_u32(msg, NL80211_ATTR_WIPHY_FRAG_THRESHOLD,
				dev->wiphy.frag_threshold) ||
		    nla_put_u32(msg, NL80211_ATTR_WIPHY_RTS_THRESHOLD,
				dev->wiphy.rts_threshold) ||
		    nla_put_u8(msg, NL80211_ATTR_WIPHY_COVERAGE_CLASS,
			       dev->wiphy.coverage_class) ||
		    nla_put_u8(msg, NL80211_ATTR_MAX_NUM_SCAN_SSIDS,
			       dev->wiphy.max_scan_ssids) ||
		    nla_put_u8(msg, NL80211_ATTR_MAX_NUM_SCHED_SCAN_SSIDS,
			       dev->wiphy.max_sched_scan_ssids) ||
		    nla_put_u16(msg, NL80211_ATTR_MAX_SCAN_IE_LEN,
				dev->wiphy.max_scan_ie_len) ||
		    nla_put_u16(msg, NL80211_ATTR_MAX_SCHED_SCAN_IE_LEN,
				dev->wiphy.max_sched_scan_ie_len) ||
		    nla_put_u8(msg, NL80211_ATTR_MAX_MATCH_SETS,
			       dev->wiphy.max_match_sets))
			goto nla_put_failure;

		if ((dev->wiphy.flags & WIPHY_FLAG_IBSS_RSN) &&
		    nla_put_flag(msg, NL80211_ATTR_SUPPORT_IBSS_RSN))
			goto nla_put_failure;
		if ((dev->wiphy.flags & WIPHY_FLAG_MESH_AUTH) &&
		    nla_put_flag(msg, NL80211_ATTR_SUPPORT_MESH_AUTH))
			goto nla_put_failure;
		if ((dev->wiphy.flags & WIPHY_FLAG_AP_UAPSD) &&
		    nla_put_flag(msg, NL80211_ATTR_SUPPORT_AP_UAPSD))
			goto nla_put_failure;
		if ((dev->wiphy.flags & WIPHY_FLAG_SUPPORTS_FW_ROAM) &&
		    nla_put_flag(msg, NL80211_ATTR_ROAM_SUPPORT))
			goto nla_put_failure;
		if ((dev->wiphy.flags & WIPHY_FLAG_SUPPORTS_TDLS) &&
		    nla_put_flag(msg, NL80211_ATTR_TDLS_SUPPORT))
			goto nla_put_failure;
		if ((dev->wiphy.flags & WIPHY_FLAG_TDLS_EXTERNAL_SETUP) &&
		    nla_put_flag(msg, NL80211_ATTR_TDLS_EXTERNAL_SETUP))
			goto nla_put_failure;
		if ((dev->wiphy.flags & WIPHY_FLAG_SUPPORTS_5_10_MHZ) &&
		    nla_put_flag(msg, WIPHY_FLAG_SUPPORTS_5_10_MHZ))
			goto nla_put_failure;

		state->split_start++;
		if (state->split)
			break;
	case 1:
		if (nla_put(msg, NL80211_ATTR_CIPHER_SUITES,
			    sizeof(u32) * dev->wiphy.n_cipher_suites,
			    dev->wiphy.cipher_suites))
			goto nla_put_failure;

		if (nla_put_u8(msg, NL80211_ATTR_MAX_NUM_PMKIDS,
			       dev->wiphy.max_num_pmkids))
			goto nla_put_failure;

		if ((dev->wiphy.flags & WIPHY_FLAG_CONTROL_PORT_PROTOCOL) &&
		    nla_put_flag(msg, NL80211_ATTR_CONTROL_PORT_ETHERTYPE))
			goto nla_put_failure;

		if (nla_put_u32(msg, NL80211_ATTR_WIPHY_ANTENNA_AVAIL_TX,
				dev->wiphy.available_antennas_tx) ||
		    nla_put_u32(msg, NL80211_ATTR_WIPHY_ANTENNA_AVAIL_RX,
				dev->wiphy.available_antennas_rx))
			goto nla_put_failure;

		if ((dev->wiphy.flags & WIPHY_FLAG_AP_PROBE_RESP_OFFLOAD) &&
		    nla_put_u32(msg, NL80211_ATTR_PROBE_RESP_OFFLOAD,
				dev->wiphy.probe_resp_offload))
			goto nla_put_failure;

		if ((dev->wiphy.available_antennas_tx ||
		     dev->wiphy.available_antennas_rx) &&
		    dev->ops->get_antenna) {
			u32 tx_ant = 0, rx_ant = 0;
			int res;
			res = rdev_get_antenna(dev, &tx_ant, &rx_ant);
			if (!res) {
				if (nla_put_u32(msg,
						NL80211_ATTR_WIPHY_ANTENNA_TX,
						tx_ant) ||
				    nla_put_u32(msg,
						NL80211_ATTR_WIPHY_ANTENNA_RX,
						rx_ant))
					goto nla_put_failure;
			}
		}

		state->split_start++;
		if (state->split)
			break;
	case 2:
		if (nl80211_put_iftypes(msg, NL80211_ATTR_SUPPORTED_IFTYPES,
					dev->wiphy.interface_modes))
				goto nla_put_failure;
		state->split_start++;
		if (state->split)
			break;
	case 3:
		nl_bands = nla_nest_start(msg, NL80211_ATTR_WIPHY_BANDS);
		if (!nl_bands)
			goto nla_put_failure;

		for (band = state->band_start;
		     band < IEEE80211_NUM_BANDS; band++) {
			struct ieee80211_supported_band *sband;

			sband = dev->wiphy.bands[band];

			if (!sband)
				continue;

			nl_band = nla_nest_start(msg, band);
			if (!nl_band)
				goto nla_put_failure;

			switch (state->chan_start) {
			case 0:
				if (nl80211_send_band_rateinfo(msg, sband))
					goto nla_put_failure;
				state->chan_start++;
				if (state->split)
					break;
			default:
				/* add frequencies */
				nl_freqs = nla_nest_start(
					msg, NL80211_BAND_ATTR_FREQS);
				if (!nl_freqs)
					goto nla_put_failure;

				for (i = state->chan_start - 1;
				     i < sband->n_channels;
				     i++) {
					nl_freq = nla_nest_start(msg, i);
					if (!nl_freq)
						goto nla_put_failure;

					chan = &sband->channels[i];

					if (nl80211_msg_put_channel(
							msg, chan,
							state->split))
						goto nla_put_failure;

					nla_nest_end(msg, nl_freq);
					if (state->split)
						break;
				}
				if (i < sband->n_channels)
					state->chan_start = i + 2;
				else
					state->chan_start = 0;
				nla_nest_end(msg, nl_freqs);
			}

			nla_nest_end(msg, nl_band);

			if (state->split) {
				/* start again here */
				if (state->chan_start)
					band--;
				break;
			}
		}
		nla_nest_end(msg, nl_bands);

		if (band < IEEE80211_NUM_BANDS)
			state->band_start = band + 1;
		else
			state->band_start = 0;

		/* if bands & channels are done, continue outside */
		if (state->band_start == 0 && state->chan_start == 0)
			state->split_start++;
		if (state->split)
			break;
	case 4:
		nl_cmds = nla_nest_start(msg, NL80211_ATTR_SUPPORTED_COMMANDS);
		if (!nl_cmds)
			goto nla_put_failure;

		i = 0;
#define CMD(op, n)							\
		 do {							\
			if (dev->ops->op) {				\
				i++;					\
				if (nla_put_u32(msg, i, NL80211_CMD_ ## n)) \
					goto nla_put_failure;		\
			}						\
		} while (0)

		CMD(add_virtual_intf, NEW_INTERFACE);
		CMD(change_virtual_intf, SET_INTERFACE);
		CMD(add_key, NEW_KEY);
		CMD(start_ap, START_AP);
		CMD(add_station, NEW_STATION);
		CMD(add_mpath, NEW_MPATH);
		CMD(update_mesh_config, SET_MESH_CONFIG);
		CMD(change_bss, SET_BSS);
		CMD(auth, AUTHENTICATE);
		CMD(assoc, ASSOCIATE);
		CMD(deauth, DEAUTHENTICATE);
		CMD(disassoc, DISASSOCIATE);
		CMD(join_ibss, JOIN_IBSS);
		CMD(join_mesh, JOIN_MESH);
		CMD(set_pmksa, SET_PMKSA);
		CMD(del_pmksa, DEL_PMKSA);
		CMD(flush_pmksa, FLUSH_PMKSA);
		if (dev->wiphy.flags & WIPHY_FLAG_HAS_REMAIN_ON_CHANNEL)
			CMD(remain_on_channel, REMAIN_ON_CHANNEL);
		CMD(set_bitrate_mask, SET_TX_BITRATE_MASK);
		CMD(mgmt_tx, FRAME);
		CMD(mgmt_tx_cancel_wait, FRAME_WAIT_CANCEL);
		if (dev->wiphy.flags & WIPHY_FLAG_NETNS_OK) {
			i++;
			if (nla_put_u32(msg, i, NL80211_CMD_SET_WIPHY_NETNS))
				goto nla_put_failure;
		}
		if (dev->ops->set_monitor_channel || dev->ops->start_ap ||
		    dev->ops->join_mesh) {
			i++;
			if (nla_put_u32(msg, i, NL80211_CMD_SET_CHANNEL))
				goto nla_put_failure;
		}
		CMD(set_wds_peer, SET_WDS_PEER);
		if (dev->wiphy.flags & WIPHY_FLAG_SUPPORTS_TDLS) {
			CMD(tdls_mgmt, TDLS_MGMT);
			CMD(tdls_oper, TDLS_OPER);
		}
		if (dev->wiphy.flags & WIPHY_FLAG_SUPPORTS_SCHED_SCAN)
			CMD(sched_scan_start, START_SCHED_SCAN);
		CMD(probe_client, PROBE_CLIENT);
		CMD(set_noack_map, SET_NOACK_MAP);
		if (dev->wiphy.flags & WIPHY_FLAG_REPORTS_OBSS) {
			i++;
			if (nla_put_u32(msg, i, NL80211_CMD_REGISTER_BEACONS))
				goto nla_put_failure;
		}
		CMD(start_p2p_device, START_P2P_DEVICE);
		CMD(set_mcast_rate, SET_MCAST_RATE);
		if (state->split) {
			CMD(crit_proto_start, CRIT_PROTOCOL_START);
			CMD(crit_proto_stop, CRIT_PROTOCOL_STOP);
		}

#ifdef CONFIG_NL80211_TESTMODE
		CMD(testmode_cmd, TESTMODE);
#endif

#undef CMD

		if (dev->ops->connect || dev->ops->auth) {
			i++;
			if (nla_put_u32(msg, i, NL80211_CMD_CONNECT))
				goto nla_put_failure;
		}

		if (dev->ops->disconnect || dev->ops->deauth) {
			i++;
			if (nla_put_u32(msg, i, NL80211_CMD_DISCONNECT))
				goto nla_put_failure;
		}

		nla_nest_end(msg, nl_cmds);
		state->split_start++;
		if (state->split)
			break;
	case 5:
		if (dev->ops->remain_on_channel &&
		    (dev->wiphy.flags & WIPHY_FLAG_HAS_REMAIN_ON_CHANNEL) &&
		    nla_put_u32(msg,
				NL80211_ATTR_MAX_REMAIN_ON_CHANNEL_DURATION,
				dev->wiphy.max_remain_on_channel_duration))
			goto nla_put_failure;

		if ((dev->wiphy.flags & WIPHY_FLAG_OFFCHAN_TX) &&
		    nla_put_flag(msg, NL80211_ATTR_OFFCHANNEL_TX_OK))
			goto nla_put_failure;

		if (nl80211_send_mgmt_stypes(msg, mgmt_stypes))
			goto nla_put_failure;
		state->split_start++;
		if (state->split)
			break;
	case 6:
#ifdef CONFIG_PM
		if (nl80211_send_wowlan(msg, dev, state->split))
			goto nla_put_failure;
		state->split_start++;
		if (state->split)
			break;
#else
		state->split_start++;
#endif
	case 7:
		if (nl80211_put_iftypes(msg, NL80211_ATTR_SOFTWARE_IFTYPES,
					dev->wiphy.software_iftypes))
			goto nla_put_failure;

		if (nl80211_put_iface_combinations(&dev->wiphy, msg,
						   state->split))
			goto nla_put_failure;

		state->split_start++;
		if (state->split)
			break;
	case 8:
		if ((dev->wiphy.flags & WIPHY_FLAG_HAVE_AP_SME) &&
		    nla_put_u32(msg, NL80211_ATTR_DEVICE_AP_SME,
				dev->wiphy.ap_sme_capa))
			goto nla_put_failure;

		features = dev->wiphy.features;
		/*
		 * We can only add the per-channel limit information if the
		 * dump is split, otherwise it makes it too big. Therefore
		 * only advertise it in that case.
		 */
		if (state->split)
			features |= NL80211_FEATURE_ADVERTISE_CHAN_LIMITS;
		if (nla_put_u32(msg, NL80211_ATTR_FEATURE_FLAGS, features))
			goto nla_put_failure;

		if (dev->wiphy.ht_capa_mod_mask &&
		    nla_put(msg, NL80211_ATTR_HT_CAPABILITY_MASK,
			    sizeof(*dev->wiphy.ht_capa_mod_mask),
			    dev->wiphy.ht_capa_mod_mask))
			goto nla_put_failure;

		if (dev->wiphy.flags & WIPHY_FLAG_HAVE_AP_SME &&
		    dev->wiphy.max_acl_mac_addrs &&
		    nla_put_u32(msg, NL80211_ATTR_MAC_ACL_MAX,
				dev->wiphy.max_acl_mac_addrs))
			goto nla_put_failure;

		/*
		 * Any information below this point is only available to
		 * applications that can deal with it being split. This
		 * helps ensure that newly added capabilities don't break
		 * older tools by overrunning their buffers.
		 *
		 * We still increment split_start so that in the split
		 * case we'll continue with more data in the next round,
		 * but break unconditionally so unsplit data stops here.
		 */
		state->split_start++;
		break;
	case 9:
		if (dev->wiphy.extended_capabilities &&
		    (nla_put(msg, NL80211_ATTR_EXT_CAPA,
			     dev->wiphy.extended_capabilities_len,
			     dev->wiphy.extended_capabilities) ||
		     nla_put(msg, NL80211_ATTR_EXT_CAPA_MASK,
			     dev->wiphy.extended_capabilities_len,
			     dev->wiphy.extended_capabilities_mask)))
			goto nla_put_failure;

		if (dev->wiphy.vht_capa_mod_mask &&
		    nla_put(msg, NL80211_ATTR_VHT_CAPABILITY_MASK,
			    sizeof(*dev->wiphy.vht_capa_mod_mask),
			    dev->wiphy.vht_capa_mod_mask))
			goto nla_put_failure;

		/* done */
		state->split_start = 0;
		break;
	}
	return genlmsg_end(msg, hdr);

 nla_put_failure:
	genlmsg_cancel(msg, hdr);
	return -EMSGSIZE;
}

static int nl80211_dump_wiphy_parse(struct sk_buff *skb,
				    struct netlink_callback *cb,
				    struct nl80211_dump_wiphy_state *state)
{
	struct nlattr **tb = nl80211_fam.attrbuf;
	int ret = nlmsg_parse(cb->nlh, GENL_HDRLEN + nl80211_fam.hdrsize,
			      tb, nl80211_fam.maxattr, nl80211_policy);
	/* ignore parse errors for backward compatibility */
	if (ret)
		return 0;

	state->split = tb[NL80211_ATTR_SPLIT_WIPHY_DUMP];
	if (tb[NL80211_ATTR_WIPHY])
		state->filter_wiphy = nla_get_u32(tb[NL80211_ATTR_WIPHY]);
	if (tb[NL80211_ATTR_WDEV])
		state->filter_wiphy = nla_get_u64(tb[NL80211_ATTR_WDEV]) >> 32;
	if (tb[NL80211_ATTR_IFINDEX]) {
		struct net_device *netdev;
		struct cfg80211_registered_device *rdev;
		int ifidx = nla_get_u32(tb[NL80211_ATTR_IFINDEX]);

		netdev = dev_get_by_index(sock_net(skb->sk), ifidx);
		if (!netdev)
			return -ENODEV;
		if (netdev->ieee80211_ptr) {
			rdev = wiphy_to_dev(
				netdev->ieee80211_ptr->wiphy);
			state->filter_wiphy = rdev->wiphy_idx;
		}
		dev_put(netdev);
	}

	return 0;
}

static int nl80211_dump_wiphy(struct sk_buff *skb, struct netlink_callback *cb)
{
	int idx = 0, ret;
	struct nl80211_dump_wiphy_state *state = (void *)cb->args[0];
	struct cfg80211_registered_device *dev;
<<<<<<< HEAD
	s64 filter_wiphy = -1;
	bool split = false;
	struct nlattr **tb;
	int res;
=======
>>>>>>> 0f817ed5

	/* will be zeroed in nlmsg_parse() */
	tb = kmalloc(sizeof(*tb) * (NL80211_ATTR_MAX + 1), GFP_KERNEL);
	if (!tb)
		return -ENOMEM;

	rtnl_lock();
<<<<<<< HEAD

	res = nlmsg_parse(cb->nlh, GENL_HDRLEN + nl80211_fam.hdrsize,
			  tb, NL80211_ATTR_MAX, nl80211_policy);
	if (res == 0) {
		split = tb[NL80211_ATTR_SPLIT_WIPHY_DUMP];
		if (tb[NL80211_ATTR_WIPHY])
			filter_wiphy = nla_get_u32(tb[NL80211_ATTR_WIPHY]);
		if (tb[NL80211_ATTR_WDEV])
			filter_wiphy = nla_get_u64(tb[NL80211_ATTR_WDEV]) >> 32;
		if (tb[NL80211_ATTR_IFINDEX]) {
			struct net_device *netdev;
			int ifidx = nla_get_u32(tb[NL80211_ATTR_IFINDEX]);

			netdev = dev_get_by_index(sock_net(skb->sk), ifidx);
			if (!netdev) {
				rtnl_unlock();
				kfree(tb);
				return -ENODEV;
			}
			if (netdev->ieee80211_ptr) {
				dev = wiphy_to_dev(
					netdev->ieee80211_ptr->wiphy);
				filter_wiphy = dev->wiphy_idx;
			}
			dev_put(netdev);
=======
	if (!state) {
		state = kzalloc(sizeof(*state), GFP_KERNEL);
		if (!state)
			return -ENOMEM;
		state->filter_wiphy = -1;
		ret = nl80211_dump_wiphy_parse(skb, cb, state);
		if (ret) {
			kfree(state);
			rtnl_unlock();
			return ret;
>>>>>>> 0f817ed5
		}
		cb->args[0] = (long)state;
	}
	kfree(tb);

	list_for_each_entry(dev, &cfg80211_rdev_list, list) {
		if (!net_eq(wiphy_net(&dev->wiphy), sock_net(skb->sk)))
			continue;
		if (++idx <= state->start)
			continue;
		if (state->filter_wiphy != -1 &&
		    state->filter_wiphy != dev->wiphy_idx)
			continue;
		/* attempt to fit multiple wiphy data chunks into the skb */
		do {
			ret = nl80211_send_wiphy(dev, skb,
						 NETLINK_CB(cb->skb).portid,
						 cb->nlh->nlmsg_seq,
						 NLM_F_MULTI, state);
			if (ret < 0) {
				/*
				 * If sending the wiphy data didn't fit (ENOBUFS
				 * or EMSGSIZE returned), this SKB is still
				 * empty (so it's not too big because another
				 * wiphy dataset is already in the skb) and
				 * we've not tried to adjust the dump allocation
				 * yet ... then adjust the alloc size to be
				 * bigger, and return 1 but with the empty skb.
				 * This results in an empty message being RX'ed
				 * in userspace, but that is ignored.
				 *
				 * We can then retry with the larger buffer.
				 */
				if ((ret == -ENOBUFS || ret == -EMSGSIZE) &&
				    !skb->len &&
				    cb->min_dump_alloc < 4096) {
					cb->min_dump_alloc = 4096;
					rtnl_unlock();
					return 1;
				}
				idx--;
				break;
			}
		} while (state->split_start > 0);
		break;
	}
	rtnl_unlock();

	state->start = idx;

	return skb->len;
}

static int nl80211_dump_wiphy_done(struct netlink_callback *cb)
{
	kfree((void *)cb->args[0]);
	return 0;
}

static int nl80211_get_wiphy(struct sk_buff *skb, struct genl_info *info)
{
	struct sk_buff *msg;
	struct cfg80211_registered_device *dev = info->user_ptr[0];
	struct nl80211_dump_wiphy_state state = {};

	msg = nlmsg_new(4096, GFP_KERNEL);
	if (!msg)
		return -ENOMEM;

	if (nl80211_send_wiphy(dev, msg, info->snd_portid, info->snd_seq, 0,
			       &state) < 0) {
		nlmsg_free(msg);
		return -ENOBUFS;
	}

	return genlmsg_reply(msg, info);
}

static const struct nla_policy txq_params_policy[NL80211_TXQ_ATTR_MAX + 1] = {
	[NL80211_TXQ_ATTR_QUEUE]		= { .type = NLA_U8 },
	[NL80211_TXQ_ATTR_TXOP]			= { .type = NLA_U16 },
	[NL80211_TXQ_ATTR_CWMIN]		= { .type = NLA_U16 },
	[NL80211_TXQ_ATTR_CWMAX]		= { .type = NLA_U16 },
	[NL80211_TXQ_ATTR_AIFS]			= { .type = NLA_U8 },
};

static int parse_txq_params(struct nlattr *tb[],
			    struct ieee80211_txq_params *txq_params)
{
	if (!tb[NL80211_TXQ_ATTR_AC] || !tb[NL80211_TXQ_ATTR_TXOP] ||
	    !tb[NL80211_TXQ_ATTR_CWMIN] || !tb[NL80211_TXQ_ATTR_CWMAX] ||
	    !tb[NL80211_TXQ_ATTR_AIFS])
		return -EINVAL;

	txq_params->ac = nla_get_u8(tb[NL80211_TXQ_ATTR_AC]);
	txq_params->txop = nla_get_u16(tb[NL80211_TXQ_ATTR_TXOP]);
	txq_params->cwmin = nla_get_u16(tb[NL80211_TXQ_ATTR_CWMIN]);
	txq_params->cwmax = nla_get_u16(tb[NL80211_TXQ_ATTR_CWMAX]);
	txq_params->aifs = nla_get_u8(tb[NL80211_TXQ_ATTR_AIFS]);

	if (txq_params->ac >= NL80211_NUM_ACS)
		return -EINVAL;

	return 0;
}

static bool nl80211_can_set_dev_channel(struct wireless_dev *wdev)
{
	/*
	 * You can only set the channel explicitly for WDS interfaces,
	 * all others have their channel managed via their respective
	 * "establish a connection" command (connect, join, ...)
	 *
	 * For AP/GO and mesh mode, the channel can be set with the
	 * channel userspace API, but is only stored and passed to the
	 * low-level driver when the AP starts or the mesh is joined.
	 * This is for backward compatibility, userspace can also give
	 * the channel in the start-ap or join-mesh commands instead.
	 *
	 * Monitors are special as they are normally slaved to
	 * whatever else is going on, so they have their own special
	 * operation to set the monitor channel if possible.
	 */
	return !wdev ||
		wdev->iftype == NL80211_IFTYPE_AP ||
		wdev->iftype == NL80211_IFTYPE_MESH_POINT ||
		wdev->iftype == NL80211_IFTYPE_MONITOR ||
		wdev->iftype == NL80211_IFTYPE_P2P_GO;
}

static int nl80211_parse_chandef(struct cfg80211_registered_device *rdev,
				 struct genl_info *info,
				 struct cfg80211_chan_def *chandef)
{
	u32 control_freq;

	if (!info->attrs[NL80211_ATTR_WIPHY_FREQ])
		return -EINVAL;

	control_freq = nla_get_u32(info->attrs[NL80211_ATTR_WIPHY_FREQ]);

	chandef->chan = ieee80211_get_channel(&rdev->wiphy, control_freq);
	chandef->width = NL80211_CHAN_WIDTH_20_NOHT;
	chandef->center_freq1 = control_freq;
	chandef->center_freq2 = 0;

	/* Primary channel not allowed */
	if (!chandef->chan || chandef->chan->flags & IEEE80211_CHAN_DISABLED)
		return -EINVAL;

	if (info->attrs[NL80211_ATTR_WIPHY_CHANNEL_TYPE]) {
		enum nl80211_channel_type chantype;

		chantype = nla_get_u32(
				info->attrs[NL80211_ATTR_WIPHY_CHANNEL_TYPE]);

		switch (chantype) {
		case NL80211_CHAN_NO_HT:
		case NL80211_CHAN_HT20:
		case NL80211_CHAN_HT40PLUS:
		case NL80211_CHAN_HT40MINUS:
			cfg80211_chandef_create(chandef, chandef->chan,
						chantype);
			break;
		default:
			return -EINVAL;
		}
	} else if (info->attrs[NL80211_ATTR_CHANNEL_WIDTH]) {
		chandef->width =
			nla_get_u32(info->attrs[NL80211_ATTR_CHANNEL_WIDTH]);
		if (info->attrs[NL80211_ATTR_CENTER_FREQ1])
			chandef->center_freq1 =
				nla_get_u32(
					info->attrs[NL80211_ATTR_CENTER_FREQ1]);
		if (info->attrs[NL80211_ATTR_CENTER_FREQ2])
			chandef->center_freq2 =
				nla_get_u32(
					info->attrs[NL80211_ATTR_CENTER_FREQ2]);
	}

	if (!cfg80211_chandef_valid(chandef))
		return -EINVAL;

	if (!cfg80211_chandef_usable(&rdev->wiphy, chandef,
				     IEEE80211_CHAN_DISABLED))
		return -EINVAL;

	if ((chandef->width == NL80211_CHAN_WIDTH_5 ||
	     chandef->width == NL80211_CHAN_WIDTH_10) &&
	    !(rdev->wiphy.flags & WIPHY_FLAG_SUPPORTS_5_10_MHZ))
		return -EINVAL;

	return 0;
}

static int __nl80211_set_channel(struct cfg80211_registered_device *rdev,
				 struct wireless_dev *wdev,
				 struct genl_info *info)
{
	struct cfg80211_chan_def chandef;
	int result;
	enum nl80211_iftype iftype = NL80211_IFTYPE_MONITOR;

	if (wdev)
		iftype = wdev->iftype;

	if (!nl80211_can_set_dev_channel(wdev))
		return -EOPNOTSUPP;

	result = nl80211_parse_chandef(rdev, info, &chandef);
	if (result)
		return result;

	switch (iftype) {
	case NL80211_IFTYPE_AP:
	case NL80211_IFTYPE_P2P_GO:
		if (wdev->beacon_interval) {
			result = -EBUSY;
			break;
		}
		if (!cfg80211_reg_can_beacon(&rdev->wiphy, &chandef)) {
			result = -EINVAL;
			break;
		}
		wdev->preset_chandef = chandef;
		result = 0;
		break;
	case NL80211_IFTYPE_MESH_POINT:
		result = cfg80211_set_mesh_channel(rdev, wdev, &chandef);
		break;
	case NL80211_IFTYPE_MONITOR:
		result = cfg80211_set_monitor_channel(rdev, &chandef);
		break;
	default:
		result = -EINVAL;
	}

	return result;
}

static int nl80211_set_channel(struct sk_buff *skb, struct genl_info *info)
{
	struct cfg80211_registered_device *rdev = info->user_ptr[0];
	struct net_device *netdev = info->user_ptr[1];

	return __nl80211_set_channel(rdev, netdev->ieee80211_ptr, info);
}

static int nl80211_set_wds_peer(struct sk_buff *skb, struct genl_info *info)
{
	struct cfg80211_registered_device *rdev = info->user_ptr[0];
	struct net_device *dev = info->user_ptr[1];
	struct wireless_dev *wdev = dev->ieee80211_ptr;
	const u8 *bssid;

	if (!info->attrs[NL80211_ATTR_MAC])
		return -EINVAL;

	if (netif_running(dev))
		return -EBUSY;

	if (!rdev->ops->set_wds_peer)
		return -EOPNOTSUPP;

	if (wdev->iftype != NL80211_IFTYPE_WDS)
		return -EOPNOTSUPP;

	bssid = nla_data(info->attrs[NL80211_ATTR_MAC]);
	return rdev_set_wds_peer(rdev, dev, bssid);
}


static int nl80211_set_wiphy(struct sk_buff *skb, struct genl_info *info)
{
	struct cfg80211_registered_device *rdev;
	struct net_device *netdev = NULL;
	struct wireless_dev *wdev;
	int result = 0, rem_txq_params = 0;
	struct nlattr *nl_txq_params;
	u32 changed;
	u8 retry_short = 0, retry_long = 0;
	u32 frag_threshold = 0, rts_threshold = 0;
	u8 coverage_class = 0;

	ASSERT_RTNL();

	/*
	 * Try to find the wiphy and netdev. Normally this
	 * function shouldn't need the netdev, but this is
	 * done for backward compatibility -- previously
	 * setting the channel was done per wiphy, but now
	 * it is per netdev. Previous userland like hostapd
	 * also passed a netdev to set_wiphy, so that it is
	 * possible to let that go to the right netdev!
	 */

	if (info->attrs[NL80211_ATTR_IFINDEX]) {
		int ifindex = nla_get_u32(info->attrs[NL80211_ATTR_IFINDEX]);

		netdev = dev_get_by_index(genl_info_net(info), ifindex);
		if (netdev && netdev->ieee80211_ptr)
			rdev = wiphy_to_dev(netdev->ieee80211_ptr->wiphy);
		else
			netdev = NULL;
	}

	if (!netdev) {
		rdev = __cfg80211_rdev_from_attrs(genl_info_net(info),
						  info->attrs);
		if (IS_ERR(rdev))
			return PTR_ERR(rdev);
		wdev = NULL;
		netdev = NULL;
		result = 0;
	} else
		wdev = netdev->ieee80211_ptr;

	/*
	 * end workaround code, by now the rdev is available
	 * and locked, and wdev may or may not be NULL.
	 */

	if (info->attrs[NL80211_ATTR_WIPHY_NAME])
		result = cfg80211_dev_rename(
			rdev, nla_data(info->attrs[NL80211_ATTR_WIPHY_NAME]));

	if (result)
		goto bad_res;

	if (info->attrs[NL80211_ATTR_WIPHY_TXQ_PARAMS]) {
		struct ieee80211_txq_params txq_params;
		struct nlattr *tb[NL80211_TXQ_ATTR_MAX + 1];

		if (!rdev->ops->set_txq_params) {
			result = -EOPNOTSUPP;
			goto bad_res;
		}

		if (!netdev) {
			result = -EINVAL;
			goto bad_res;
		}

		if (netdev->ieee80211_ptr->iftype != NL80211_IFTYPE_AP &&
		    netdev->ieee80211_ptr->iftype != NL80211_IFTYPE_P2P_GO) {
			result = -EINVAL;
			goto bad_res;
		}

		if (!netif_running(netdev)) {
			result = -ENETDOWN;
			goto bad_res;
		}

		nla_for_each_nested(nl_txq_params,
				    info->attrs[NL80211_ATTR_WIPHY_TXQ_PARAMS],
				    rem_txq_params) {
			nla_parse(tb, NL80211_TXQ_ATTR_MAX,
				  nla_data(nl_txq_params),
				  nla_len(nl_txq_params),
				  txq_params_policy);
			result = parse_txq_params(tb, &txq_params);
			if (result)
				goto bad_res;

			result = rdev_set_txq_params(rdev, netdev,
						     &txq_params);
			if (result)
				goto bad_res;
		}
	}

	if (info->attrs[NL80211_ATTR_WIPHY_FREQ]) {
		result = __nl80211_set_channel(rdev,
				nl80211_can_set_dev_channel(wdev) ? wdev : NULL,
				info);
		if (result)
			goto bad_res;
	}

	if (info->attrs[NL80211_ATTR_WIPHY_TX_POWER_SETTING]) {
		struct wireless_dev *txp_wdev = wdev;
		enum nl80211_tx_power_setting type;
		int idx, mbm = 0;

		if (!(rdev->wiphy.features & NL80211_FEATURE_VIF_TXPOWER))
			txp_wdev = NULL;

		if (!rdev->ops->set_tx_power) {
			result = -EOPNOTSUPP;
			goto bad_res;
		}

		idx = NL80211_ATTR_WIPHY_TX_POWER_SETTING;
		type = nla_get_u32(info->attrs[idx]);

		if (!info->attrs[NL80211_ATTR_WIPHY_TX_POWER_LEVEL] &&
		    (type != NL80211_TX_POWER_AUTOMATIC)) {
			result = -EINVAL;
			goto bad_res;
		}

		if (type != NL80211_TX_POWER_AUTOMATIC) {
			idx = NL80211_ATTR_WIPHY_TX_POWER_LEVEL;
			mbm = nla_get_u32(info->attrs[idx]);
		}

		result = rdev_set_tx_power(rdev, txp_wdev, type, mbm);
		if (result)
			goto bad_res;
	}

	if (info->attrs[NL80211_ATTR_WIPHY_ANTENNA_TX] &&
	    info->attrs[NL80211_ATTR_WIPHY_ANTENNA_RX]) {
		u32 tx_ant, rx_ant;
		if ((!rdev->wiphy.available_antennas_tx &&
		     !rdev->wiphy.available_antennas_rx) ||
		    !rdev->ops->set_antenna) {
			result = -EOPNOTSUPP;
			goto bad_res;
		}

		tx_ant = nla_get_u32(info->attrs[NL80211_ATTR_WIPHY_ANTENNA_TX]);
		rx_ant = nla_get_u32(info->attrs[NL80211_ATTR_WIPHY_ANTENNA_RX]);

		/* reject antenna configurations which don't match the
		 * available antenna masks, except for the "all" mask */
		if ((~tx_ant && (tx_ant & ~rdev->wiphy.available_antennas_tx)) ||
		    (~rx_ant && (rx_ant & ~rdev->wiphy.available_antennas_rx))) {
			result = -EINVAL;
			goto bad_res;
		}

		tx_ant = tx_ant & rdev->wiphy.available_antennas_tx;
		rx_ant = rx_ant & rdev->wiphy.available_antennas_rx;

		result = rdev_set_antenna(rdev, tx_ant, rx_ant);
		if (result)
			goto bad_res;
	}

	changed = 0;

	if (info->attrs[NL80211_ATTR_WIPHY_RETRY_SHORT]) {
		retry_short = nla_get_u8(
			info->attrs[NL80211_ATTR_WIPHY_RETRY_SHORT]);
		if (retry_short == 0) {
			result = -EINVAL;
			goto bad_res;
		}
		changed |= WIPHY_PARAM_RETRY_SHORT;
	}

	if (info->attrs[NL80211_ATTR_WIPHY_RETRY_LONG]) {
		retry_long = nla_get_u8(
			info->attrs[NL80211_ATTR_WIPHY_RETRY_LONG]);
		if (retry_long == 0) {
			result = -EINVAL;
			goto bad_res;
		}
		changed |= WIPHY_PARAM_RETRY_LONG;
	}

	if (info->attrs[NL80211_ATTR_WIPHY_FRAG_THRESHOLD]) {
		frag_threshold = nla_get_u32(
			info->attrs[NL80211_ATTR_WIPHY_FRAG_THRESHOLD]);
		if (frag_threshold < 256) {
			result = -EINVAL;
			goto bad_res;
		}
		if (frag_threshold != (u32) -1) {
			/*
			 * Fragments (apart from the last one) are required to
			 * have even length. Make the fragmentation code
			 * simpler by stripping LSB should someone try to use
			 * odd threshold value.
			 */
			frag_threshold &= ~0x1;
		}
		changed |= WIPHY_PARAM_FRAG_THRESHOLD;
	}

	if (info->attrs[NL80211_ATTR_WIPHY_RTS_THRESHOLD]) {
		rts_threshold = nla_get_u32(
			info->attrs[NL80211_ATTR_WIPHY_RTS_THRESHOLD]);
		changed |= WIPHY_PARAM_RTS_THRESHOLD;
	}

	if (info->attrs[NL80211_ATTR_WIPHY_COVERAGE_CLASS]) {
		coverage_class = nla_get_u8(
			info->attrs[NL80211_ATTR_WIPHY_COVERAGE_CLASS]);
		changed |= WIPHY_PARAM_COVERAGE_CLASS;
	}

	if (changed) {
		u8 old_retry_short, old_retry_long;
		u32 old_frag_threshold, old_rts_threshold;
		u8 old_coverage_class;

		if (!rdev->ops->set_wiphy_params) {
			result = -EOPNOTSUPP;
			goto bad_res;
		}

		old_retry_short = rdev->wiphy.retry_short;
		old_retry_long = rdev->wiphy.retry_long;
		old_frag_threshold = rdev->wiphy.frag_threshold;
		old_rts_threshold = rdev->wiphy.rts_threshold;
		old_coverage_class = rdev->wiphy.coverage_class;

		if (changed & WIPHY_PARAM_RETRY_SHORT)
			rdev->wiphy.retry_short = retry_short;
		if (changed & WIPHY_PARAM_RETRY_LONG)
			rdev->wiphy.retry_long = retry_long;
		if (changed & WIPHY_PARAM_FRAG_THRESHOLD)
			rdev->wiphy.frag_threshold = frag_threshold;
		if (changed & WIPHY_PARAM_RTS_THRESHOLD)
			rdev->wiphy.rts_threshold = rts_threshold;
		if (changed & WIPHY_PARAM_COVERAGE_CLASS)
			rdev->wiphy.coverage_class = coverage_class;

		result = rdev_set_wiphy_params(rdev, changed);
		if (result) {
			rdev->wiphy.retry_short = old_retry_short;
			rdev->wiphy.retry_long = old_retry_long;
			rdev->wiphy.frag_threshold = old_frag_threshold;
			rdev->wiphy.rts_threshold = old_rts_threshold;
			rdev->wiphy.coverage_class = old_coverage_class;
		}
	}

 bad_res:
	if (netdev)
		dev_put(netdev);
	return result;
}

static inline u64 wdev_id(struct wireless_dev *wdev)
{
	return (u64)wdev->identifier |
	       ((u64)wiphy_to_dev(wdev->wiphy)->wiphy_idx << 32);
}

static int nl80211_send_chandef(struct sk_buff *msg,
				 struct cfg80211_chan_def *chandef)
{
	WARN_ON(!cfg80211_chandef_valid(chandef));

	if (nla_put_u32(msg, NL80211_ATTR_WIPHY_FREQ,
			chandef->chan->center_freq))
		return -ENOBUFS;
	switch (chandef->width) {
	case NL80211_CHAN_WIDTH_20_NOHT:
	case NL80211_CHAN_WIDTH_20:
	case NL80211_CHAN_WIDTH_40:
		if (nla_put_u32(msg, NL80211_ATTR_WIPHY_CHANNEL_TYPE,
				cfg80211_get_chandef_type(chandef)))
			return -ENOBUFS;
		break;
	default:
		break;
	}
	if (nla_put_u32(msg, NL80211_ATTR_CHANNEL_WIDTH, chandef->width))
		return -ENOBUFS;
	if (nla_put_u32(msg, NL80211_ATTR_CENTER_FREQ1, chandef->center_freq1))
		return -ENOBUFS;
	if (chandef->center_freq2 &&
	    nla_put_u32(msg, NL80211_ATTR_CENTER_FREQ2, chandef->center_freq2))
		return -ENOBUFS;
	return 0;
}

static int nl80211_send_iface(struct sk_buff *msg, u32 portid, u32 seq, int flags,
			      struct cfg80211_registered_device *rdev,
			      struct wireless_dev *wdev)
{
	struct net_device *dev = wdev->netdev;
	void *hdr;

	hdr = nl80211hdr_put(msg, portid, seq, flags, NL80211_CMD_NEW_INTERFACE);
	if (!hdr)
		return -1;

	if (dev &&
	    (nla_put_u32(msg, NL80211_ATTR_IFINDEX, dev->ifindex) ||
	     nla_put_string(msg, NL80211_ATTR_IFNAME, dev->name)))
		goto nla_put_failure;

	if (nla_put_u32(msg, NL80211_ATTR_WIPHY, rdev->wiphy_idx) ||
	    nla_put_u32(msg, NL80211_ATTR_IFTYPE, wdev->iftype) ||
	    nla_put_u64(msg, NL80211_ATTR_WDEV, wdev_id(wdev)) ||
	    nla_put(msg, NL80211_ATTR_MAC, ETH_ALEN, wdev_address(wdev)) ||
	    nla_put_u32(msg, NL80211_ATTR_GENERATION,
			rdev->devlist_generation ^
			(cfg80211_rdev_list_generation << 2)))
		goto nla_put_failure;

	if (rdev->ops->get_channel) {
		int ret;
		struct cfg80211_chan_def chandef;

		ret = rdev_get_channel(rdev, wdev, &chandef);
		if (ret == 0) {
			if (nl80211_send_chandef(msg, &chandef))
				goto nla_put_failure;
		}
	}

	if (wdev->ssid_len) {
		if (nla_put(msg, NL80211_ATTR_SSID, wdev->ssid_len, wdev->ssid))
			goto nla_put_failure;
	}

	return genlmsg_end(msg, hdr);

 nla_put_failure:
	genlmsg_cancel(msg, hdr);
	return -EMSGSIZE;
}

static int nl80211_dump_interface(struct sk_buff *skb, struct netlink_callback *cb)
{
	int wp_idx = 0;
	int if_idx = 0;
	int wp_start = cb->args[0];
	int if_start = cb->args[1];
	struct cfg80211_registered_device *rdev;
	struct wireless_dev *wdev;

	rtnl_lock();
	list_for_each_entry(rdev, &cfg80211_rdev_list, list) {
		if (!net_eq(wiphy_net(&rdev->wiphy), sock_net(skb->sk)))
			continue;
		if (wp_idx < wp_start) {
			wp_idx++;
			continue;
		}
		if_idx = 0;

		list_for_each_entry(wdev, &rdev->wdev_list, list) {
			if (if_idx < if_start) {
				if_idx++;
				continue;
			}
			if (nl80211_send_iface(skb, NETLINK_CB(cb->skb).portid,
					       cb->nlh->nlmsg_seq, NLM_F_MULTI,
					       rdev, wdev) < 0) {
				goto out;
			}
			if_idx++;
		}

		wp_idx++;
	}
 out:
	rtnl_unlock();

	cb->args[0] = wp_idx;
	cb->args[1] = if_idx;

	return skb->len;
}

static int nl80211_get_interface(struct sk_buff *skb, struct genl_info *info)
{
	struct sk_buff *msg;
	struct cfg80211_registered_device *dev = info->user_ptr[0];
	struct wireless_dev *wdev = info->user_ptr[1];

	msg = nlmsg_new(NLMSG_DEFAULT_SIZE, GFP_KERNEL);
	if (!msg)
		return -ENOMEM;

	if (nl80211_send_iface(msg, info->snd_portid, info->snd_seq, 0,
			       dev, wdev) < 0) {
		nlmsg_free(msg);
		return -ENOBUFS;
	}

	return genlmsg_reply(msg, info);
}

static const struct nla_policy mntr_flags_policy[NL80211_MNTR_FLAG_MAX + 1] = {
	[NL80211_MNTR_FLAG_FCSFAIL] = { .type = NLA_FLAG },
	[NL80211_MNTR_FLAG_PLCPFAIL] = { .type = NLA_FLAG },
	[NL80211_MNTR_FLAG_CONTROL] = { .type = NLA_FLAG },
	[NL80211_MNTR_FLAG_OTHER_BSS] = { .type = NLA_FLAG },
	[NL80211_MNTR_FLAG_COOK_FRAMES] = { .type = NLA_FLAG },
	[NL80211_MNTR_FLAG_ACTIVE] = { .type = NLA_FLAG },
};

static int parse_monitor_flags(struct nlattr *nla, u32 *mntrflags)
{
	struct nlattr *flags[NL80211_MNTR_FLAG_MAX + 1];
	int flag;

	*mntrflags = 0;

	if (!nla)
		return -EINVAL;

	if (nla_parse_nested(flags, NL80211_MNTR_FLAG_MAX,
			     nla, mntr_flags_policy))
		return -EINVAL;

	for (flag = 1; flag <= NL80211_MNTR_FLAG_MAX; flag++)
		if (flags[flag])
			*mntrflags |= (1<<flag);

	return 0;
}

static int nl80211_valid_4addr(struct cfg80211_registered_device *rdev,
			       struct net_device *netdev, u8 use_4addr,
			       enum nl80211_iftype iftype)
{
	if (!use_4addr) {
		if (netdev && (netdev->priv_flags & IFF_BRIDGE_PORT))
			return -EBUSY;
		return 0;
	}

	switch (iftype) {
	case NL80211_IFTYPE_AP_VLAN:
		if (rdev->wiphy.flags & WIPHY_FLAG_4ADDR_AP)
			return 0;
		break;
	case NL80211_IFTYPE_STATION:
		if (rdev->wiphy.flags & WIPHY_FLAG_4ADDR_STATION)
			return 0;
		break;
	default:
		break;
	}

	return -EOPNOTSUPP;
}

static int nl80211_set_interface(struct sk_buff *skb, struct genl_info *info)
{
	struct cfg80211_registered_device *rdev = info->user_ptr[0];
	struct vif_params params;
	int err;
	enum nl80211_iftype otype, ntype;
	struct net_device *dev = info->user_ptr[1];
	u32 _flags, *flags = NULL;
	bool change = false;

	memset(&params, 0, sizeof(params));

	otype = ntype = dev->ieee80211_ptr->iftype;

	if (info->attrs[NL80211_ATTR_IFTYPE]) {
		ntype = nla_get_u32(info->attrs[NL80211_ATTR_IFTYPE]);
		if (otype != ntype)
			change = true;
		if (ntype > NL80211_IFTYPE_MAX)
			return -EINVAL;
	}

	if (info->attrs[NL80211_ATTR_MESH_ID]) {
		struct wireless_dev *wdev = dev->ieee80211_ptr;

		if (ntype != NL80211_IFTYPE_MESH_POINT)
			return -EINVAL;
		if (netif_running(dev))
			return -EBUSY;

		wdev_lock(wdev);
		BUILD_BUG_ON(IEEE80211_MAX_SSID_LEN !=
			     IEEE80211_MAX_MESH_ID_LEN);
		wdev->mesh_id_up_len =
			nla_len(info->attrs[NL80211_ATTR_MESH_ID]);
		memcpy(wdev->ssid, nla_data(info->attrs[NL80211_ATTR_MESH_ID]),
		       wdev->mesh_id_up_len);
		wdev_unlock(wdev);
	}

	if (info->attrs[NL80211_ATTR_4ADDR]) {
		params.use_4addr = !!nla_get_u8(info->attrs[NL80211_ATTR_4ADDR]);
		change = true;
		err = nl80211_valid_4addr(rdev, dev, params.use_4addr, ntype);
		if (err)
			return err;
	} else {
		params.use_4addr = -1;
	}

	if (info->attrs[NL80211_ATTR_MNTR_FLAGS]) {
		if (ntype != NL80211_IFTYPE_MONITOR)
			return -EINVAL;
		err = parse_monitor_flags(info->attrs[NL80211_ATTR_MNTR_FLAGS],
					  &_flags);
		if (err)
			return err;

		flags = &_flags;
		change = true;
	}

	if (flags && (*flags & NL80211_MNTR_FLAG_ACTIVE) &&
	    !(rdev->wiphy.features & NL80211_FEATURE_ACTIVE_MONITOR))
		return -EOPNOTSUPP;

	if (change)
		err = cfg80211_change_iface(rdev, dev, ntype, flags, &params);
	else
		err = 0;

	if (!err && params.use_4addr != -1)
		dev->ieee80211_ptr->use_4addr = params.use_4addr;

	return err;
}

static int nl80211_new_interface(struct sk_buff *skb, struct genl_info *info)
{
	struct cfg80211_registered_device *rdev = info->user_ptr[0];
	struct vif_params params;
	struct wireless_dev *wdev;
	struct sk_buff *msg;
	int err;
	enum nl80211_iftype type = NL80211_IFTYPE_UNSPECIFIED;
	u32 flags;

	memset(&params, 0, sizeof(params));

	if (!info->attrs[NL80211_ATTR_IFNAME])
		return -EINVAL;

	if (info->attrs[NL80211_ATTR_IFTYPE]) {
		type = nla_get_u32(info->attrs[NL80211_ATTR_IFTYPE]);
		if (type > NL80211_IFTYPE_MAX)
			return -EINVAL;
	}

	if (!rdev->ops->add_virtual_intf ||
	    !(rdev->wiphy.interface_modes & (1 << type)))
		return -EOPNOTSUPP;

	if (type == NL80211_IFTYPE_P2P_DEVICE && info->attrs[NL80211_ATTR_MAC]) {
		nla_memcpy(params.macaddr, info->attrs[NL80211_ATTR_MAC],
			   ETH_ALEN);
		if (!is_valid_ether_addr(params.macaddr))
			return -EADDRNOTAVAIL;
	}

	if (info->attrs[NL80211_ATTR_4ADDR]) {
		params.use_4addr = !!nla_get_u8(info->attrs[NL80211_ATTR_4ADDR]);
		err = nl80211_valid_4addr(rdev, NULL, params.use_4addr, type);
		if (err)
			return err;
	}

	msg = nlmsg_new(NLMSG_DEFAULT_SIZE, GFP_KERNEL);
	if (!msg)
		return -ENOMEM;

	err = parse_monitor_flags(type == NL80211_IFTYPE_MONITOR ?
				  info->attrs[NL80211_ATTR_MNTR_FLAGS] : NULL,
				  &flags);

	if (!err && (flags & NL80211_MNTR_FLAG_ACTIVE) &&
	    !(rdev->wiphy.features & NL80211_FEATURE_ACTIVE_MONITOR))
		return -EOPNOTSUPP;

	wdev = rdev_add_virtual_intf(rdev,
				nla_data(info->attrs[NL80211_ATTR_IFNAME]),
				type, err ? NULL : &flags, &params);
	if (IS_ERR(wdev)) {
		nlmsg_free(msg);
		return PTR_ERR(wdev);
	}

	switch (type) {
	case NL80211_IFTYPE_MESH_POINT:
		if (!info->attrs[NL80211_ATTR_MESH_ID])
			break;
		wdev_lock(wdev);
		BUILD_BUG_ON(IEEE80211_MAX_SSID_LEN !=
			     IEEE80211_MAX_MESH_ID_LEN);
		wdev->mesh_id_up_len =
			nla_len(info->attrs[NL80211_ATTR_MESH_ID]);
		memcpy(wdev->ssid, nla_data(info->attrs[NL80211_ATTR_MESH_ID]),
		       wdev->mesh_id_up_len);
		wdev_unlock(wdev);
		break;
	case NL80211_IFTYPE_P2P_DEVICE:
		/*
		 * P2P Device doesn't have a netdev, so doesn't go
		 * through the netdev notifier and must be added here
		 */
		mutex_init(&wdev->mtx);
		INIT_LIST_HEAD(&wdev->event_list);
		spin_lock_init(&wdev->event_lock);
		INIT_LIST_HEAD(&wdev->mgmt_registrations);
		spin_lock_init(&wdev->mgmt_registrations_lock);

		wdev->identifier = ++rdev->wdev_id;
		list_add_rcu(&wdev->list, &rdev->wdev_list);
		rdev->devlist_generation++;
		break;
	default:
		break;
	}

	if (nl80211_send_iface(msg, info->snd_portid, info->snd_seq, 0,
			       rdev, wdev) < 0) {
		nlmsg_free(msg);
		return -ENOBUFS;
	}

	return genlmsg_reply(msg, info);
}

static int nl80211_del_interface(struct sk_buff *skb, struct genl_info *info)
{
	struct cfg80211_registered_device *rdev = info->user_ptr[0];
	struct wireless_dev *wdev = info->user_ptr[1];

	if (!rdev->ops->del_virtual_intf)
		return -EOPNOTSUPP;

	/*
	 * If we remove a wireless device without a netdev then clear
	 * user_ptr[1] so that nl80211_post_doit won't dereference it
	 * to check if it needs to do dev_put(). Otherwise it crashes
	 * since the wdev has been freed, unlike with a netdev where
	 * we need the dev_put() for the netdev to really be freed.
	 */
	if (!wdev->netdev)
		info->user_ptr[1] = NULL;

	return rdev_del_virtual_intf(rdev, wdev);
}

static int nl80211_set_noack_map(struct sk_buff *skb, struct genl_info *info)
{
	struct cfg80211_registered_device *rdev = info->user_ptr[0];
	struct net_device *dev = info->user_ptr[1];
	u16 noack_map;

	if (!info->attrs[NL80211_ATTR_NOACK_MAP])
		return -EINVAL;

	if (!rdev->ops->set_noack_map)
		return -EOPNOTSUPP;

	noack_map = nla_get_u16(info->attrs[NL80211_ATTR_NOACK_MAP]);

	return rdev_set_noack_map(rdev, dev, noack_map);
}

struct get_key_cookie {
	struct sk_buff *msg;
	int error;
	int idx;
};

static void get_key_callback(void *c, struct key_params *params)
{
	struct nlattr *key;
	struct get_key_cookie *cookie = c;

	if ((params->key &&
	     nla_put(cookie->msg, NL80211_ATTR_KEY_DATA,
		     params->key_len, params->key)) ||
	    (params->seq &&
	     nla_put(cookie->msg, NL80211_ATTR_KEY_SEQ,
		     params->seq_len, params->seq)) ||
	    (params->cipher &&
	     nla_put_u32(cookie->msg, NL80211_ATTR_KEY_CIPHER,
			 params->cipher)))
		goto nla_put_failure;

	key = nla_nest_start(cookie->msg, NL80211_ATTR_KEY);
	if (!key)
		goto nla_put_failure;

	if ((params->key &&
	     nla_put(cookie->msg, NL80211_KEY_DATA,
		     params->key_len, params->key)) ||
	    (params->seq &&
	     nla_put(cookie->msg, NL80211_KEY_SEQ,
		     params->seq_len, params->seq)) ||
	    (params->cipher &&
	     nla_put_u32(cookie->msg, NL80211_KEY_CIPHER,
			 params->cipher)))
		goto nla_put_failure;

	if (nla_put_u8(cookie->msg, NL80211_ATTR_KEY_IDX, cookie->idx))
		goto nla_put_failure;

	nla_nest_end(cookie->msg, key);

	return;
 nla_put_failure:
	cookie->error = 1;
}

static int nl80211_get_key(struct sk_buff *skb, struct genl_info *info)
{
	struct cfg80211_registered_device *rdev = info->user_ptr[0];
	int err;
	struct net_device *dev = info->user_ptr[1];
	u8 key_idx = 0;
	const u8 *mac_addr = NULL;
	bool pairwise;
	struct get_key_cookie cookie = {
		.error = 0,
	};
	void *hdr;
	struct sk_buff *msg;

	if (info->attrs[NL80211_ATTR_KEY_IDX])
		key_idx = nla_get_u8(info->attrs[NL80211_ATTR_KEY_IDX]);

	if (key_idx > 5)
		return -EINVAL;

	if (info->attrs[NL80211_ATTR_MAC])
		mac_addr = nla_data(info->attrs[NL80211_ATTR_MAC]);

	pairwise = !!mac_addr;
	if (info->attrs[NL80211_ATTR_KEY_TYPE]) {
		u32 kt = nla_get_u32(info->attrs[NL80211_ATTR_KEY_TYPE]);
		if (kt >= NUM_NL80211_KEYTYPES)
			return -EINVAL;
		if (kt != NL80211_KEYTYPE_GROUP &&
		    kt != NL80211_KEYTYPE_PAIRWISE)
			return -EINVAL;
		pairwise = kt == NL80211_KEYTYPE_PAIRWISE;
	}

	if (!rdev->ops->get_key)
		return -EOPNOTSUPP;

	msg = nlmsg_new(NLMSG_DEFAULT_SIZE, GFP_KERNEL);
	if (!msg)
		return -ENOMEM;

	hdr = nl80211hdr_put(msg, info->snd_portid, info->snd_seq, 0,
			     NL80211_CMD_NEW_KEY);
	if (IS_ERR(hdr))
		return PTR_ERR(hdr);

	cookie.msg = msg;
	cookie.idx = key_idx;

	if (nla_put_u32(msg, NL80211_ATTR_IFINDEX, dev->ifindex) ||
	    nla_put_u8(msg, NL80211_ATTR_KEY_IDX, key_idx))
		goto nla_put_failure;
	if (mac_addr &&
	    nla_put(msg, NL80211_ATTR_MAC, ETH_ALEN, mac_addr))
		goto nla_put_failure;

	if (pairwise && mac_addr &&
	    !(rdev->wiphy.flags & WIPHY_FLAG_IBSS_RSN))
		return -ENOENT;

	err = rdev_get_key(rdev, dev, key_idx, pairwise, mac_addr, &cookie,
			   get_key_callback);

	if (err)
		goto free_msg;

	if (cookie.error)
		goto nla_put_failure;

	genlmsg_end(msg, hdr);
	return genlmsg_reply(msg, info);

 nla_put_failure:
	err = -ENOBUFS;
 free_msg:
	nlmsg_free(msg);
	return err;
}

static int nl80211_set_key(struct sk_buff *skb, struct genl_info *info)
{
	struct cfg80211_registered_device *rdev = info->user_ptr[0];
	struct key_parse key;
	int err;
	struct net_device *dev = info->user_ptr[1];

	err = nl80211_parse_key(info, &key);
	if (err)
		return err;

	if (key.idx < 0)
		return -EINVAL;

	/* only support setting default key */
	if (!key.def && !key.defmgmt)
		return -EINVAL;

	wdev_lock(dev->ieee80211_ptr);

	if (key.def) {
		if (!rdev->ops->set_default_key) {
			err = -EOPNOTSUPP;
			goto out;
		}

		err = nl80211_key_allowed(dev->ieee80211_ptr);
		if (err)
			goto out;

		err = rdev_set_default_key(rdev, dev, key.idx,
						 key.def_uni, key.def_multi);

		if (err)
			goto out;

#ifdef CONFIG_CFG80211_WEXT
		dev->ieee80211_ptr->wext.default_key = key.idx;
#endif
	} else {
		if (key.def_uni || !key.def_multi) {
			err = -EINVAL;
			goto out;
		}

		if (!rdev->ops->set_default_mgmt_key) {
			err = -EOPNOTSUPP;
			goto out;
		}

		err = nl80211_key_allowed(dev->ieee80211_ptr);
		if (err)
			goto out;

		err = rdev_set_default_mgmt_key(rdev, dev, key.idx);
		if (err)
			goto out;

#ifdef CONFIG_CFG80211_WEXT
		dev->ieee80211_ptr->wext.default_mgmt_key = key.idx;
#endif
	}

 out:
	wdev_unlock(dev->ieee80211_ptr);

	return err;
}

static int nl80211_new_key(struct sk_buff *skb, struct genl_info *info)
{
	struct cfg80211_registered_device *rdev = info->user_ptr[0];
	int err;
	struct net_device *dev = info->user_ptr[1];
	struct key_parse key;
	const u8 *mac_addr = NULL;

	err = nl80211_parse_key(info, &key);
	if (err)
		return err;

	if (!key.p.key)
		return -EINVAL;

	if (info->attrs[NL80211_ATTR_MAC])
		mac_addr = nla_data(info->attrs[NL80211_ATTR_MAC]);

	if (key.type == -1) {
		if (mac_addr)
			key.type = NL80211_KEYTYPE_PAIRWISE;
		else
			key.type = NL80211_KEYTYPE_GROUP;
	}

	/* for now */
	if (key.type != NL80211_KEYTYPE_PAIRWISE &&
	    key.type != NL80211_KEYTYPE_GROUP)
		return -EINVAL;

	if (!rdev->ops->add_key)
		return -EOPNOTSUPP;

	if (cfg80211_validate_key_settings(rdev, &key.p, key.idx,
					   key.type == NL80211_KEYTYPE_PAIRWISE,
					   mac_addr))
		return -EINVAL;

	wdev_lock(dev->ieee80211_ptr);
	err = nl80211_key_allowed(dev->ieee80211_ptr);
	if (!err)
		err = rdev_add_key(rdev, dev, key.idx,
				   key.type == NL80211_KEYTYPE_PAIRWISE,
				    mac_addr, &key.p);
	wdev_unlock(dev->ieee80211_ptr);

	return err;
}

static int nl80211_del_key(struct sk_buff *skb, struct genl_info *info)
{
	struct cfg80211_registered_device *rdev = info->user_ptr[0];
	int err;
	struct net_device *dev = info->user_ptr[1];
	u8 *mac_addr = NULL;
	struct key_parse key;

	err = nl80211_parse_key(info, &key);
	if (err)
		return err;

	if (info->attrs[NL80211_ATTR_MAC])
		mac_addr = nla_data(info->attrs[NL80211_ATTR_MAC]);

	if (key.type == -1) {
		if (mac_addr)
			key.type = NL80211_KEYTYPE_PAIRWISE;
		else
			key.type = NL80211_KEYTYPE_GROUP;
	}

	/* for now */
	if (key.type != NL80211_KEYTYPE_PAIRWISE &&
	    key.type != NL80211_KEYTYPE_GROUP)
		return -EINVAL;

	if (!rdev->ops->del_key)
		return -EOPNOTSUPP;

	wdev_lock(dev->ieee80211_ptr);
	err = nl80211_key_allowed(dev->ieee80211_ptr);

	if (key.type == NL80211_KEYTYPE_PAIRWISE && mac_addr &&
	    !(rdev->wiphy.flags & WIPHY_FLAG_IBSS_RSN))
		err = -ENOENT;

	if (!err)
		err = rdev_del_key(rdev, dev, key.idx,
				   key.type == NL80211_KEYTYPE_PAIRWISE,
				   mac_addr);

#ifdef CONFIG_CFG80211_WEXT
	if (!err) {
		if (key.idx == dev->ieee80211_ptr->wext.default_key)
			dev->ieee80211_ptr->wext.default_key = -1;
		else if (key.idx == dev->ieee80211_ptr->wext.default_mgmt_key)
			dev->ieee80211_ptr->wext.default_mgmt_key = -1;
	}
#endif
	wdev_unlock(dev->ieee80211_ptr);

	return err;
}

/* This function returns an error or the number of nested attributes */
static int validate_acl_mac_addrs(struct nlattr *nl_attr)
{
	struct nlattr *attr;
	int n_entries = 0, tmp;

	nla_for_each_nested(attr, nl_attr, tmp) {
		if (nla_len(attr) != ETH_ALEN)
			return -EINVAL;

		n_entries++;
	}

	return n_entries;
}

/*
 * This function parses ACL information and allocates memory for ACL data.
 * On successful return, the calling function is responsible to free the
 * ACL buffer returned by this function.
 */
static struct cfg80211_acl_data *parse_acl_data(struct wiphy *wiphy,
						struct genl_info *info)
{
	enum nl80211_acl_policy acl_policy;
	struct nlattr *attr;
	struct cfg80211_acl_data *acl;
	int i = 0, n_entries, tmp;

	if (!wiphy->max_acl_mac_addrs)
		return ERR_PTR(-EOPNOTSUPP);

	if (!info->attrs[NL80211_ATTR_ACL_POLICY])
		return ERR_PTR(-EINVAL);

	acl_policy = nla_get_u32(info->attrs[NL80211_ATTR_ACL_POLICY]);
	if (acl_policy != NL80211_ACL_POLICY_ACCEPT_UNLESS_LISTED &&
	    acl_policy != NL80211_ACL_POLICY_DENY_UNLESS_LISTED)
		return ERR_PTR(-EINVAL);

	if (!info->attrs[NL80211_ATTR_MAC_ADDRS])
		return ERR_PTR(-EINVAL);

	n_entries = validate_acl_mac_addrs(info->attrs[NL80211_ATTR_MAC_ADDRS]);
	if (n_entries < 0)
		return ERR_PTR(n_entries);

	if (n_entries > wiphy->max_acl_mac_addrs)
		return ERR_PTR(-ENOTSUPP);

	acl = kzalloc(sizeof(*acl) + (sizeof(struct mac_address) * n_entries),
		      GFP_KERNEL);
	if (!acl)
		return ERR_PTR(-ENOMEM);

	nla_for_each_nested(attr, info->attrs[NL80211_ATTR_MAC_ADDRS], tmp) {
		memcpy(acl->mac_addrs[i].addr, nla_data(attr), ETH_ALEN);
		i++;
	}

	acl->n_acl_entries = n_entries;
	acl->acl_policy = acl_policy;

	return acl;
}

static int nl80211_set_mac_acl(struct sk_buff *skb, struct genl_info *info)
{
	struct cfg80211_registered_device *rdev = info->user_ptr[0];
	struct net_device *dev = info->user_ptr[1];
	struct cfg80211_acl_data *acl;
	int err;

	if (dev->ieee80211_ptr->iftype != NL80211_IFTYPE_AP &&
	    dev->ieee80211_ptr->iftype != NL80211_IFTYPE_P2P_GO)
		return -EOPNOTSUPP;

	if (!dev->ieee80211_ptr->beacon_interval)
		return -EINVAL;

	acl = parse_acl_data(&rdev->wiphy, info);
	if (IS_ERR(acl))
		return PTR_ERR(acl);

	err = rdev_set_mac_acl(rdev, dev, acl);

	kfree(acl);

	return err;
}

static int nl80211_parse_beacon(struct nlattr *attrs[],
				struct cfg80211_beacon_data *bcn)
{
	bool haveinfo = false;

	if (!is_valid_ie_attr(attrs[NL80211_ATTR_BEACON_TAIL]) ||
	    !is_valid_ie_attr(attrs[NL80211_ATTR_IE]) ||
	    !is_valid_ie_attr(attrs[NL80211_ATTR_IE_PROBE_RESP]) ||
	    !is_valid_ie_attr(attrs[NL80211_ATTR_IE_ASSOC_RESP]))
		return -EINVAL;

	memset(bcn, 0, sizeof(*bcn));

	if (attrs[NL80211_ATTR_BEACON_HEAD]) {
		bcn->head = nla_data(attrs[NL80211_ATTR_BEACON_HEAD]);
		bcn->head_len = nla_len(attrs[NL80211_ATTR_BEACON_HEAD]);
		if (!bcn->head_len)
			return -EINVAL;
		haveinfo = true;
	}

	if (attrs[NL80211_ATTR_BEACON_TAIL]) {
		bcn->tail = nla_data(attrs[NL80211_ATTR_BEACON_TAIL]);
		bcn->tail_len = nla_len(attrs[NL80211_ATTR_BEACON_TAIL]);
		haveinfo = true;
	}

	if (!haveinfo)
		return -EINVAL;

	if (attrs[NL80211_ATTR_IE]) {
		bcn->beacon_ies = nla_data(attrs[NL80211_ATTR_IE]);
		bcn->beacon_ies_len = nla_len(attrs[NL80211_ATTR_IE]);
	}

	if (attrs[NL80211_ATTR_IE_PROBE_RESP]) {
		bcn->proberesp_ies =
			nla_data(attrs[NL80211_ATTR_IE_PROBE_RESP]);
		bcn->proberesp_ies_len =
			nla_len(attrs[NL80211_ATTR_IE_PROBE_RESP]);
	}

	if (attrs[NL80211_ATTR_IE_ASSOC_RESP]) {
		bcn->assocresp_ies =
			nla_data(attrs[NL80211_ATTR_IE_ASSOC_RESP]);
		bcn->assocresp_ies_len =
			nla_len(attrs[NL80211_ATTR_IE_ASSOC_RESP]);
	}

	if (attrs[NL80211_ATTR_PROBE_RESP]) {
		bcn->probe_resp = nla_data(attrs[NL80211_ATTR_PROBE_RESP]);
		bcn->probe_resp_len = nla_len(attrs[NL80211_ATTR_PROBE_RESP]);
	}

	return 0;
}

static bool nl80211_get_ap_channel(struct cfg80211_registered_device *rdev,
				   struct cfg80211_ap_settings *params)
{
	struct wireless_dev *wdev;
	bool ret = false;

	list_for_each_entry(wdev, &rdev->wdev_list, list) {
		if (wdev->iftype != NL80211_IFTYPE_AP &&
		    wdev->iftype != NL80211_IFTYPE_P2P_GO)
			continue;

		if (!wdev->preset_chandef.chan)
			continue;

		params->chandef = wdev->preset_chandef;
		ret = true;
		break;
	}

	return ret;
}

static bool nl80211_valid_auth_type(struct cfg80211_registered_device *rdev,
				    enum nl80211_auth_type auth_type,
				    enum nl80211_commands cmd)
{
	if (auth_type > NL80211_AUTHTYPE_MAX)
		return false;

	switch (cmd) {
	case NL80211_CMD_AUTHENTICATE:
		if (!(rdev->wiphy.features & NL80211_FEATURE_SAE) &&
		    auth_type == NL80211_AUTHTYPE_SAE)
			return false;
		return true;
	case NL80211_CMD_CONNECT:
	case NL80211_CMD_START_AP:
		/* SAE not supported yet */
		if (auth_type == NL80211_AUTHTYPE_SAE)
			return false;
		return true;
	default:
		return false;
	}
}

static int nl80211_start_ap(struct sk_buff *skb, struct genl_info *info)
{
	struct cfg80211_registered_device *rdev = info->user_ptr[0];
	struct net_device *dev = info->user_ptr[1];
	struct wireless_dev *wdev = dev->ieee80211_ptr;
	struct cfg80211_ap_settings params;
	int err;
	u8 radar_detect_width = 0;

	if (dev->ieee80211_ptr->iftype != NL80211_IFTYPE_AP &&
	    dev->ieee80211_ptr->iftype != NL80211_IFTYPE_P2P_GO)
		return -EOPNOTSUPP;

	if (!rdev->ops->start_ap)
		return -EOPNOTSUPP;

	if (wdev->beacon_interval)
		return -EALREADY;

	memset(&params, 0, sizeof(params));

	/* these are required for START_AP */
	if (!info->attrs[NL80211_ATTR_BEACON_INTERVAL] ||
	    !info->attrs[NL80211_ATTR_DTIM_PERIOD] ||
	    !info->attrs[NL80211_ATTR_BEACON_HEAD])
		return -EINVAL;

	err = nl80211_parse_beacon(info->attrs, &params.beacon);
	if (err)
		return err;

	params.beacon_interval =
		nla_get_u32(info->attrs[NL80211_ATTR_BEACON_INTERVAL]);
	params.dtim_period =
		nla_get_u32(info->attrs[NL80211_ATTR_DTIM_PERIOD]);

	err = cfg80211_validate_beacon_int(rdev, params.beacon_interval);
	if (err)
		return err;

	/*
	 * In theory, some of these attributes should be required here
	 * but since they were not used when the command was originally
	 * added, keep them optional for old user space programs to let
	 * them continue to work with drivers that do not need the
	 * additional information -- drivers must check!
	 */
	if (info->attrs[NL80211_ATTR_SSID]) {
		params.ssid = nla_data(info->attrs[NL80211_ATTR_SSID]);
		params.ssid_len =
			nla_len(info->attrs[NL80211_ATTR_SSID]);
		if (params.ssid_len == 0 ||
		    params.ssid_len > IEEE80211_MAX_SSID_LEN)
			return -EINVAL;
	}

	if (info->attrs[NL80211_ATTR_HIDDEN_SSID]) {
		params.hidden_ssid = nla_get_u32(
			info->attrs[NL80211_ATTR_HIDDEN_SSID]);
		if (params.hidden_ssid != NL80211_HIDDEN_SSID_NOT_IN_USE &&
		    params.hidden_ssid != NL80211_HIDDEN_SSID_ZERO_LEN &&
		    params.hidden_ssid != NL80211_HIDDEN_SSID_ZERO_CONTENTS)
			return -EINVAL;
	}

	params.privacy = !!info->attrs[NL80211_ATTR_PRIVACY];

	if (info->attrs[NL80211_ATTR_AUTH_TYPE]) {
		params.auth_type = nla_get_u32(
			info->attrs[NL80211_ATTR_AUTH_TYPE]);
		if (!nl80211_valid_auth_type(rdev, params.auth_type,
					     NL80211_CMD_START_AP))
			return -EINVAL;
	} else
		params.auth_type = NL80211_AUTHTYPE_AUTOMATIC;

	err = nl80211_crypto_settings(rdev, info, &params.crypto,
				      NL80211_MAX_NR_CIPHER_SUITES);
	if (err)
		return err;

	if (info->attrs[NL80211_ATTR_INACTIVITY_TIMEOUT]) {
		if (!(rdev->wiphy.features & NL80211_FEATURE_INACTIVITY_TIMER))
			return -EOPNOTSUPP;
		params.inactivity_timeout = nla_get_u16(
			info->attrs[NL80211_ATTR_INACTIVITY_TIMEOUT]);
	}

	if (info->attrs[NL80211_ATTR_P2P_CTWINDOW]) {
		if (dev->ieee80211_ptr->iftype != NL80211_IFTYPE_P2P_GO)
			return -EINVAL;
		params.p2p_ctwindow =
			nla_get_u8(info->attrs[NL80211_ATTR_P2P_CTWINDOW]);
		if (params.p2p_ctwindow > 127)
			return -EINVAL;
		if (params.p2p_ctwindow != 0 &&
		    !(rdev->wiphy.features & NL80211_FEATURE_P2P_GO_CTWIN))
			return -EINVAL;
	}

	if (info->attrs[NL80211_ATTR_P2P_OPPPS]) {
		u8 tmp;

		if (dev->ieee80211_ptr->iftype != NL80211_IFTYPE_P2P_GO)
			return -EINVAL;
		tmp = nla_get_u8(info->attrs[NL80211_ATTR_P2P_OPPPS]);
		if (tmp > 1)
			return -EINVAL;
		params.p2p_opp_ps = tmp;
		if (params.p2p_opp_ps != 0 &&
		    !(rdev->wiphy.features & NL80211_FEATURE_P2P_GO_OPPPS))
			return -EINVAL;
	}

	if (info->attrs[NL80211_ATTR_WIPHY_FREQ]) {
		err = nl80211_parse_chandef(rdev, info, &params.chandef);
		if (err)
			return err;
	} else if (wdev->preset_chandef.chan) {
		params.chandef = wdev->preset_chandef;
	} else if (!nl80211_get_ap_channel(rdev, &params))
		return -EINVAL;

	if (!cfg80211_reg_can_beacon(&rdev->wiphy, &params.chandef))
		return -EINVAL;

	err = cfg80211_chandef_dfs_required(wdev->wiphy, &params.chandef);
	if (err < 0)
		return err;
	if (err) {
		radar_detect_width = BIT(params.chandef.width);
		params.radar_required = true;
	}

	err = cfg80211_can_use_iftype_chan(rdev, wdev, wdev->iftype,
					   params.chandef.chan,
					   CHAN_MODE_SHARED,
					   radar_detect_width);
	if (err)
		return err;

	if (info->attrs[NL80211_ATTR_ACL_POLICY]) {
		params.acl = parse_acl_data(&rdev->wiphy, info);
		if (IS_ERR(params.acl))
			return PTR_ERR(params.acl);
	}

	err = rdev_start_ap(rdev, dev, &params);
	if (!err) {
		wdev->preset_chandef = params.chandef;
		wdev->beacon_interval = params.beacon_interval;
		wdev->channel = params.chandef.chan;
		wdev->ssid_len = params.ssid_len;
		memcpy(wdev->ssid, params.ssid, wdev->ssid_len);
	}

	kfree(params.acl);

	return err;
}

static int nl80211_set_beacon(struct sk_buff *skb, struct genl_info *info)
{
	struct cfg80211_registered_device *rdev = info->user_ptr[0];
	struct net_device *dev = info->user_ptr[1];
	struct wireless_dev *wdev = dev->ieee80211_ptr;
	struct cfg80211_beacon_data params;
	int err;

	if (dev->ieee80211_ptr->iftype != NL80211_IFTYPE_AP &&
	    dev->ieee80211_ptr->iftype != NL80211_IFTYPE_P2P_GO)
		return -EOPNOTSUPP;

	if (!rdev->ops->change_beacon)
		return -EOPNOTSUPP;

	if (!wdev->beacon_interval)
		return -EINVAL;

	err = nl80211_parse_beacon(info->attrs, &params);
	if (err)
		return err;

	return rdev_change_beacon(rdev, dev, &params);
}

static int nl80211_stop_ap(struct sk_buff *skb, struct genl_info *info)
{
	struct cfg80211_registered_device *rdev = info->user_ptr[0];
	struct net_device *dev = info->user_ptr[1];

	return cfg80211_stop_ap(rdev, dev);
}

static const struct nla_policy sta_flags_policy[NL80211_STA_FLAG_MAX + 1] = {
	[NL80211_STA_FLAG_AUTHORIZED] = { .type = NLA_FLAG },
	[NL80211_STA_FLAG_SHORT_PREAMBLE] = { .type = NLA_FLAG },
	[NL80211_STA_FLAG_WME] = { .type = NLA_FLAG },
	[NL80211_STA_FLAG_MFP] = { .type = NLA_FLAG },
	[NL80211_STA_FLAG_AUTHENTICATED] = { .type = NLA_FLAG },
	[NL80211_STA_FLAG_TDLS_PEER] = { .type = NLA_FLAG },
};

static int parse_station_flags(struct genl_info *info,
			       enum nl80211_iftype iftype,
			       struct station_parameters *params)
{
	struct nlattr *flags[NL80211_STA_FLAG_MAX + 1];
	struct nlattr *nla;
	int flag;

	/*
	 * Try parsing the new attribute first so userspace
	 * can specify both for older kernels.
	 */
	nla = info->attrs[NL80211_ATTR_STA_FLAGS2];
	if (nla) {
		struct nl80211_sta_flag_update *sta_flags;

		sta_flags = nla_data(nla);
		params->sta_flags_mask = sta_flags->mask;
		params->sta_flags_set = sta_flags->set;
		params->sta_flags_set &= params->sta_flags_mask;
		if ((params->sta_flags_mask |
		     params->sta_flags_set) & BIT(__NL80211_STA_FLAG_INVALID))
			return -EINVAL;
		return 0;
	}

	/* if present, parse the old attribute */

	nla = info->attrs[NL80211_ATTR_STA_FLAGS];
	if (!nla)
		return 0;

	if (nla_parse_nested(flags, NL80211_STA_FLAG_MAX,
			     nla, sta_flags_policy))
		return -EINVAL;

	/*
	 * Only allow certain flags for interface types so that
	 * other attributes are silently ignored. Remember that
	 * this is backward compatibility code with old userspace
	 * and shouldn't be hit in other cases anyway.
	 */
	switch (iftype) {
	case NL80211_IFTYPE_AP:
	case NL80211_IFTYPE_AP_VLAN:
	case NL80211_IFTYPE_P2P_GO:
		params->sta_flags_mask = BIT(NL80211_STA_FLAG_AUTHORIZED) |
					 BIT(NL80211_STA_FLAG_SHORT_PREAMBLE) |
					 BIT(NL80211_STA_FLAG_WME) |
					 BIT(NL80211_STA_FLAG_MFP);
		break;
	case NL80211_IFTYPE_P2P_CLIENT:
	case NL80211_IFTYPE_STATION:
		params->sta_flags_mask = BIT(NL80211_STA_FLAG_AUTHORIZED) |
					 BIT(NL80211_STA_FLAG_TDLS_PEER);
		break;
	case NL80211_IFTYPE_MESH_POINT:
		params->sta_flags_mask = BIT(NL80211_STA_FLAG_AUTHENTICATED) |
					 BIT(NL80211_STA_FLAG_MFP) |
					 BIT(NL80211_STA_FLAG_AUTHORIZED);
	default:
		return -EINVAL;
	}

	for (flag = 1; flag <= NL80211_STA_FLAG_MAX; flag++) {
		if (flags[flag]) {
			params->sta_flags_set |= (1<<flag);

			/* no longer support new API additions in old API */
			if (flag > NL80211_STA_FLAG_MAX_OLD_API)
				return -EINVAL;
		}
	}

	return 0;
}

static bool nl80211_put_sta_rate(struct sk_buff *msg, struct rate_info *info,
				 int attr)
{
	struct nlattr *rate;
	u32 bitrate;
	u16 bitrate_compat;

	rate = nla_nest_start(msg, attr);
	if (!rate)
		return false;

	/* cfg80211_calculate_bitrate will return 0 for mcs >= 32 */
	bitrate = cfg80211_calculate_bitrate(info);
	/* report 16-bit bitrate only if we can */
	bitrate_compat = bitrate < (1UL << 16) ? bitrate : 0;
	if (bitrate > 0 &&
	    nla_put_u32(msg, NL80211_RATE_INFO_BITRATE32, bitrate))
		return false;
	if (bitrate_compat > 0 &&
	    nla_put_u16(msg, NL80211_RATE_INFO_BITRATE, bitrate_compat))
		return false;

	if (info->flags & RATE_INFO_FLAGS_MCS) {
		if (nla_put_u8(msg, NL80211_RATE_INFO_MCS, info->mcs))
			return false;
		if (info->flags & RATE_INFO_FLAGS_40_MHZ_WIDTH &&
		    nla_put_flag(msg, NL80211_RATE_INFO_40_MHZ_WIDTH))
			return false;
		if (info->flags & RATE_INFO_FLAGS_SHORT_GI &&
		    nla_put_flag(msg, NL80211_RATE_INFO_SHORT_GI))
			return false;
	} else if (info->flags & RATE_INFO_FLAGS_VHT_MCS) {
		if (nla_put_u8(msg, NL80211_RATE_INFO_VHT_MCS, info->mcs))
			return false;
		if (nla_put_u8(msg, NL80211_RATE_INFO_VHT_NSS, info->nss))
			return false;
		if (info->flags & RATE_INFO_FLAGS_40_MHZ_WIDTH &&
		    nla_put_flag(msg, NL80211_RATE_INFO_40_MHZ_WIDTH))
			return false;
		if (info->flags & RATE_INFO_FLAGS_80_MHZ_WIDTH &&
		    nla_put_flag(msg, NL80211_RATE_INFO_80_MHZ_WIDTH))
			return false;
		if (info->flags & RATE_INFO_FLAGS_80P80_MHZ_WIDTH &&
		    nla_put_flag(msg, NL80211_RATE_INFO_80P80_MHZ_WIDTH))
			return false;
		if (info->flags & RATE_INFO_FLAGS_160_MHZ_WIDTH &&
		    nla_put_flag(msg, NL80211_RATE_INFO_160_MHZ_WIDTH))
			return false;
		if (info->flags & RATE_INFO_FLAGS_SHORT_GI &&
		    nla_put_flag(msg, NL80211_RATE_INFO_SHORT_GI))
			return false;
	}

	nla_nest_end(msg, rate);
	return true;
}

static bool nl80211_put_signal(struct sk_buff *msg, u8 mask, s8 *signal,
			       int id)
{
	void *attr;
	int i = 0;

	if (!mask)
		return true;

	attr = nla_nest_start(msg, id);
	if (!attr)
		return false;

	for (i = 0; i < IEEE80211_MAX_CHAINS; i++) {
		if (!(mask & BIT(i)))
			continue;

		if (nla_put_u8(msg, i, signal[i]))
			return false;
	}

	nla_nest_end(msg, attr);

	return true;
}

static int nl80211_send_station(struct sk_buff *msg, u32 portid, u32 seq,
				int flags,
				struct cfg80211_registered_device *rdev,
				struct net_device *dev,
				const u8 *mac_addr, struct station_info *sinfo)
{
	void *hdr;
	struct nlattr *sinfoattr, *bss_param;

	hdr = nl80211hdr_put(msg, portid, seq, flags, NL80211_CMD_NEW_STATION);
	if (!hdr)
		return -1;

	if (nla_put_u32(msg, NL80211_ATTR_IFINDEX, dev->ifindex) ||
	    nla_put(msg, NL80211_ATTR_MAC, ETH_ALEN, mac_addr) ||
	    nla_put_u32(msg, NL80211_ATTR_GENERATION, sinfo->generation))
		goto nla_put_failure;

	sinfoattr = nla_nest_start(msg, NL80211_ATTR_STA_INFO);
	if (!sinfoattr)
		goto nla_put_failure;
	if ((sinfo->filled & STATION_INFO_CONNECTED_TIME) &&
	    nla_put_u32(msg, NL80211_STA_INFO_CONNECTED_TIME,
			sinfo->connected_time))
		goto nla_put_failure;
	if ((sinfo->filled & STATION_INFO_INACTIVE_TIME) &&
	    nla_put_u32(msg, NL80211_STA_INFO_INACTIVE_TIME,
			sinfo->inactive_time))
		goto nla_put_failure;
	if ((sinfo->filled & (STATION_INFO_RX_BYTES |
			      STATION_INFO_RX_BYTES64)) &&
	    nla_put_u32(msg, NL80211_STA_INFO_RX_BYTES,
			(u32)sinfo->rx_bytes))
		goto nla_put_failure;
	if ((sinfo->filled & (STATION_INFO_TX_BYTES |
			      STATION_INFO_TX_BYTES64)) &&
	    nla_put_u32(msg, NL80211_STA_INFO_TX_BYTES,
			(u32)sinfo->tx_bytes))
		goto nla_put_failure;
	if ((sinfo->filled & STATION_INFO_RX_BYTES64) &&
	    nla_put_u64(msg, NL80211_STA_INFO_RX_BYTES64,
			sinfo->rx_bytes))
		goto nla_put_failure;
	if ((sinfo->filled & STATION_INFO_TX_BYTES64) &&
	    nla_put_u64(msg, NL80211_STA_INFO_TX_BYTES64,
			sinfo->tx_bytes))
		goto nla_put_failure;
	if ((sinfo->filled & STATION_INFO_LLID) &&
	    nla_put_u16(msg, NL80211_STA_INFO_LLID, sinfo->llid))
		goto nla_put_failure;
	if ((sinfo->filled & STATION_INFO_PLID) &&
	    nla_put_u16(msg, NL80211_STA_INFO_PLID, sinfo->plid))
		goto nla_put_failure;
	if ((sinfo->filled & STATION_INFO_PLINK_STATE) &&
	    nla_put_u8(msg, NL80211_STA_INFO_PLINK_STATE,
		       sinfo->plink_state))
		goto nla_put_failure;
	switch (rdev->wiphy.signal_type) {
	case CFG80211_SIGNAL_TYPE_MBM:
		if ((sinfo->filled & STATION_INFO_SIGNAL) &&
		    nla_put_u8(msg, NL80211_STA_INFO_SIGNAL,
			       sinfo->signal))
			goto nla_put_failure;
		if ((sinfo->filled & STATION_INFO_SIGNAL_AVG) &&
		    nla_put_u8(msg, NL80211_STA_INFO_SIGNAL_AVG,
			       sinfo->signal_avg))
			goto nla_put_failure;
		break;
	default:
		break;
	}
	if (sinfo->filled & STATION_INFO_CHAIN_SIGNAL) {
		if (!nl80211_put_signal(msg, sinfo->chains,
					sinfo->chain_signal,
					NL80211_STA_INFO_CHAIN_SIGNAL))
			goto nla_put_failure;
	}
	if (sinfo->filled & STATION_INFO_CHAIN_SIGNAL_AVG) {
		if (!nl80211_put_signal(msg, sinfo->chains,
					sinfo->chain_signal_avg,
					NL80211_STA_INFO_CHAIN_SIGNAL_AVG))
			goto nla_put_failure;
	}
	if (sinfo->filled & STATION_INFO_TX_BITRATE) {
		if (!nl80211_put_sta_rate(msg, &sinfo->txrate,
					  NL80211_STA_INFO_TX_BITRATE))
			goto nla_put_failure;
	}
	if (sinfo->filled & STATION_INFO_RX_BITRATE) {
		if (!nl80211_put_sta_rate(msg, &sinfo->rxrate,
					  NL80211_STA_INFO_RX_BITRATE))
			goto nla_put_failure;
	}
	if ((sinfo->filled & STATION_INFO_RX_PACKETS) &&
	    nla_put_u32(msg, NL80211_STA_INFO_RX_PACKETS,
			sinfo->rx_packets))
		goto nla_put_failure;
	if ((sinfo->filled & STATION_INFO_TX_PACKETS) &&
	    nla_put_u32(msg, NL80211_STA_INFO_TX_PACKETS,
			sinfo->tx_packets))
		goto nla_put_failure;
	if ((sinfo->filled & STATION_INFO_TX_RETRIES) &&
	    nla_put_u32(msg, NL80211_STA_INFO_TX_RETRIES,
			sinfo->tx_retries))
		goto nla_put_failure;
	if ((sinfo->filled & STATION_INFO_TX_FAILED) &&
	    nla_put_u32(msg, NL80211_STA_INFO_TX_FAILED,
			sinfo->tx_failed))
		goto nla_put_failure;
	if ((sinfo->filled & STATION_INFO_BEACON_LOSS_COUNT) &&
	    nla_put_u32(msg, NL80211_STA_INFO_BEACON_LOSS,
			sinfo->beacon_loss_count))
		goto nla_put_failure;
	if ((sinfo->filled & STATION_INFO_LOCAL_PM) &&
	    nla_put_u32(msg, NL80211_STA_INFO_LOCAL_PM,
			sinfo->local_pm))
		goto nla_put_failure;
	if ((sinfo->filled & STATION_INFO_PEER_PM) &&
	    nla_put_u32(msg, NL80211_STA_INFO_PEER_PM,
			sinfo->peer_pm))
		goto nla_put_failure;
	if ((sinfo->filled & STATION_INFO_NONPEER_PM) &&
	    nla_put_u32(msg, NL80211_STA_INFO_NONPEER_PM,
			sinfo->nonpeer_pm))
		goto nla_put_failure;
	if (sinfo->filled & STATION_INFO_BSS_PARAM) {
		bss_param = nla_nest_start(msg, NL80211_STA_INFO_BSS_PARAM);
		if (!bss_param)
			goto nla_put_failure;

		if (((sinfo->bss_param.flags & BSS_PARAM_FLAGS_CTS_PROT) &&
		     nla_put_flag(msg, NL80211_STA_BSS_PARAM_CTS_PROT)) ||
		    ((sinfo->bss_param.flags & BSS_PARAM_FLAGS_SHORT_PREAMBLE) &&
		     nla_put_flag(msg, NL80211_STA_BSS_PARAM_SHORT_PREAMBLE)) ||
		    ((sinfo->bss_param.flags & BSS_PARAM_FLAGS_SHORT_SLOT_TIME) &&
		     nla_put_flag(msg, NL80211_STA_BSS_PARAM_SHORT_SLOT_TIME)) ||
		    nla_put_u8(msg, NL80211_STA_BSS_PARAM_DTIM_PERIOD,
			       sinfo->bss_param.dtim_period) ||
		    nla_put_u16(msg, NL80211_STA_BSS_PARAM_BEACON_INTERVAL,
				sinfo->bss_param.beacon_interval))
			goto nla_put_failure;

		nla_nest_end(msg, bss_param);
	}
	if ((sinfo->filled & STATION_INFO_STA_FLAGS) &&
	    nla_put(msg, NL80211_STA_INFO_STA_FLAGS,
		    sizeof(struct nl80211_sta_flag_update),
		    &sinfo->sta_flags))
		goto nla_put_failure;
	if ((sinfo->filled & STATION_INFO_T_OFFSET) &&
		nla_put_u64(msg, NL80211_STA_INFO_T_OFFSET,
			    sinfo->t_offset))
		goto nla_put_failure;
	nla_nest_end(msg, sinfoattr);

	if ((sinfo->filled & STATION_INFO_ASSOC_REQ_IES) &&
	    nla_put(msg, NL80211_ATTR_IE, sinfo->assoc_req_ies_len,
		    sinfo->assoc_req_ies))
		goto nla_put_failure;

	return genlmsg_end(msg, hdr);

 nla_put_failure:
	genlmsg_cancel(msg, hdr);
	return -EMSGSIZE;
}

static int nl80211_dump_station(struct sk_buff *skb,
				struct netlink_callback *cb)
{
	struct station_info sinfo;
	struct cfg80211_registered_device *dev;
	struct wireless_dev *wdev;
	u8 mac_addr[ETH_ALEN];
	int sta_idx = cb->args[2];
	int err;

	err = nl80211_prepare_wdev_dump(skb, cb, &dev, &wdev);
	if (err)
		return err;

	if (!wdev->netdev) {
		err = -EINVAL;
		goto out_err;
	}

	if (!dev->ops->dump_station) {
		err = -EOPNOTSUPP;
		goto out_err;
	}

	while (1) {
		memset(&sinfo, 0, sizeof(sinfo));
		err = rdev_dump_station(dev, wdev->netdev, sta_idx,
					mac_addr, &sinfo);
		if (err == -ENOENT)
			break;
		if (err)
			goto out_err;

		if (nl80211_send_station(skb,
				NETLINK_CB(cb->skb).portid,
				cb->nlh->nlmsg_seq, NLM_F_MULTI,
				dev, wdev->netdev, mac_addr,
				&sinfo) < 0)
			goto out;

		sta_idx++;
	}


 out:
	cb->args[2] = sta_idx;
	err = skb->len;
 out_err:
	nl80211_finish_wdev_dump(dev);

	return err;
}

static int nl80211_get_station(struct sk_buff *skb, struct genl_info *info)
{
	struct cfg80211_registered_device *rdev = info->user_ptr[0];
	struct net_device *dev = info->user_ptr[1];
	struct station_info sinfo;
	struct sk_buff *msg;
	u8 *mac_addr = NULL;
	int err;

	memset(&sinfo, 0, sizeof(sinfo));

	if (!info->attrs[NL80211_ATTR_MAC])
		return -EINVAL;

	mac_addr = nla_data(info->attrs[NL80211_ATTR_MAC]);

	if (!rdev->ops->get_station)
		return -EOPNOTSUPP;

	err = rdev_get_station(rdev, dev, mac_addr, &sinfo);
	if (err)
		return err;

	msg = nlmsg_new(NLMSG_DEFAULT_SIZE, GFP_KERNEL);
	if (!msg)
		return -ENOMEM;

	if (nl80211_send_station(msg, info->snd_portid, info->snd_seq, 0,
				 rdev, dev, mac_addr, &sinfo) < 0) {
		nlmsg_free(msg);
		return -ENOBUFS;
	}

	return genlmsg_reply(msg, info);
}

int cfg80211_check_station_change(struct wiphy *wiphy,
				  struct station_parameters *params,
				  enum cfg80211_station_type statype)
{
	if (params->listen_interval != -1)
		return -EINVAL;
	if (params->aid)
		return -EINVAL;

	/* When you run into this, adjust the code below for the new flag */
	BUILD_BUG_ON(NL80211_STA_FLAG_MAX != 7);

	switch (statype) {
	case CFG80211_STA_MESH_PEER_KERNEL:
	case CFG80211_STA_MESH_PEER_USER:
		/*
		 * No ignoring the TDLS flag here -- the userspace mesh
		 * code doesn't have the bug of including TDLS in the
		 * mask everywhere.
		 */
		if (params->sta_flags_mask &
				~(BIT(NL80211_STA_FLAG_AUTHENTICATED) |
				  BIT(NL80211_STA_FLAG_MFP) |
				  BIT(NL80211_STA_FLAG_AUTHORIZED)))
			return -EINVAL;
		break;
	case CFG80211_STA_TDLS_PEER_SETUP:
	case CFG80211_STA_TDLS_PEER_ACTIVE:
		if (!(params->sta_flags_set & BIT(NL80211_STA_FLAG_TDLS_PEER)))
			return -EINVAL;
		/* ignore since it can't change */
		params->sta_flags_mask &= ~BIT(NL80211_STA_FLAG_TDLS_PEER);
		break;
	default:
		/* disallow mesh-specific things */
		if (params->plink_action != NL80211_PLINK_ACTION_NO_ACTION)
			return -EINVAL;
		if (params->local_pm)
			return -EINVAL;
		if (params->sta_modify_mask & STATION_PARAM_APPLY_PLINK_STATE)
			return -EINVAL;
	}

	if (statype != CFG80211_STA_TDLS_PEER_SETUP &&
	    statype != CFG80211_STA_TDLS_PEER_ACTIVE) {
		/* TDLS can't be set, ... */
		if (params->sta_flags_set & BIT(NL80211_STA_FLAG_TDLS_PEER))
			return -EINVAL;
		/*
		 * ... but don't bother the driver with it. This works around
		 * a hostapd/wpa_supplicant issue -- it always includes the
		 * TLDS_PEER flag in the mask even for AP mode.
		 */
		params->sta_flags_mask &= ~BIT(NL80211_STA_FLAG_TDLS_PEER);
	}

	if (statype != CFG80211_STA_TDLS_PEER_SETUP) {
		/* reject other things that can't change */
		if (params->sta_modify_mask & STATION_PARAM_APPLY_UAPSD)
			return -EINVAL;
		if (params->sta_modify_mask & STATION_PARAM_APPLY_CAPABILITY)
			return -EINVAL;
		if (params->supported_rates)
			return -EINVAL;
		if (params->ext_capab || params->ht_capa || params->vht_capa)
			return -EINVAL;
	}

	if (statype != CFG80211_STA_AP_CLIENT) {
		if (params->vlan)
			return -EINVAL;
	}

	switch (statype) {
	case CFG80211_STA_AP_MLME_CLIENT:
		/* Use this only for authorizing/unauthorizing a station */
		if (!(params->sta_flags_mask & BIT(NL80211_STA_FLAG_AUTHORIZED)))
			return -EOPNOTSUPP;
		break;
	case CFG80211_STA_AP_CLIENT:
		/* accept only the listed bits */
		if (params->sta_flags_mask &
				~(BIT(NL80211_STA_FLAG_AUTHORIZED) |
				  BIT(NL80211_STA_FLAG_AUTHENTICATED) |
				  BIT(NL80211_STA_FLAG_ASSOCIATED) |
				  BIT(NL80211_STA_FLAG_SHORT_PREAMBLE) |
				  BIT(NL80211_STA_FLAG_WME) |
				  BIT(NL80211_STA_FLAG_MFP)))
			return -EINVAL;

		/* but authenticated/associated only if driver handles it */
		if (!(wiphy->features & NL80211_FEATURE_FULL_AP_CLIENT_STATE) &&
		    params->sta_flags_mask &
				(BIT(NL80211_STA_FLAG_AUTHENTICATED) |
				 BIT(NL80211_STA_FLAG_ASSOCIATED)))
			return -EINVAL;
		break;
	case CFG80211_STA_IBSS:
	case CFG80211_STA_AP_STA:
		/* reject any changes other than AUTHORIZED */
		if (params->sta_flags_mask & ~BIT(NL80211_STA_FLAG_AUTHORIZED))
			return -EINVAL;
		break;
	case CFG80211_STA_TDLS_PEER_SETUP:
		/* reject any changes other than AUTHORIZED or WME */
		if (params->sta_flags_mask & ~(BIT(NL80211_STA_FLAG_AUTHORIZED) |
					       BIT(NL80211_STA_FLAG_WME)))
			return -EINVAL;
		/* force (at least) rates when authorizing */
		if (params->sta_flags_set & BIT(NL80211_STA_FLAG_AUTHORIZED) &&
		    !params->supported_rates)
			return -EINVAL;
		break;
	case CFG80211_STA_TDLS_PEER_ACTIVE:
		/* reject any changes */
		return -EINVAL;
	case CFG80211_STA_MESH_PEER_KERNEL:
		if (params->sta_modify_mask & STATION_PARAM_APPLY_PLINK_STATE)
			return -EINVAL;
		break;
	case CFG80211_STA_MESH_PEER_USER:
		if (params->plink_action != NL80211_PLINK_ACTION_NO_ACTION)
			return -EINVAL;
		break;
	}

	return 0;
}
EXPORT_SYMBOL(cfg80211_check_station_change);

/*
 * Get vlan interface making sure it is running and on the right wiphy.
 */
static struct net_device *get_vlan(struct genl_info *info,
				   struct cfg80211_registered_device *rdev)
{
	struct nlattr *vlanattr = info->attrs[NL80211_ATTR_STA_VLAN];
	struct net_device *v;
	int ret;

	if (!vlanattr)
		return NULL;

	v = dev_get_by_index(genl_info_net(info), nla_get_u32(vlanattr));
	if (!v)
		return ERR_PTR(-ENODEV);

	if (!v->ieee80211_ptr || v->ieee80211_ptr->wiphy != &rdev->wiphy) {
		ret = -EINVAL;
		goto error;
	}

	if (v->ieee80211_ptr->iftype != NL80211_IFTYPE_AP_VLAN &&
	    v->ieee80211_ptr->iftype != NL80211_IFTYPE_AP &&
	    v->ieee80211_ptr->iftype != NL80211_IFTYPE_P2P_GO) {
		ret = -EINVAL;
		goto error;
	}

	if (!netif_running(v)) {
		ret = -ENETDOWN;
		goto error;
	}

	return v;
 error:
	dev_put(v);
	return ERR_PTR(ret);
}

static struct nla_policy
nl80211_sta_wme_policy[NL80211_STA_WME_MAX + 1] __read_mostly = {
	[NL80211_STA_WME_UAPSD_QUEUES] = { .type = NLA_U8 },
	[NL80211_STA_WME_MAX_SP] = { .type = NLA_U8 },
};

static int nl80211_parse_sta_wme(struct genl_info *info,
				 struct station_parameters *params)
{
	struct nlattr *tb[NL80211_STA_WME_MAX + 1];
	struct nlattr *nla;
	int err;

	/* parse WME attributes if present */
	if (!info->attrs[NL80211_ATTR_STA_WME])
		return 0;

	nla = info->attrs[NL80211_ATTR_STA_WME];
	err = nla_parse_nested(tb, NL80211_STA_WME_MAX, nla,
			       nl80211_sta_wme_policy);
	if (err)
		return err;

	if (tb[NL80211_STA_WME_UAPSD_QUEUES])
		params->uapsd_queues = nla_get_u8(
			tb[NL80211_STA_WME_UAPSD_QUEUES]);
	if (params->uapsd_queues & ~IEEE80211_WMM_IE_STA_QOSINFO_AC_MASK)
		return -EINVAL;

	if (tb[NL80211_STA_WME_MAX_SP])
		params->max_sp = nla_get_u8(tb[NL80211_STA_WME_MAX_SP]);

	if (params->max_sp & ~IEEE80211_WMM_IE_STA_QOSINFO_SP_MASK)
		return -EINVAL;

	params->sta_modify_mask |= STATION_PARAM_APPLY_UAPSD;

	return 0;
}

static int nl80211_set_station_tdls(struct genl_info *info,
				    struct station_parameters *params)
{
	/* Dummy STA entry gets updated once the peer capabilities are known */
	if (info->attrs[NL80211_ATTR_PEER_AID])
		params->aid = nla_get_u16(info->attrs[NL80211_ATTR_PEER_AID]);
	if (info->attrs[NL80211_ATTR_HT_CAPABILITY])
		params->ht_capa =
			nla_data(info->attrs[NL80211_ATTR_HT_CAPABILITY]);
	if (info->attrs[NL80211_ATTR_VHT_CAPABILITY])
		params->vht_capa =
			nla_data(info->attrs[NL80211_ATTR_VHT_CAPABILITY]);

	return nl80211_parse_sta_wme(info, params);
}

static int nl80211_set_station(struct sk_buff *skb, struct genl_info *info)
{
	struct cfg80211_registered_device *rdev = info->user_ptr[0];
	struct net_device *dev = info->user_ptr[1];
	struct station_parameters params;
	u8 *mac_addr;
	int err;

	memset(&params, 0, sizeof(params));

	params.listen_interval = -1;

	if (!rdev->ops->change_station)
		return -EOPNOTSUPP;

	if (info->attrs[NL80211_ATTR_STA_AID])
		return -EINVAL;

	if (!info->attrs[NL80211_ATTR_MAC])
		return -EINVAL;

	mac_addr = nla_data(info->attrs[NL80211_ATTR_MAC]);

	if (info->attrs[NL80211_ATTR_STA_SUPPORTED_RATES]) {
		params.supported_rates =
			nla_data(info->attrs[NL80211_ATTR_STA_SUPPORTED_RATES]);
		params.supported_rates_len =
			nla_len(info->attrs[NL80211_ATTR_STA_SUPPORTED_RATES]);
	}

	if (info->attrs[NL80211_ATTR_STA_CAPABILITY]) {
		params.capability =
			nla_get_u16(info->attrs[NL80211_ATTR_STA_CAPABILITY]);
		params.sta_modify_mask |= STATION_PARAM_APPLY_CAPABILITY;
	}

	if (info->attrs[NL80211_ATTR_STA_EXT_CAPABILITY]) {
		params.ext_capab =
			nla_data(info->attrs[NL80211_ATTR_STA_EXT_CAPABILITY]);
		params.ext_capab_len =
			nla_len(info->attrs[NL80211_ATTR_STA_EXT_CAPABILITY]);
	}

	if (info->attrs[NL80211_ATTR_STA_LISTEN_INTERVAL])
		return -EINVAL;

	if (parse_station_flags(info, dev->ieee80211_ptr->iftype, &params))
		return -EINVAL;

	if (info->attrs[NL80211_ATTR_STA_PLINK_ACTION]) {
		params.plink_action =
			nla_get_u8(info->attrs[NL80211_ATTR_STA_PLINK_ACTION]);
		if (params.plink_action >= NUM_NL80211_PLINK_ACTIONS)
			return -EINVAL;
	}

	if (info->attrs[NL80211_ATTR_STA_PLINK_STATE]) {
		params.plink_state =
			nla_get_u8(info->attrs[NL80211_ATTR_STA_PLINK_STATE]);
		if (params.plink_state >= NUM_NL80211_PLINK_STATES)
			return -EINVAL;
		params.sta_modify_mask |= STATION_PARAM_APPLY_PLINK_STATE;
	}

	if (info->attrs[NL80211_ATTR_LOCAL_MESH_POWER_MODE]) {
		enum nl80211_mesh_power_mode pm = nla_get_u32(
			info->attrs[NL80211_ATTR_LOCAL_MESH_POWER_MODE]);

		if (pm <= NL80211_MESH_POWER_UNKNOWN ||
		    pm > NL80211_MESH_POWER_MAX)
			return -EINVAL;

		params.local_pm = pm;
	}

	/* Include parameters for TDLS peer (will check later) */
	err = nl80211_set_station_tdls(info, &params);
	if (err)
		return err;

	params.vlan = get_vlan(info, rdev);
	if (IS_ERR(params.vlan))
		return PTR_ERR(params.vlan);

	switch (dev->ieee80211_ptr->iftype) {
	case NL80211_IFTYPE_AP:
	case NL80211_IFTYPE_AP_VLAN:
	case NL80211_IFTYPE_P2P_GO:
	case NL80211_IFTYPE_P2P_CLIENT:
	case NL80211_IFTYPE_STATION:
	case NL80211_IFTYPE_ADHOC:
	case NL80211_IFTYPE_MESH_POINT:
		break;
	default:
		err = -EOPNOTSUPP;
		goto out_put_vlan;
	}

	/* driver will call cfg80211_check_station_change() */
	err = rdev_change_station(rdev, dev, mac_addr, &params);

 out_put_vlan:
	if (params.vlan)
		dev_put(params.vlan);

	return err;
}

static int nl80211_new_station(struct sk_buff *skb, struct genl_info *info)
{
	struct cfg80211_registered_device *rdev = info->user_ptr[0];
	int err;
	struct net_device *dev = info->user_ptr[1];
	struct station_parameters params;
	u8 *mac_addr = NULL;

	memset(&params, 0, sizeof(params));

	if (!rdev->ops->add_station)
		return -EOPNOTSUPP;

	if (!info->attrs[NL80211_ATTR_MAC])
		return -EINVAL;

	if (!info->attrs[NL80211_ATTR_STA_LISTEN_INTERVAL])
		return -EINVAL;

	if (!info->attrs[NL80211_ATTR_STA_SUPPORTED_RATES])
		return -EINVAL;

	if (!info->attrs[NL80211_ATTR_STA_AID] &&
	    !info->attrs[NL80211_ATTR_PEER_AID])
		return -EINVAL;

	mac_addr = nla_data(info->attrs[NL80211_ATTR_MAC]);
	params.supported_rates =
		nla_data(info->attrs[NL80211_ATTR_STA_SUPPORTED_RATES]);
	params.supported_rates_len =
		nla_len(info->attrs[NL80211_ATTR_STA_SUPPORTED_RATES]);
	params.listen_interval =
		nla_get_u16(info->attrs[NL80211_ATTR_STA_LISTEN_INTERVAL]);

	if (info->attrs[NL80211_ATTR_PEER_AID])
		params.aid = nla_get_u16(info->attrs[NL80211_ATTR_PEER_AID]);
	else
		params.aid = nla_get_u16(info->attrs[NL80211_ATTR_STA_AID]);
	if (!params.aid || params.aid > IEEE80211_MAX_AID)
		return -EINVAL;

	if (info->attrs[NL80211_ATTR_STA_CAPABILITY]) {
		params.capability =
			nla_get_u16(info->attrs[NL80211_ATTR_STA_CAPABILITY]);
		params.sta_modify_mask |= STATION_PARAM_APPLY_CAPABILITY;
	}

	if (info->attrs[NL80211_ATTR_STA_EXT_CAPABILITY]) {
		params.ext_capab =
			nla_data(info->attrs[NL80211_ATTR_STA_EXT_CAPABILITY]);
		params.ext_capab_len =
			nla_len(info->attrs[NL80211_ATTR_STA_EXT_CAPABILITY]);
	}

	if (info->attrs[NL80211_ATTR_HT_CAPABILITY])
		params.ht_capa =
			nla_data(info->attrs[NL80211_ATTR_HT_CAPABILITY]);

	if (info->attrs[NL80211_ATTR_VHT_CAPABILITY])
		params.vht_capa =
			nla_data(info->attrs[NL80211_ATTR_VHT_CAPABILITY]);

	if (info->attrs[NL80211_ATTR_STA_PLINK_ACTION]) {
		params.plink_action =
			nla_get_u8(info->attrs[NL80211_ATTR_STA_PLINK_ACTION]);
		if (params.plink_action >= NUM_NL80211_PLINK_ACTIONS)
			return -EINVAL;
	}

	err = nl80211_parse_sta_wme(info, &params);
	if (err)
		return err;

	if (parse_station_flags(info, dev->ieee80211_ptr->iftype, &params))
		return -EINVAL;

	/* When you run into this, adjust the code below for the new flag */
	BUILD_BUG_ON(NL80211_STA_FLAG_MAX != 7);

	switch (dev->ieee80211_ptr->iftype) {
	case NL80211_IFTYPE_AP:
	case NL80211_IFTYPE_AP_VLAN:
	case NL80211_IFTYPE_P2P_GO:
		/* ignore WME attributes if iface/sta is not capable */
		if (!(rdev->wiphy.flags & WIPHY_FLAG_AP_UAPSD) ||
		    !(params.sta_flags_set & BIT(NL80211_STA_FLAG_WME)))
			params.sta_modify_mask &= ~STATION_PARAM_APPLY_UAPSD;

		/* TDLS peers cannot be added */
		if ((params.sta_flags_set & BIT(NL80211_STA_FLAG_TDLS_PEER)) ||
		    info->attrs[NL80211_ATTR_PEER_AID])
			return -EINVAL;
		/* but don't bother the driver with it */
		params.sta_flags_mask &= ~BIT(NL80211_STA_FLAG_TDLS_PEER);

		/* allow authenticated/associated only if driver handles it */
		if (!(rdev->wiphy.features &
				NL80211_FEATURE_FULL_AP_CLIENT_STATE) &&
		    params.sta_flags_mask &
				(BIT(NL80211_STA_FLAG_AUTHENTICATED) |
				 BIT(NL80211_STA_FLAG_ASSOCIATED)))
			return -EINVAL;

		/* must be last in here for error handling */
		params.vlan = get_vlan(info, rdev);
		if (IS_ERR(params.vlan))
			return PTR_ERR(params.vlan);
		break;
	case NL80211_IFTYPE_MESH_POINT:
		/* ignore uAPSD data */
		params.sta_modify_mask &= ~STATION_PARAM_APPLY_UAPSD;

		/* associated is disallowed */
		if (params.sta_flags_mask & BIT(NL80211_STA_FLAG_ASSOCIATED))
			return -EINVAL;
		/* TDLS peers cannot be added */
		if ((params.sta_flags_set & BIT(NL80211_STA_FLAG_TDLS_PEER)) ||
		    info->attrs[NL80211_ATTR_PEER_AID])
			return -EINVAL;
		break;
	case NL80211_IFTYPE_STATION:
	case NL80211_IFTYPE_P2P_CLIENT:
		/* ignore uAPSD data */
		params.sta_modify_mask &= ~STATION_PARAM_APPLY_UAPSD;

		/* these are disallowed */
		if (params.sta_flags_mask &
				(BIT(NL80211_STA_FLAG_ASSOCIATED) |
				 BIT(NL80211_STA_FLAG_AUTHENTICATED)))
			return -EINVAL;
		/* Only TDLS peers can be added */
		if (!(params.sta_flags_set & BIT(NL80211_STA_FLAG_TDLS_PEER)))
			return -EINVAL;
		/* Can only add if TDLS ... */
		if (!(rdev->wiphy.flags & WIPHY_FLAG_SUPPORTS_TDLS))
			return -EOPNOTSUPP;
		/* ... with external setup is supported */
		if (!(rdev->wiphy.flags & WIPHY_FLAG_TDLS_EXTERNAL_SETUP))
			return -EOPNOTSUPP;
		/*
		 * Older wpa_supplicant versions always mark the TDLS peer
		 * as authorized, but it shouldn't yet be.
		 */
		params.sta_flags_mask &= ~BIT(NL80211_STA_FLAG_AUTHORIZED);
		break;
	default:
		return -EOPNOTSUPP;
	}

	/* be aware of params.vlan when changing code here */

	err = rdev_add_station(rdev, dev, mac_addr, &params);

	if (params.vlan)
		dev_put(params.vlan);
	return err;
}

static int nl80211_del_station(struct sk_buff *skb, struct genl_info *info)
{
	struct cfg80211_registered_device *rdev = info->user_ptr[0];
	struct net_device *dev = info->user_ptr[1];
	u8 *mac_addr = NULL;

	if (info->attrs[NL80211_ATTR_MAC])
		mac_addr = nla_data(info->attrs[NL80211_ATTR_MAC]);

	if (dev->ieee80211_ptr->iftype != NL80211_IFTYPE_AP &&
	    dev->ieee80211_ptr->iftype != NL80211_IFTYPE_AP_VLAN &&
	    dev->ieee80211_ptr->iftype != NL80211_IFTYPE_MESH_POINT &&
	    dev->ieee80211_ptr->iftype != NL80211_IFTYPE_P2P_GO)
		return -EINVAL;

	if (!rdev->ops->del_station)
		return -EOPNOTSUPP;

	return rdev_del_station(rdev, dev, mac_addr);
}

static int nl80211_send_mpath(struct sk_buff *msg, u32 portid, u32 seq,
				int flags, struct net_device *dev,
				u8 *dst, u8 *next_hop,
				struct mpath_info *pinfo)
{
	void *hdr;
	struct nlattr *pinfoattr;

	hdr = nl80211hdr_put(msg, portid, seq, flags, NL80211_CMD_NEW_STATION);
	if (!hdr)
		return -1;

	if (nla_put_u32(msg, NL80211_ATTR_IFINDEX, dev->ifindex) ||
	    nla_put(msg, NL80211_ATTR_MAC, ETH_ALEN, dst) ||
	    nla_put(msg, NL80211_ATTR_MPATH_NEXT_HOP, ETH_ALEN, next_hop) ||
	    nla_put_u32(msg, NL80211_ATTR_GENERATION, pinfo->generation))
		goto nla_put_failure;

	pinfoattr = nla_nest_start(msg, NL80211_ATTR_MPATH_INFO);
	if (!pinfoattr)
		goto nla_put_failure;
	if ((pinfo->filled & MPATH_INFO_FRAME_QLEN) &&
	    nla_put_u32(msg, NL80211_MPATH_INFO_FRAME_QLEN,
			pinfo->frame_qlen))
		goto nla_put_failure;
	if (((pinfo->filled & MPATH_INFO_SN) &&
	     nla_put_u32(msg, NL80211_MPATH_INFO_SN, pinfo->sn)) ||
	    ((pinfo->filled & MPATH_INFO_METRIC) &&
	     nla_put_u32(msg, NL80211_MPATH_INFO_METRIC,
			 pinfo->metric)) ||
	    ((pinfo->filled & MPATH_INFO_EXPTIME) &&
	     nla_put_u32(msg, NL80211_MPATH_INFO_EXPTIME,
			 pinfo->exptime)) ||
	    ((pinfo->filled & MPATH_INFO_FLAGS) &&
	     nla_put_u8(msg, NL80211_MPATH_INFO_FLAGS,
			pinfo->flags)) ||
	    ((pinfo->filled & MPATH_INFO_DISCOVERY_TIMEOUT) &&
	     nla_put_u32(msg, NL80211_MPATH_INFO_DISCOVERY_TIMEOUT,
			 pinfo->discovery_timeout)) ||
	    ((pinfo->filled & MPATH_INFO_DISCOVERY_RETRIES) &&
	     nla_put_u8(msg, NL80211_MPATH_INFO_DISCOVERY_RETRIES,
			pinfo->discovery_retries)))
		goto nla_put_failure;

	nla_nest_end(msg, pinfoattr);

	return genlmsg_end(msg, hdr);

 nla_put_failure:
	genlmsg_cancel(msg, hdr);
	return -EMSGSIZE;
}

static int nl80211_dump_mpath(struct sk_buff *skb,
			      struct netlink_callback *cb)
{
	struct mpath_info pinfo;
	struct cfg80211_registered_device *dev;
	struct wireless_dev *wdev;
	u8 dst[ETH_ALEN];
	u8 next_hop[ETH_ALEN];
	int path_idx = cb->args[2];
	int err;

	err = nl80211_prepare_wdev_dump(skb, cb, &dev, &wdev);
	if (err)
		return err;

	if (!dev->ops->dump_mpath) {
		err = -EOPNOTSUPP;
		goto out_err;
	}

	if (wdev->iftype != NL80211_IFTYPE_MESH_POINT) {
		err = -EOPNOTSUPP;
		goto out_err;
	}

	while (1) {
		err = rdev_dump_mpath(dev, wdev->netdev, path_idx, dst,
				      next_hop, &pinfo);
		if (err == -ENOENT)
			break;
		if (err)
			goto out_err;

		if (nl80211_send_mpath(skb, NETLINK_CB(cb->skb).portid,
				       cb->nlh->nlmsg_seq, NLM_F_MULTI,
				       wdev->netdev, dst, next_hop,
				       &pinfo) < 0)
			goto out;

		path_idx++;
	}


 out:
	cb->args[2] = path_idx;
	err = skb->len;
 out_err:
	nl80211_finish_wdev_dump(dev);
	return err;
}

static int nl80211_get_mpath(struct sk_buff *skb, struct genl_info *info)
{
	struct cfg80211_registered_device *rdev = info->user_ptr[0];
	int err;
	struct net_device *dev = info->user_ptr[1];
	struct mpath_info pinfo;
	struct sk_buff *msg;
	u8 *dst = NULL;
	u8 next_hop[ETH_ALEN];

	memset(&pinfo, 0, sizeof(pinfo));

	if (!info->attrs[NL80211_ATTR_MAC])
		return -EINVAL;

	dst = nla_data(info->attrs[NL80211_ATTR_MAC]);

	if (!rdev->ops->get_mpath)
		return -EOPNOTSUPP;

	if (dev->ieee80211_ptr->iftype != NL80211_IFTYPE_MESH_POINT)
		return -EOPNOTSUPP;

	err = rdev_get_mpath(rdev, dev, dst, next_hop, &pinfo);
	if (err)
		return err;

	msg = nlmsg_new(NLMSG_DEFAULT_SIZE, GFP_KERNEL);
	if (!msg)
		return -ENOMEM;

	if (nl80211_send_mpath(msg, info->snd_portid, info->snd_seq, 0,
				 dev, dst, next_hop, &pinfo) < 0) {
		nlmsg_free(msg);
		return -ENOBUFS;
	}

	return genlmsg_reply(msg, info);
}

static int nl80211_set_mpath(struct sk_buff *skb, struct genl_info *info)
{
	struct cfg80211_registered_device *rdev = info->user_ptr[0];
	struct net_device *dev = info->user_ptr[1];
	u8 *dst = NULL;
	u8 *next_hop = NULL;

	if (!info->attrs[NL80211_ATTR_MAC])
		return -EINVAL;

	if (!info->attrs[NL80211_ATTR_MPATH_NEXT_HOP])
		return -EINVAL;

	dst = nla_data(info->attrs[NL80211_ATTR_MAC]);
	next_hop = nla_data(info->attrs[NL80211_ATTR_MPATH_NEXT_HOP]);

	if (!rdev->ops->change_mpath)
		return -EOPNOTSUPP;

	if (dev->ieee80211_ptr->iftype != NL80211_IFTYPE_MESH_POINT)
		return -EOPNOTSUPP;

	return rdev_change_mpath(rdev, dev, dst, next_hop);
}

static int nl80211_new_mpath(struct sk_buff *skb, struct genl_info *info)
{
	struct cfg80211_registered_device *rdev = info->user_ptr[0];
	struct net_device *dev = info->user_ptr[1];
	u8 *dst = NULL;
	u8 *next_hop = NULL;

	if (!info->attrs[NL80211_ATTR_MAC])
		return -EINVAL;

	if (!info->attrs[NL80211_ATTR_MPATH_NEXT_HOP])
		return -EINVAL;

	dst = nla_data(info->attrs[NL80211_ATTR_MAC]);
	next_hop = nla_data(info->attrs[NL80211_ATTR_MPATH_NEXT_HOP]);

	if (!rdev->ops->add_mpath)
		return -EOPNOTSUPP;

	if (dev->ieee80211_ptr->iftype != NL80211_IFTYPE_MESH_POINT)
		return -EOPNOTSUPP;

	return rdev_add_mpath(rdev, dev, dst, next_hop);
}

static int nl80211_del_mpath(struct sk_buff *skb, struct genl_info *info)
{
	struct cfg80211_registered_device *rdev = info->user_ptr[0];
	struct net_device *dev = info->user_ptr[1];
	u8 *dst = NULL;

	if (info->attrs[NL80211_ATTR_MAC])
		dst = nla_data(info->attrs[NL80211_ATTR_MAC]);

	if (!rdev->ops->del_mpath)
		return -EOPNOTSUPP;

	return rdev_del_mpath(rdev, dev, dst);
}

static int nl80211_set_bss(struct sk_buff *skb, struct genl_info *info)
{
	struct cfg80211_registered_device *rdev = info->user_ptr[0];
	struct net_device *dev = info->user_ptr[1];
	struct bss_parameters params;

	memset(&params, 0, sizeof(params));
	/* default to not changing parameters */
	params.use_cts_prot = -1;
	params.use_short_preamble = -1;
	params.use_short_slot_time = -1;
	params.ap_isolate = -1;
	params.ht_opmode = -1;
	params.p2p_ctwindow = -1;
	params.p2p_opp_ps = -1;

	if (info->attrs[NL80211_ATTR_BSS_CTS_PROT])
		params.use_cts_prot =
		    nla_get_u8(info->attrs[NL80211_ATTR_BSS_CTS_PROT]);
	if (info->attrs[NL80211_ATTR_BSS_SHORT_PREAMBLE])
		params.use_short_preamble =
		    nla_get_u8(info->attrs[NL80211_ATTR_BSS_SHORT_PREAMBLE]);
	if (info->attrs[NL80211_ATTR_BSS_SHORT_SLOT_TIME])
		params.use_short_slot_time =
		    nla_get_u8(info->attrs[NL80211_ATTR_BSS_SHORT_SLOT_TIME]);
	if (info->attrs[NL80211_ATTR_BSS_BASIC_RATES]) {
		params.basic_rates =
			nla_data(info->attrs[NL80211_ATTR_BSS_BASIC_RATES]);
		params.basic_rates_len =
			nla_len(info->attrs[NL80211_ATTR_BSS_BASIC_RATES]);
	}
	if (info->attrs[NL80211_ATTR_AP_ISOLATE])
		params.ap_isolate = !!nla_get_u8(info->attrs[NL80211_ATTR_AP_ISOLATE]);
	if (info->attrs[NL80211_ATTR_BSS_HT_OPMODE])
		params.ht_opmode =
			nla_get_u16(info->attrs[NL80211_ATTR_BSS_HT_OPMODE]);

	if (info->attrs[NL80211_ATTR_P2P_CTWINDOW]) {
		if (dev->ieee80211_ptr->iftype != NL80211_IFTYPE_P2P_GO)
			return -EINVAL;
		params.p2p_ctwindow =
			nla_get_s8(info->attrs[NL80211_ATTR_P2P_CTWINDOW]);
		if (params.p2p_ctwindow < 0)
			return -EINVAL;
		if (params.p2p_ctwindow != 0 &&
		    !(rdev->wiphy.features & NL80211_FEATURE_P2P_GO_CTWIN))
			return -EINVAL;
	}

	if (info->attrs[NL80211_ATTR_P2P_OPPPS]) {
		u8 tmp;

		if (dev->ieee80211_ptr->iftype != NL80211_IFTYPE_P2P_GO)
			return -EINVAL;
		tmp = nla_get_u8(info->attrs[NL80211_ATTR_P2P_OPPPS]);
		if (tmp > 1)
			return -EINVAL;
		params.p2p_opp_ps = tmp;
		if (params.p2p_opp_ps &&
		    !(rdev->wiphy.features & NL80211_FEATURE_P2P_GO_OPPPS))
			return -EINVAL;
	}

	if (!rdev->ops->change_bss)
		return -EOPNOTSUPP;

	if (dev->ieee80211_ptr->iftype != NL80211_IFTYPE_AP &&
	    dev->ieee80211_ptr->iftype != NL80211_IFTYPE_P2P_GO)
		return -EOPNOTSUPP;

	return rdev_change_bss(rdev, dev, &params);
}

static const struct nla_policy reg_rule_policy[NL80211_REG_RULE_ATTR_MAX + 1] = {
	[NL80211_ATTR_REG_RULE_FLAGS]		= { .type = NLA_U32 },
	[NL80211_ATTR_FREQ_RANGE_START]		= { .type = NLA_U32 },
	[NL80211_ATTR_FREQ_RANGE_END]		= { .type = NLA_U32 },
	[NL80211_ATTR_FREQ_RANGE_MAX_BW]	= { .type = NLA_U32 },
	[NL80211_ATTR_POWER_RULE_MAX_ANT_GAIN]	= { .type = NLA_U32 },
	[NL80211_ATTR_POWER_RULE_MAX_EIRP]	= { .type = NLA_U32 },
};

static int parse_reg_rule(struct nlattr *tb[],
	struct ieee80211_reg_rule *reg_rule)
{
	struct ieee80211_freq_range *freq_range = &reg_rule->freq_range;
	struct ieee80211_power_rule *power_rule = &reg_rule->power_rule;

	if (!tb[NL80211_ATTR_REG_RULE_FLAGS])
		return -EINVAL;
	if (!tb[NL80211_ATTR_FREQ_RANGE_START])
		return -EINVAL;
	if (!tb[NL80211_ATTR_FREQ_RANGE_END])
		return -EINVAL;
	if (!tb[NL80211_ATTR_FREQ_RANGE_MAX_BW])
		return -EINVAL;
	if (!tb[NL80211_ATTR_POWER_RULE_MAX_EIRP])
		return -EINVAL;

	reg_rule->flags = nla_get_u32(tb[NL80211_ATTR_REG_RULE_FLAGS]);

	freq_range->start_freq_khz =
		nla_get_u32(tb[NL80211_ATTR_FREQ_RANGE_START]);
	freq_range->end_freq_khz =
		nla_get_u32(tb[NL80211_ATTR_FREQ_RANGE_END]);
	freq_range->max_bandwidth_khz =
		nla_get_u32(tb[NL80211_ATTR_FREQ_RANGE_MAX_BW]);

	power_rule->max_eirp =
		nla_get_u32(tb[NL80211_ATTR_POWER_RULE_MAX_EIRP]);

	if (tb[NL80211_ATTR_POWER_RULE_MAX_ANT_GAIN])
		power_rule->max_antenna_gain =
			nla_get_u32(tb[NL80211_ATTR_POWER_RULE_MAX_ANT_GAIN]);

	return 0;
}

static int nl80211_req_set_reg(struct sk_buff *skb, struct genl_info *info)
{
	int r;
	char *data = NULL;
	enum nl80211_user_reg_hint_type user_reg_hint_type;

	/*
	 * You should only get this when cfg80211 hasn't yet initialized
	 * completely when built-in to the kernel right between the time
	 * window between nl80211_init() and regulatory_init(), if that is
	 * even possible.
	 */
	if (unlikely(!rcu_access_pointer(cfg80211_regdomain)))
		return -EINPROGRESS;

	if (!info->attrs[NL80211_ATTR_REG_ALPHA2])
		return -EINVAL;

	data = nla_data(info->attrs[NL80211_ATTR_REG_ALPHA2]);

	if (info->attrs[NL80211_ATTR_USER_REG_HINT_TYPE])
		user_reg_hint_type =
		  nla_get_u32(info->attrs[NL80211_ATTR_USER_REG_HINT_TYPE]);
	else
		user_reg_hint_type = NL80211_USER_REG_HINT_USER;

	switch (user_reg_hint_type) {
	case NL80211_USER_REG_HINT_USER:
	case NL80211_USER_REG_HINT_CELL_BASE:
		break;
	default:
		return -EINVAL;
	}

	r = regulatory_hint_user(data, user_reg_hint_type);

	return r;
}

static int nl80211_get_mesh_config(struct sk_buff *skb,
				   struct genl_info *info)
{
	struct cfg80211_registered_device *rdev = info->user_ptr[0];
	struct net_device *dev = info->user_ptr[1];
	struct wireless_dev *wdev = dev->ieee80211_ptr;
	struct mesh_config cur_params;
	int err = 0;
	void *hdr;
	struct nlattr *pinfoattr;
	struct sk_buff *msg;

	if (wdev->iftype != NL80211_IFTYPE_MESH_POINT)
		return -EOPNOTSUPP;

	if (!rdev->ops->get_mesh_config)
		return -EOPNOTSUPP;

	wdev_lock(wdev);
	/* If not connected, get default parameters */
	if (!wdev->mesh_id_len)
		memcpy(&cur_params, &default_mesh_config, sizeof(cur_params));
	else
		err = rdev_get_mesh_config(rdev, dev, &cur_params);
	wdev_unlock(wdev);

	if (err)
		return err;

	/* Draw up a netlink message to send back */
	msg = nlmsg_new(NLMSG_DEFAULT_SIZE, GFP_KERNEL);
	if (!msg)
		return -ENOMEM;
	hdr = nl80211hdr_put(msg, info->snd_portid, info->snd_seq, 0,
			     NL80211_CMD_GET_MESH_CONFIG);
	if (!hdr)
		goto out;
	pinfoattr = nla_nest_start(msg, NL80211_ATTR_MESH_CONFIG);
	if (!pinfoattr)
		goto nla_put_failure;
	if (nla_put_u32(msg, NL80211_ATTR_IFINDEX, dev->ifindex) ||
	    nla_put_u16(msg, NL80211_MESHCONF_RETRY_TIMEOUT,
			cur_params.dot11MeshRetryTimeout) ||
	    nla_put_u16(msg, NL80211_MESHCONF_CONFIRM_TIMEOUT,
			cur_params.dot11MeshConfirmTimeout) ||
	    nla_put_u16(msg, NL80211_MESHCONF_HOLDING_TIMEOUT,
			cur_params.dot11MeshHoldingTimeout) ||
	    nla_put_u16(msg, NL80211_MESHCONF_MAX_PEER_LINKS,
			cur_params.dot11MeshMaxPeerLinks) ||
	    nla_put_u8(msg, NL80211_MESHCONF_MAX_RETRIES,
		       cur_params.dot11MeshMaxRetries) ||
	    nla_put_u8(msg, NL80211_MESHCONF_TTL,
		       cur_params.dot11MeshTTL) ||
	    nla_put_u8(msg, NL80211_MESHCONF_ELEMENT_TTL,
		       cur_params.element_ttl) ||
	    nla_put_u8(msg, NL80211_MESHCONF_AUTO_OPEN_PLINKS,
		       cur_params.auto_open_plinks) ||
	    nla_put_u32(msg, NL80211_MESHCONF_SYNC_OFFSET_MAX_NEIGHBOR,
			cur_params.dot11MeshNbrOffsetMaxNeighbor) ||
	    nla_put_u8(msg, NL80211_MESHCONF_HWMP_MAX_PREQ_RETRIES,
		       cur_params.dot11MeshHWMPmaxPREQretries) ||
	    nla_put_u32(msg, NL80211_MESHCONF_PATH_REFRESH_TIME,
			cur_params.path_refresh_time) ||
	    nla_put_u16(msg, NL80211_MESHCONF_MIN_DISCOVERY_TIMEOUT,
			cur_params.min_discovery_timeout) ||
	    nla_put_u32(msg, NL80211_MESHCONF_HWMP_ACTIVE_PATH_TIMEOUT,
			cur_params.dot11MeshHWMPactivePathTimeout) ||
	    nla_put_u16(msg, NL80211_MESHCONF_HWMP_PREQ_MIN_INTERVAL,
			cur_params.dot11MeshHWMPpreqMinInterval) ||
	    nla_put_u16(msg, NL80211_MESHCONF_HWMP_PERR_MIN_INTERVAL,
			cur_params.dot11MeshHWMPperrMinInterval) ||
	    nla_put_u16(msg, NL80211_MESHCONF_HWMP_NET_DIAM_TRVS_TIME,
			cur_params.dot11MeshHWMPnetDiameterTraversalTime) ||
	    nla_put_u8(msg, NL80211_MESHCONF_HWMP_ROOTMODE,
		       cur_params.dot11MeshHWMPRootMode) ||
	    nla_put_u16(msg, NL80211_MESHCONF_HWMP_RANN_INTERVAL,
			cur_params.dot11MeshHWMPRannInterval) ||
	    nla_put_u8(msg, NL80211_MESHCONF_GATE_ANNOUNCEMENTS,
		       cur_params.dot11MeshGateAnnouncementProtocol) ||
	    nla_put_u8(msg, NL80211_MESHCONF_FORWARDING,
		       cur_params.dot11MeshForwarding) ||
	    nla_put_u32(msg, NL80211_MESHCONF_RSSI_THRESHOLD,
			cur_params.rssi_threshold) ||
	    nla_put_u32(msg, NL80211_MESHCONF_HT_OPMODE,
			cur_params.ht_opmode) ||
	    nla_put_u32(msg, NL80211_MESHCONF_HWMP_PATH_TO_ROOT_TIMEOUT,
			cur_params.dot11MeshHWMPactivePathToRootTimeout) ||
	    nla_put_u16(msg, NL80211_MESHCONF_HWMP_ROOT_INTERVAL,
			cur_params.dot11MeshHWMProotInterval) ||
	    nla_put_u16(msg, NL80211_MESHCONF_HWMP_CONFIRMATION_INTERVAL,
			cur_params.dot11MeshHWMPconfirmationInterval) ||
	    nla_put_u32(msg, NL80211_MESHCONF_POWER_MODE,
			cur_params.power_mode) ||
	    nla_put_u16(msg, NL80211_MESHCONF_AWAKE_WINDOW,
			cur_params.dot11MeshAwakeWindowDuration) ||
	    nla_put_u32(msg, NL80211_MESHCONF_PLINK_TIMEOUT,
			cur_params.plink_timeout))
		goto nla_put_failure;
	nla_nest_end(msg, pinfoattr);
	genlmsg_end(msg, hdr);
	return genlmsg_reply(msg, info);

 nla_put_failure:
	genlmsg_cancel(msg, hdr);
 out:
	nlmsg_free(msg);
	return -ENOBUFS;
}

static const struct nla_policy nl80211_meshconf_params_policy[NL80211_MESHCONF_ATTR_MAX+1] = {
	[NL80211_MESHCONF_RETRY_TIMEOUT] = { .type = NLA_U16 },
	[NL80211_MESHCONF_CONFIRM_TIMEOUT] = { .type = NLA_U16 },
	[NL80211_MESHCONF_HOLDING_TIMEOUT] = { .type = NLA_U16 },
	[NL80211_MESHCONF_MAX_PEER_LINKS] = { .type = NLA_U16 },
	[NL80211_MESHCONF_MAX_RETRIES] = { .type = NLA_U8 },
	[NL80211_MESHCONF_TTL] = { .type = NLA_U8 },
	[NL80211_MESHCONF_ELEMENT_TTL] = { .type = NLA_U8 },
	[NL80211_MESHCONF_AUTO_OPEN_PLINKS] = { .type = NLA_U8 },
	[NL80211_MESHCONF_SYNC_OFFSET_MAX_NEIGHBOR] = { .type = NLA_U32 },
	[NL80211_MESHCONF_HWMP_MAX_PREQ_RETRIES] = { .type = NLA_U8 },
	[NL80211_MESHCONF_PATH_REFRESH_TIME] = { .type = NLA_U32 },
	[NL80211_MESHCONF_MIN_DISCOVERY_TIMEOUT] = { .type = NLA_U16 },
	[NL80211_MESHCONF_HWMP_ACTIVE_PATH_TIMEOUT] = { .type = NLA_U32 },
	[NL80211_MESHCONF_HWMP_PREQ_MIN_INTERVAL] = { .type = NLA_U16 },
	[NL80211_MESHCONF_HWMP_PERR_MIN_INTERVAL] = { .type = NLA_U16 },
	[NL80211_MESHCONF_HWMP_NET_DIAM_TRVS_TIME] = { .type = NLA_U16 },
	[NL80211_MESHCONF_HWMP_ROOTMODE] = { .type = NLA_U8 },
	[NL80211_MESHCONF_HWMP_RANN_INTERVAL] = { .type = NLA_U16 },
	[NL80211_MESHCONF_GATE_ANNOUNCEMENTS] = { .type = NLA_U8 },
	[NL80211_MESHCONF_FORWARDING] = { .type = NLA_U8 },
	[NL80211_MESHCONF_RSSI_THRESHOLD] = { .type = NLA_U32 },
	[NL80211_MESHCONF_HT_OPMODE] = { .type = NLA_U16 },
	[NL80211_MESHCONF_HWMP_PATH_TO_ROOT_TIMEOUT] = { .type = NLA_U32 },
	[NL80211_MESHCONF_HWMP_ROOT_INTERVAL] = { .type = NLA_U16 },
	[NL80211_MESHCONF_HWMP_CONFIRMATION_INTERVAL] = { .type = NLA_U16 },
	[NL80211_MESHCONF_POWER_MODE] = { .type = NLA_U32 },
	[NL80211_MESHCONF_AWAKE_WINDOW] = { .type = NLA_U16 },
	[NL80211_MESHCONF_PLINK_TIMEOUT] = { .type = NLA_U32 },
};

static const struct nla_policy
	nl80211_mesh_setup_params_policy[NL80211_MESH_SETUP_ATTR_MAX+1] = {
	[NL80211_MESH_SETUP_ENABLE_VENDOR_SYNC] = { .type = NLA_U8 },
	[NL80211_MESH_SETUP_ENABLE_VENDOR_PATH_SEL] = { .type = NLA_U8 },
	[NL80211_MESH_SETUP_ENABLE_VENDOR_METRIC] = { .type = NLA_U8 },
	[NL80211_MESH_SETUP_USERSPACE_AUTH] = { .type = NLA_FLAG },
	[NL80211_MESH_SETUP_AUTH_PROTOCOL] = { .type = NLA_U8 },
	[NL80211_MESH_SETUP_USERSPACE_MPM] = { .type = NLA_FLAG },
	[NL80211_MESH_SETUP_IE] = { .type = NLA_BINARY,
				    .len = IEEE80211_MAX_DATA_LEN },
	[NL80211_MESH_SETUP_USERSPACE_AMPE] = { .type = NLA_FLAG },
};

static int nl80211_parse_mesh_config(struct genl_info *info,
				     struct mesh_config *cfg,
				     u32 *mask_out)
{
	struct nlattr *tb[NL80211_MESHCONF_ATTR_MAX + 1];
	u32 mask = 0;

#define FILL_IN_MESH_PARAM_IF_SET(tb, cfg, param, min, max, mask, attr, fn) \
do {									    \
	if (tb[attr]) {							    \
		if (fn(tb[attr]) < min || fn(tb[attr]) > max)		    \
			return -EINVAL;					    \
		cfg->param = fn(tb[attr]);				    \
		mask |= (1 << (attr - 1));				    \
	}								    \
} while (0)


	if (!info->attrs[NL80211_ATTR_MESH_CONFIG])
		return -EINVAL;
	if (nla_parse_nested(tb, NL80211_MESHCONF_ATTR_MAX,
			     info->attrs[NL80211_ATTR_MESH_CONFIG],
			     nl80211_meshconf_params_policy))
		return -EINVAL;

	/* This makes sure that there aren't more than 32 mesh config
	 * parameters (otherwise our bitfield scheme would not work.) */
	BUILD_BUG_ON(NL80211_MESHCONF_ATTR_MAX > 32);

	/* Fill in the params struct */
	FILL_IN_MESH_PARAM_IF_SET(tb, cfg, dot11MeshRetryTimeout, 1, 255,
				  mask, NL80211_MESHCONF_RETRY_TIMEOUT,
				  nla_get_u16);
	FILL_IN_MESH_PARAM_IF_SET(tb, cfg, dot11MeshConfirmTimeout, 1, 255,
				  mask, NL80211_MESHCONF_CONFIRM_TIMEOUT,
				  nla_get_u16);
	FILL_IN_MESH_PARAM_IF_SET(tb, cfg, dot11MeshHoldingTimeout, 1, 255,
				  mask, NL80211_MESHCONF_HOLDING_TIMEOUT,
				  nla_get_u16);
	FILL_IN_MESH_PARAM_IF_SET(tb, cfg, dot11MeshMaxPeerLinks, 0, 255,
				  mask, NL80211_MESHCONF_MAX_PEER_LINKS,
				  nla_get_u16);
	FILL_IN_MESH_PARAM_IF_SET(tb, cfg, dot11MeshMaxRetries, 0, 16,
				  mask, NL80211_MESHCONF_MAX_RETRIES,
				  nla_get_u8);
	FILL_IN_MESH_PARAM_IF_SET(tb, cfg, dot11MeshTTL, 1, 255,
				  mask, NL80211_MESHCONF_TTL, nla_get_u8);
	FILL_IN_MESH_PARAM_IF_SET(tb, cfg, element_ttl, 1, 255,
				  mask, NL80211_MESHCONF_ELEMENT_TTL,
				  nla_get_u8);
	FILL_IN_MESH_PARAM_IF_SET(tb, cfg, auto_open_plinks, 0, 1,
				  mask, NL80211_MESHCONF_AUTO_OPEN_PLINKS,
				  nla_get_u8);
	FILL_IN_MESH_PARAM_IF_SET(tb, cfg, dot11MeshNbrOffsetMaxNeighbor,
				  1, 255, mask,
				  NL80211_MESHCONF_SYNC_OFFSET_MAX_NEIGHBOR,
				  nla_get_u32);
	FILL_IN_MESH_PARAM_IF_SET(tb, cfg, dot11MeshHWMPmaxPREQretries, 0, 255,
				  mask, NL80211_MESHCONF_HWMP_MAX_PREQ_RETRIES,
				  nla_get_u8);
	FILL_IN_MESH_PARAM_IF_SET(tb, cfg, path_refresh_time, 1, 65535,
				  mask, NL80211_MESHCONF_PATH_REFRESH_TIME,
				  nla_get_u32);
	FILL_IN_MESH_PARAM_IF_SET(tb, cfg, min_discovery_timeout, 1, 65535,
				  mask, NL80211_MESHCONF_MIN_DISCOVERY_TIMEOUT,
				  nla_get_u16);
	FILL_IN_MESH_PARAM_IF_SET(tb, cfg, dot11MeshHWMPactivePathTimeout,
				  1, 65535, mask,
				  NL80211_MESHCONF_HWMP_ACTIVE_PATH_TIMEOUT,
				  nla_get_u32);
	FILL_IN_MESH_PARAM_IF_SET(tb, cfg, dot11MeshHWMPpreqMinInterval,
				  1, 65535, mask,
				  NL80211_MESHCONF_HWMP_PREQ_MIN_INTERVAL,
				  nla_get_u16);
	FILL_IN_MESH_PARAM_IF_SET(tb, cfg, dot11MeshHWMPperrMinInterval,
				  1, 65535, mask,
				  NL80211_MESHCONF_HWMP_PERR_MIN_INTERVAL,
				  nla_get_u16);
	FILL_IN_MESH_PARAM_IF_SET(tb, cfg,
				  dot11MeshHWMPnetDiameterTraversalTime,
				  1, 65535, mask,
				  NL80211_MESHCONF_HWMP_NET_DIAM_TRVS_TIME,
				  nla_get_u16);
	FILL_IN_MESH_PARAM_IF_SET(tb, cfg, dot11MeshHWMPRootMode, 0, 4,
				  mask, NL80211_MESHCONF_HWMP_ROOTMODE,
				  nla_get_u8);
	FILL_IN_MESH_PARAM_IF_SET(tb, cfg, dot11MeshHWMPRannInterval, 1, 65535,
				  mask, NL80211_MESHCONF_HWMP_RANN_INTERVAL,
				  nla_get_u16);
	FILL_IN_MESH_PARAM_IF_SET(tb, cfg,
				  dot11MeshGateAnnouncementProtocol, 0, 1,
				  mask, NL80211_MESHCONF_GATE_ANNOUNCEMENTS,
				  nla_get_u8);
	FILL_IN_MESH_PARAM_IF_SET(tb, cfg, dot11MeshForwarding, 0, 1,
				  mask, NL80211_MESHCONF_FORWARDING,
				  nla_get_u8);
	FILL_IN_MESH_PARAM_IF_SET(tb, cfg, rssi_threshold, 1, 255,
				  mask, NL80211_MESHCONF_RSSI_THRESHOLD,
				  nla_get_u32);
	FILL_IN_MESH_PARAM_IF_SET(tb, cfg, ht_opmode, 0, 16,
				  mask, NL80211_MESHCONF_HT_OPMODE,
				  nla_get_u16);
	FILL_IN_MESH_PARAM_IF_SET(tb, cfg, dot11MeshHWMPactivePathToRootTimeout,
				  1, 65535, mask,
				  NL80211_MESHCONF_HWMP_PATH_TO_ROOT_TIMEOUT,
				  nla_get_u32);
	FILL_IN_MESH_PARAM_IF_SET(tb, cfg, dot11MeshHWMProotInterval, 1, 65535,
				  mask, NL80211_MESHCONF_HWMP_ROOT_INTERVAL,
				  nla_get_u16);
	FILL_IN_MESH_PARAM_IF_SET(tb, cfg,
				  dot11MeshHWMPconfirmationInterval,
				  1, 65535, mask,
				  NL80211_MESHCONF_HWMP_CONFIRMATION_INTERVAL,
				  nla_get_u16);
	FILL_IN_MESH_PARAM_IF_SET(tb, cfg, power_mode,
				  NL80211_MESH_POWER_ACTIVE,
				  NL80211_MESH_POWER_MAX,
				  mask, NL80211_MESHCONF_POWER_MODE,
				  nla_get_u32);
	FILL_IN_MESH_PARAM_IF_SET(tb, cfg, dot11MeshAwakeWindowDuration,
				  0, 65535, mask,
				  NL80211_MESHCONF_AWAKE_WINDOW, nla_get_u16);
	FILL_IN_MESH_PARAM_IF_SET(tb, cfg, plink_timeout, 1, 0xffffffff,
				  mask, NL80211_MESHCONF_PLINK_TIMEOUT,
				  nla_get_u32);
	if (mask_out)
		*mask_out = mask;

	return 0;

#undef FILL_IN_MESH_PARAM_IF_SET
}

static int nl80211_parse_mesh_setup(struct genl_info *info,
				     struct mesh_setup *setup)
{
	struct cfg80211_registered_device *rdev = info->user_ptr[0];
	struct nlattr *tb[NL80211_MESH_SETUP_ATTR_MAX + 1];

	if (!info->attrs[NL80211_ATTR_MESH_SETUP])
		return -EINVAL;
	if (nla_parse_nested(tb, NL80211_MESH_SETUP_ATTR_MAX,
			     info->attrs[NL80211_ATTR_MESH_SETUP],
			     nl80211_mesh_setup_params_policy))
		return -EINVAL;

	if (tb[NL80211_MESH_SETUP_ENABLE_VENDOR_SYNC])
		setup->sync_method =
		(nla_get_u8(tb[NL80211_MESH_SETUP_ENABLE_VENDOR_SYNC])) ?
		 IEEE80211_SYNC_METHOD_VENDOR :
		 IEEE80211_SYNC_METHOD_NEIGHBOR_OFFSET;

	if (tb[NL80211_MESH_SETUP_ENABLE_VENDOR_PATH_SEL])
		setup->path_sel_proto =
		(nla_get_u8(tb[NL80211_MESH_SETUP_ENABLE_VENDOR_PATH_SEL])) ?
		 IEEE80211_PATH_PROTOCOL_VENDOR :
		 IEEE80211_PATH_PROTOCOL_HWMP;

	if (tb[NL80211_MESH_SETUP_ENABLE_VENDOR_METRIC])
		setup->path_metric =
		(nla_get_u8(tb[NL80211_MESH_SETUP_ENABLE_VENDOR_METRIC])) ?
		 IEEE80211_PATH_METRIC_VENDOR :
		 IEEE80211_PATH_METRIC_AIRTIME;


	if (tb[NL80211_MESH_SETUP_IE]) {
		struct nlattr *ieattr =
			tb[NL80211_MESH_SETUP_IE];
		if (!is_valid_ie_attr(ieattr))
			return -EINVAL;
		setup->ie = nla_data(ieattr);
		setup->ie_len = nla_len(ieattr);
	}
	if (tb[NL80211_MESH_SETUP_USERSPACE_MPM] &&
	    !(rdev->wiphy.features & NL80211_FEATURE_USERSPACE_MPM))
		return -EINVAL;
	setup->user_mpm = nla_get_flag(tb[NL80211_MESH_SETUP_USERSPACE_MPM]);
	setup->is_authenticated = nla_get_flag(tb[NL80211_MESH_SETUP_USERSPACE_AUTH]);
	setup->is_secure = nla_get_flag(tb[NL80211_MESH_SETUP_USERSPACE_AMPE]);
	if (setup->is_secure)
		setup->user_mpm = true;

	if (tb[NL80211_MESH_SETUP_AUTH_PROTOCOL]) {
		if (!setup->user_mpm)
			return -EINVAL;
		setup->auth_id =
			nla_get_u8(tb[NL80211_MESH_SETUP_AUTH_PROTOCOL]);
	}

	return 0;
}

static int nl80211_update_mesh_config(struct sk_buff *skb,
				      struct genl_info *info)
{
	struct cfg80211_registered_device *rdev = info->user_ptr[0];
	struct net_device *dev = info->user_ptr[1];
	struct wireless_dev *wdev = dev->ieee80211_ptr;
	struct mesh_config cfg;
	u32 mask;
	int err;

	if (wdev->iftype != NL80211_IFTYPE_MESH_POINT)
		return -EOPNOTSUPP;

	if (!rdev->ops->update_mesh_config)
		return -EOPNOTSUPP;

	err = nl80211_parse_mesh_config(info, &cfg, &mask);
	if (err)
		return err;

	wdev_lock(wdev);
	if (!wdev->mesh_id_len)
		err = -ENOLINK;

	if (!err)
		err = rdev_update_mesh_config(rdev, dev, mask, &cfg);

	wdev_unlock(wdev);

	return err;
}

static int nl80211_get_reg(struct sk_buff *skb, struct genl_info *info)
{
	const struct ieee80211_regdomain *regdom;
	struct sk_buff *msg;
	void *hdr = NULL;
	struct nlattr *nl_reg_rules;
	unsigned int i;

	if (!cfg80211_regdomain)
		return -EINVAL;

	msg = nlmsg_new(NLMSG_DEFAULT_SIZE, GFP_KERNEL);
	if (!msg)
		return -ENOBUFS;

	hdr = nl80211hdr_put(msg, info->snd_portid, info->snd_seq, 0,
			     NL80211_CMD_GET_REG);
	if (!hdr)
		goto put_failure;

	if (reg_last_request_cell_base() &&
	    nla_put_u32(msg, NL80211_ATTR_USER_REG_HINT_TYPE,
			NL80211_USER_REG_HINT_CELL_BASE))
		goto nla_put_failure;

	rcu_read_lock();
	regdom = rcu_dereference(cfg80211_regdomain);

	if (nla_put_string(msg, NL80211_ATTR_REG_ALPHA2, regdom->alpha2) ||
	    (regdom->dfs_region &&
	     nla_put_u8(msg, NL80211_ATTR_DFS_REGION, regdom->dfs_region)))
		goto nla_put_failure_rcu;

	nl_reg_rules = nla_nest_start(msg, NL80211_ATTR_REG_RULES);
	if (!nl_reg_rules)
		goto nla_put_failure_rcu;

	for (i = 0; i < regdom->n_reg_rules; i++) {
		struct nlattr *nl_reg_rule;
		const struct ieee80211_reg_rule *reg_rule;
		const struct ieee80211_freq_range *freq_range;
		const struct ieee80211_power_rule *power_rule;

		reg_rule = &regdom->reg_rules[i];
		freq_range = &reg_rule->freq_range;
		power_rule = &reg_rule->power_rule;

		nl_reg_rule = nla_nest_start(msg, i);
		if (!nl_reg_rule)
			goto nla_put_failure_rcu;

		if (nla_put_u32(msg, NL80211_ATTR_REG_RULE_FLAGS,
				reg_rule->flags) ||
		    nla_put_u32(msg, NL80211_ATTR_FREQ_RANGE_START,
				freq_range->start_freq_khz) ||
		    nla_put_u32(msg, NL80211_ATTR_FREQ_RANGE_END,
				freq_range->end_freq_khz) ||
		    nla_put_u32(msg, NL80211_ATTR_FREQ_RANGE_MAX_BW,
				freq_range->max_bandwidth_khz) ||
		    nla_put_u32(msg, NL80211_ATTR_POWER_RULE_MAX_ANT_GAIN,
				power_rule->max_antenna_gain) ||
		    nla_put_u32(msg, NL80211_ATTR_POWER_RULE_MAX_EIRP,
				power_rule->max_eirp))
			goto nla_put_failure_rcu;

		nla_nest_end(msg, nl_reg_rule);
	}
	rcu_read_unlock();

	nla_nest_end(msg, nl_reg_rules);

	genlmsg_end(msg, hdr);
	return genlmsg_reply(msg, info);

nla_put_failure_rcu:
	rcu_read_unlock();
nla_put_failure:
	genlmsg_cancel(msg, hdr);
put_failure:
	nlmsg_free(msg);
	return -EMSGSIZE;
}

static int nl80211_set_reg(struct sk_buff *skb, struct genl_info *info)
{
	struct nlattr *tb[NL80211_REG_RULE_ATTR_MAX + 1];
	struct nlattr *nl_reg_rule;
	char *alpha2 = NULL;
	int rem_reg_rules = 0, r = 0;
	u32 num_rules = 0, rule_idx = 0, size_of_regd;
	u8 dfs_region = 0;
	struct ieee80211_regdomain *rd = NULL;

	if (!info->attrs[NL80211_ATTR_REG_ALPHA2])
		return -EINVAL;

	if (!info->attrs[NL80211_ATTR_REG_RULES])
		return -EINVAL;

	alpha2 = nla_data(info->attrs[NL80211_ATTR_REG_ALPHA2]);

	if (info->attrs[NL80211_ATTR_DFS_REGION])
		dfs_region = nla_get_u8(info->attrs[NL80211_ATTR_DFS_REGION]);

	nla_for_each_nested(nl_reg_rule, info->attrs[NL80211_ATTR_REG_RULES],
			    rem_reg_rules) {
		num_rules++;
		if (num_rules > NL80211_MAX_SUPP_REG_RULES)
			return -EINVAL;
	}

	size_of_regd = sizeof(struct ieee80211_regdomain) +
		       num_rules * sizeof(struct ieee80211_reg_rule);

	rd = kzalloc(size_of_regd, GFP_KERNEL);
	if (!rd)
		return -ENOMEM;

	rd->n_reg_rules = num_rules;
	rd->alpha2[0] = alpha2[0];
	rd->alpha2[1] = alpha2[1];

	/*
	 * Disable DFS master mode if the DFS region was
	 * not supported or known on this kernel.
	 */
	if (reg_supported_dfs_region(dfs_region))
		rd->dfs_region = dfs_region;

	nla_for_each_nested(nl_reg_rule, info->attrs[NL80211_ATTR_REG_RULES],
			    rem_reg_rules) {
		nla_parse(tb, NL80211_REG_RULE_ATTR_MAX,
			  nla_data(nl_reg_rule), nla_len(nl_reg_rule),
			  reg_rule_policy);
		r = parse_reg_rule(tb, &rd->reg_rules[rule_idx]);
		if (r)
			goto bad_reg;

		rule_idx++;

		if (rule_idx > NL80211_MAX_SUPP_REG_RULES) {
			r = -EINVAL;
			goto bad_reg;
		}
	}

	r = set_regdom(rd);
	/* set_regdom took ownership */
	rd = NULL;

 bad_reg:
	kfree(rd);
	return r;
}

static int validate_scan_freqs(struct nlattr *freqs)
{
	struct nlattr *attr1, *attr2;
	int n_channels = 0, tmp1, tmp2;

	nla_for_each_nested(attr1, freqs, tmp1) {
		n_channels++;
		/*
		 * Some hardware has a limited channel list for
		 * scanning, and it is pretty much nonsensical
		 * to scan for a channel twice, so disallow that
		 * and don't require drivers to check that the
		 * channel list they get isn't longer than what
		 * they can scan, as long as they can scan all
		 * the channels they registered at once.
		 */
		nla_for_each_nested(attr2, freqs, tmp2)
			if (attr1 != attr2 &&
			    nla_get_u32(attr1) == nla_get_u32(attr2))
				return 0;
	}

	return n_channels;
}

static int nl80211_trigger_scan(struct sk_buff *skb, struct genl_info *info)
{
	struct cfg80211_registered_device *rdev = info->user_ptr[0];
	struct wireless_dev *wdev = info->user_ptr[1];
	struct cfg80211_scan_request *request;
	struct nlattr *attr;
	struct wiphy *wiphy;
	int err, tmp, n_ssids = 0, n_channels, i;
	size_t ie_len;

	if (!is_valid_ie_attr(info->attrs[NL80211_ATTR_IE]))
		return -EINVAL;

	wiphy = &rdev->wiphy;

	if (!rdev->ops->scan)
		return -EOPNOTSUPP;

	if (rdev->scan_req) {
		err = -EBUSY;
		goto unlock;
	}

	if (info->attrs[NL80211_ATTR_SCAN_FREQUENCIES]) {
		n_channels = validate_scan_freqs(
				info->attrs[NL80211_ATTR_SCAN_FREQUENCIES]);
		if (!n_channels) {
			err = -EINVAL;
			goto unlock;
		}
	} else {
		enum ieee80211_band band;
		n_channels = 0;

		for (band = 0; band < IEEE80211_NUM_BANDS; band++)
			if (wiphy->bands[band])
				n_channels += wiphy->bands[band]->n_channels;
	}

	if (info->attrs[NL80211_ATTR_SCAN_SSIDS])
		nla_for_each_nested(attr, info->attrs[NL80211_ATTR_SCAN_SSIDS], tmp)
			n_ssids++;

	if (n_ssids > wiphy->max_scan_ssids) {
		err = -EINVAL;
		goto unlock;
	}

	if (info->attrs[NL80211_ATTR_IE])
		ie_len = nla_len(info->attrs[NL80211_ATTR_IE]);
	else
		ie_len = 0;

	if (ie_len > wiphy->max_scan_ie_len) {
		err = -EINVAL;
		goto unlock;
	}

	request = kzalloc(sizeof(*request)
			+ sizeof(*request->ssids) * n_ssids
			+ sizeof(*request->channels) * n_channels
			+ ie_len, GFP_KERNEL);
	if (!request) {
		err = -ENOMEM;
		goto unlock;
	}

	if (n_ssids)
		request->ssids = (void *)&request->channels[n_channels];
	request->n_ssids = n_ssids;
	if (ie_len) {
		if (request->ssids)
			request->ie = (void *)(request->ssids + n_ssids);
		else
			request->ie = (void *)(request->channels + n_channels);
	}

	i = 0;
	if (info->attrs[NL80211_ATTR_SCAN_FREQUENCIES]) {
		/* user specified, bail out if channel not found */
		nla_for_each_nested(attr, info->attrs[NL80211_ATTR_SCAN_FREQUENCIES], tmp) {
			struct ieee80211_channel *chan;

			chan = ieee80211_get_channel(wiphy, nla_get_u32(attr));

			if (!chan) {
				err = -EINVAL;
				goto out_free;
			}

			/* ignore disabled channels */
			if (chan->flags & IEEE80211_CHAN_DISABLED)
				continue;

			request->channels[i] = chan;
			i++;
		}
	} else {
		enum ieee80211_band band;

		/* all channels */
		for (band = 0; band < IEEE80211_NUM_BANDS; band++) {
			int j;
			if (!wiphy->bands[band])
				continue;
			for (j = 0; j < wiphy->bands[band]->n_channels; j++) {
				struct ieee80211_channel *chan;

				chan = &wiphy->bands[band]->channels[j];

				if (chan->flags & IEEE80211_CHAN_DISABLED)
					continue;

				request->channels[i] = chan;
				i++;
			}
		}
	}

	if (!i) {
		err = -EINVAL;
		goto out_free;
	}

	request->n_channels = i;

	i = 0;
	if (info->attrs[NL80211_ATTR_SCAN_SSIDS]) {
		nla_for_each_nested(attr, info->attrs[NL80211_ATTR_SCAN_SSIDS], tmp) {
			if (nla_len(attr) > IEEE80211_MAX_SSID_LEN) {
				err = -EINVAL;
				goto out_free;
			}
			request->ssids[i].ssid_len = nla_len(attr);
			memcpy(request->ssids[i].ssid, nla_data(attr), nla_len(attr));
			i++;
		}
	}

	if (info->attrs[NL80211_ATTR_IE]) {
		request->ie_len = nla_len(info->attrs[NL80211_ATTR_IE]);
		memcpy((void *)request->ie,
		       nla_data(info->attrs[NL80211_ATTR_IE]),
		       request->ie_len);
	}

	for (i = 0; i < IEEE80211_NUM_BANDS; i++)
		if (wiphy->bands[i])
			request->rates[i] =
				(1 << wiphy->bands[i]->n_bitrates) - 1;

	if (info->attrs[NL80211_ATTR_SCAN_SUPP_RATES]) {
		nla_for_each_nested(attr,
				    info->attrs[NL80211_ATTR_SCAN_SUPP_RATES],
				    tmp) {
			enum ieee80211_band band = nla_type(attr);

			if (band < 0 || band >= IEEE80211_NUM_BANDS) {
				err = -EINVAL;
				goto out_free;
			}
			err = ieee80211_get_ratemask(wiphy->bands[band],
						     nla_data(attr),
						     nla_len(attr),
						     &request->rates[band]);
			if (err)
				goto out_free;
		}
	}

	if (info->attrs[NL80211_ATTR_SCAN_FLAGS]) {
		request->flags = nla_get_u32(
			info->attrs[NL80211_ATTR_SCAN_FLAGS]);
		if (((request->flags & NL80211_SCAN_FLAG_LOW_PRIORITY) &&
		     !(wiphy->features & NL80211_FEATURE_LOW_PRIORITY_SCAN)) ||
		    ((request->flags & NL80211_SCAN_FLAG_FLUSH) &&
		     !(wiphy->features & NL80211_FEATURE_SCAN_FLUSH))) {
			err = -EOPNOTSUPP;
			goto out_free;
		}
	}

	request->no_cck =
		nla_get_flag(info->attrs[NL80211_ATTR_TX_NO_CCK_RATE]);

	request->wdev = wdev;
	request->wiphy = &rdev->wiphy;
	request->scan_start = jiffies;

	rdev->scan_req = request;
	err = rdev_scan(rdev, request);

	if (!err) {
		nl80211_send_scan_start(rdev, wdev);
		if (wdev->netdev)
			dev_hold(wdev->netdev);
	} else {
 out_free:
		rdev->scan_req = NULL;
		kfree(request);
	}

 unlock:
	return err;
}

static int nl80211_start_sched_scan(struct sk_buff *skb,
				    struct genl_info *info)
{
	struct cfg80211_sched_scan_request *request;
	struct cfg80211_registered_device *rdev = info->user_ptr[0];
	struct net_device *dev = info->user_ptr[1];
	struct nlattr *attr;
	struct wiphy *wiphy;
	int err, tmp, n_ssids = 0, n_match_sets = 0, n_channels, i;
	u32 interval;
	enum ieee80211_band band;
	size_t ie_len;
	struct nlattr *tb[NL80211_SCHED_SCAN_MATCH_ATTR_MAX + 1];

	if (!(rdev->wiphy.flags & WIPHY_FLAG_SUPPORTS_SCHED_SCAN) ||
	    !rdev->ops->sched_scan_start)
		return -EOPNOTSUPP;

	if (!is_valid_ie_attr(info->attrs[NL80211_ATTR_IE]))
		return -EINVAL;

	if (!info->attrs[NL80211_ATTR_SCHED_SCAN_INTERVAL])
		return -EINVAL;

	interval = nla_get_u32(info->attrs[NL80211_ATTR_SCHED_SCAN_INTERVAL]);
	if (interval == 0)
		return -EINVAL;

	wiphy = &rdev->wiphy;

	if (info->attrs[NL80211_ATTR_SCAN_FREQUENCIES]) {
		n_channels = validate_scan_freqs(
				info->attrs[NL80211_ATTR_SCAN_FREQUENCIES]);
		if (!n_channels)
			return -EINVAL;
	} else {
		n_channels = 0;

		for (band = 0; band < IEEE80211_NUM_BANDS; band++)
			if (wiphy->bands[band])
				n_channels += wiphy->bands[band]->n_channels;
	}

	if (info->attrs[NL80211_ATTR_SCAN_SSIDS])
		nla_for_each_nested(attr, info->attrs[NL80211_ATTR_SCAN_SSIDS],
				    tmp)
			n_ssids++;

	if (n_ssids > wiphy->max_sched_scan_ssids)
		return -EINVAL;

	if (info->attrs[NL80211_ATTR_SCHED_SCAN_MATCH])
		nla_for_each_nested(attr,
				    info->attrs[NL80211_ATTR_SCHED_SCAN_MATCH],
				    tmp)
			n_match_sets++;

	if (n_match_sets > wiphy->max_match_sets)
		return -EINVAL;

	if (info->attrs[NL80211_ATTR_IE])
		ie_len = nla_len(info->attrs[NL80211_ATTR_IE]);
	else
		ie_len = 0;

	if (ie_len > wiphy->max_sched_scan_ie_len)
		return -EINVAL;

	if (rdev->sched_scan_req) {
		err = -EINPROGRESS;
		goto out;
	}

	request = kzalloc(sizeof(*request)
			+ sizeof(*request->ssids) * n_ssids
			+ sizeof(*request->match_sets) * n_match_sets
			+ sizeof(*request->channels) * n_channels
			+ ie_len, GFP_KERNEL);
	if (!request) {
		err = -ENOMEM;
		goto out;
	}

	if (n_ssids)
		request->ssids = (void *)&request->channels[n_channels];
	request->n_ssids = n_ssids;
	if (ie_len) {
		if (request->ssids)
			request->ie = (void *)(request->ssids + n_ssids);
		else
			request->ie = (void *)(request->channels + n_channels);
	}

	if (n_match_sets) {
		if (request->ie)
			request->match_sets = (void *)(request->ie + ie_len);
		else if (request->ssids)
			request->match_sets =
				(void *)(request->ssids + n_ssids);
		else
			request->match_sets =
				(void *)(request->channels + n_channels);
	}
	request->n_match_sets = n_match_sets;

	i = 0;
	if (info->attrs[NL80211_ATTR_SCAN_FREQUENCIES]) {
		/* user specified, bail out if channel not found */
		nla_for_each_nested(attr,
				    info->attrs[NL80211_ATTR_SCAN_FREQUENCIES],
				    tmp) {
			struct ieee80211_channel *chan;

			chan = ieee80211_get_channel(wiphy, nla_get_u32(attr));

			if (!chan) {
				err = -EINVAL;
				goto out_free;
			}

			/* ignore disabled channels */
			if (chan->flags & IEEE80211_CHAN_DISABLED)
				continue;

			request->channels[i] = chan;
			i++;
		}
	} else {
		/* all channels */
		for (band = 0; band < IEEE80211_NUM_BANDS; band++) {
			int j;
			if (!wiphy->bands[band])
				continue;
			for (j = 0; j < wiphy->bands[band]->n_channels; j++) {
				struct ieee80211_channel *chan;

				chan = &wiphy->bands[band]->channels[j];

				if (chan->flags & IEEE80211_CHAN_DISABLED)
					continue;

				request->channels[i] = chan;
				i++;
			}
		}
	}

	if (!i) {
		err = -EINVAL;
		goto out_free;
	}

	request->n_channels = i;

	i = 0;
	if (info->attrs[NL80211_ATTR_SCAN_SSIDS]) {
		nla_for_each_nested(attr, info->attrs[NL80211_ATTR_SCAN_SSIDS],
				    tmp) {
			if (nla_len(attr) > IEEE80211_MAX_SSID_LEN) {
				err = -EINVAL;
				goto out_free;
			}
			request->ssids[i].ssid_len = nla_len(attr);
			memcpy(request->ssids[i].ssid, nla_data(attr),
			       nla_len(attr));
			i++;
		}
	}

	i = 0;
	if (info->attrs[NL80211_ATTR_SCHED_SCAN_MATCH]) {
		nla_for_each_nested(attr,
				    info->attrs[NL80211_ATTR_SCHED_SCAN_MATCH],
				    tmp) {
			struct nlattr *ssid, *rssi;

			nla_parse(tb, NL80211_SCHED_SCAN_MATCH_ATTR_MAX,
				  nla_data(attr), nla_len(attr),
				  nl80211_match_policy);
			ssid = tb[NL80211_SCHED_SCAN_MATCH_ATTR_SSID];
			if (ssid) {
				if (nla_len(ssid) > IEEE80211_MAX_SSID_LEN) {
					err = -EINVAL;
					goto out_free;
				}
				memcpy(request->match_sets[i].ssid.ssid,
				       nla_data(ssid), nla_len(ssid));
				request->match_sets[i].ssid.ssid_len =
					nla_len(ssid);
			}
			rssi = tb[NL80211_SCHED_SCAN_MATCH_ATTR_RSSI];
			if (rssi)
				request->rssi_thold = nla_get_u32(rssi);
			else
				request->rssi_thold =
						   NL80211_SCAN_RSSI_THOLD_OFF;
			i++;
		}
	}

	if (info->attrs[NL80211_ATTR_IE]) {
		request->ie_len = nla_len(info->attrs[NL80211_ATTR_IE]);
		memcpy((void *)request->ie,
		       nla_data(info->attrs[NL80211_ATTR_IE]),
		       request->ie_len);
	}

	if (info->attrs[NL80211_ATTR_SCAN_FLAGS]) {
		request->flags = nla_get_u32(
			info->attrs[NL80211_ATTR_SCAN_FLAGS]);
		if (((request->flags & NL80211_SCAN_FLAG_LOW_PRIORITY) &&
		     !(wiphy->features & NL80211_FEATURE_LOW_PRIORITY_SCAN)) ||
		    ((request->flags & NL80211_SCAN_FLAG_FLUSH) &&
		     !(wiphy->features & NL80211_FEATURE_SCAN_FLUSH))) {
			err = -EOPNOTSUPP;
			goto out_free;
		}
	}

	request->dev = dev;
	request->wiphy = &rdev->wiphy;
	request->interval = interval;
	request->scan_start = jiffies;

	err = rdev_sched_scan_start(rdev, dev, request);
	if (!err) {
		rdev->sched_scan_req = request;
		nl80211_send_sched_scan(rdev, dev,
					NL80211_CMD_START_SCHED_SCAN);
		goto out;
	}

out_free:
	kfree(request);
out:
	return err;
}

static int nl80211_stop_sched_scan(struct sk_buff *skb,
				   struct genl_info *info)
{
	struct cfg80211_registered_device *rdev = info->user_ptr[0];

	if (!(rdev->wiphy.flags & WIPHY_FLAG_SUPPORTS_SCHED_SCAN) ||
	    !rdev->ops->sched_scan_stop)
		return -EOPNOTSUPP;

	return __cfg80211_stop_sched_scan(rdev, false);
}

static int nl80211_start_radar_detection(struct sk_buff *skb,
					 struct genl_info *info)
{
	struct cfg80211_registered_device *rdev = info->user_ptr[0];
	struct net_device *dev = info->user_ptr[1];
	struct wireless_dev *wdev = dev->ieee80211_ptr;
	struct cfg80211_chan_def chandef;
	int err;

	err = nl80211_parse_chandef(rdev, info, &chandef);
	if (err)
		return err;

	if (wdev->cac_started)
		return -EBUSY;

	err = cfg80211_chandef_dfs_required(wdev->wiphy, &chandef);
	if (err < 0)
		return err;

	if (err == 0)
		return -EINVAL;

	if (chandef.chan->dfs_state != NL80211_DFS_USABLE)
		return -EINVAL;

	if (!rdev->ops->start_radar_detection)
		return -EOPNOTSUPP;

	err = cfg80211_can_use_iftype_chan(rdev, wdev, wdev->iftype,
					   chandef.chan, CHAN_MODE_SHARED,
					   BIT(chandef.width));
	if (err)
		return err;

	err = rdev->ops->start_radar_detection(&rdev->wiphy, dev, &chandef);
	if (!err) {
		wdev->channel = chandef.chan;
		wdev->cac_started = true;
		wdev->cac_start_time = jiffies;
	}
	return err;
}

static int nl80211_send_bss(struct sk_buff *msg, struct netlink_callback *cb,
			    u32 seq, int flags,
			    struct cfg80211_registered_device *rdev,
			    struct wireless_dev *wdev,
			    struct cfg80211_internal_bss *intbss)
{
	struct cfg80211_bss *res = &intbss->pub;
	const struct cfg80211_bss_ies *ies;
	void *hdr;
	struct nlattr *bss;
	bool tsf = false;

	ASSERT_WDEV_LOCK(wdev);

	hdr = nl80211hdr_put(msg, NETLINK_CB(cb->skb).portid, seq, flags,
			     NL80211_CMD_NEW_SCAN_RESULTS);
	if (!hdr)
		return -1;

	genl_dump_check_consistent(cb, hdr, &nl80211_fam);

	if (nla_put_u32(msg, NL80211_ATTR_GENERATION, rdev->bss_generation))
		goto nla_put_failure;
	if (wdev->netdev &&
	    nla_put_u32(msg, NL80211_ATTR_IFINDEX, wdev->netdev->ifindex))
		goto nla_put_failure;
	if (nla_put_u64(msg, NL80211_ATTR_WDEV, wdev_id(wdev)))
		goto nla_put_failure;

	bss = nla_nest_start(msg, NL80211_ATTR_BSS);
	if (!bss)
		goto nla_put_failure;
	if ((!is_zero_ether_addr(res->bssid) &&
	     nla_put(msg, NL80211_BSS_BSSID, ETH_ALEN, res->bssid)))
		goto nla_put_failure;

	rcu_read_lock();
	ies = rcu_dereference(res->ies);
	if (ies) {
		if (nla_put_u64(msg, NL80211_BSS_TSF, ies->tsf))
			goto fail_unlock_rcu;
		tsf = true;
		if (ies->len && nla_put(msg, NL80211_BSS_INFORMATION_ELEMENTS,
					ies->len, ies->data))
			goto fail_unlock_rcu;
	}
	ies = rcu_dereference(res->beacon_ies);
	if (ies) {
		if (!tsf && nla_put_u64(msg, NL80211_BSS_TSF, ies->tsf))
			goto fail_unlock_rcu;
		if (ies->len && nla_put(msg, NL80211_BSS_BEACON_IES,
					ies->len, ies->data))
			goto fail_unlock_rcu;
	}
	rcu_read_unlock();

	if (res->beacon_interval &&
	    nla_put_u16(msg, NL80211_BSS_BEACON_INTERVAL, res->beacon_interval))
		goto nla_put_failure;
	if (nla_put_u16(msg, NL80211_BSS_CAPABILITY, res->capability) ||
	    nla_put_u32(msg, NL80211_BSS_FREQUENCY, res->channel->center_freq) ||
	    nla_put_u32(msg, NL80211_BSS_SEEN_MS_AGO,
			jiffies_to_msecs(jiffies - intbss->ts)))
		goto nla_put_failure;

	switch (rdev->wiphy.signal_type) {
	case CFG80211_SIGNAL_TYPE_MBM:
		if (nla_put_u32(msg, NL80211_BSS_SIGNAL_MBM, res->signal))
			goto nla_put_failure;
		break;
	case CFG80211_SIGNAL_TYPE_UNSPEC:
		if (nla_put_u8(msg, NL80211_BSS_SIGNAL_UNSPEC, res->signal))
			goto nla_put_failure;
		break;
	default:
		break;
	}

	switch (wdev->iftype) {
	case NL80211_IFTYPE_P2P_CLIENT:
	case NL80211_IFTYPE_STATION:
		if (intbss == wdev->current_bss &&
		    nla_put_u32(msg, NL80211_BSS_STATUS,
				NL80211_BSS_STATUS_ASSOCIATED))
			goto nla_put_failure;
		break;
	case NL80211_IFTYPE_ADHOC:
		if (intbss == wdev->current_bss &&
		    nla_put_u32(msg, NL80211_BSS_STATUS,
				NL80211_BSS_STATUS_IBSS_JOINED))
			goto nla_put_failure;
		break;
	default:
		break;
	}

	nla_nest_end(msg, bss);

	return genlmsg_end(msg, hdr);

 fail_unlock_rcu:
	rcu_read_unlock();
 nla_put_failure:
	genlmsg_cancel(msg, hdr);
	return -EMSGSIZE;
}

static int nl80211_dump_scan(struct sk_buff *skb, struct netlink_callback *cb)
{
	struct cfg80211_registered_device *rdev;
	struct cfg80211_internal_bss *scan;
	struct wireless_dev *wdev;
	int start = cb->args[2], idx = 0;
	int err;

	err = nl80211_prepare_wdev_dump(skb, cb, &rdev, &wdev);
	if (err)
		return err;

	wdev_lock(wdev);
	spin_lock_bh(&rdev->bss_lock);
	cfg80211_bss_expire(rdev);

	cb->seq = rdev->bss_generation;

	list_for_each_entry(scan, &rdev->bss_list, list) {
		if (++idx <= start)
			continue;
		if (nl80211_send_bss(skb, cb,
				cb->nlh->nlmsg_seq, NLM_F_MULTI,
				rdev, wdev, scan) < 0) {
			idx--;
			break;
		}
	}

	spin_unlock_bh(&rdev->bss_lock);
	wdev_unlock(wdev);

	cb->args[2] = idx;
	nl80211_finish_wdev_dump(rdev);

	return skb->len;
}

static int nl80211_send_survey(struct sk_buff *msg, u32 portid, u32 seq,
				int flags, struct net_device *dev,
				struct survey_info *survey)
{
	void *hdr;
	struct nlattr *infoattr;

	hdr = nl80211hdr_put(msg, portid, seq, flags,
			     NL80211_CMD_NEW_SURVEY_RESULTS);
	if (!hdr)
		return -ENOMEM;

	if (nla_put_u32(msg, NL80211_ATTR_IFINDEX, dev->ifindex))
		goto nla_put_failure;

	infoattr = nla_nest_start(msg, NL80211_ATTR_SURVEY_INFO);
	if (!infoattr)
		goto nla_put_failure;

	if (nla_put_u32(msg, NL80211_SURVEY_INFO_FREQUENCY,
			survey->channel->center_freq))
		goto nla_put_failure;

	if ((survey->filled & SURVEY_INFO_NOISE_DBM) &&
	    nla_put_u8(msg, NL80211_SURVEY_INFO_NOISE, survey->noise))
		goto nla_put_failure;
	if ((survey->filled & SURVEY_INFO_IN_USE) &&
	    nla_put_flag(msg, NL80211_SURVEY_INFO_IN_USE))
		goto nla_put_failure;
	if ((survey->filled & SURVEY_INFO_CHANNEL_TIME) &&
	    nla_put_u64(msg, NL80211_SURVEY_INFO_CHANNEL_TIME,
			survey->channel_time))
		goto nla_put_failure;
	if ((survey->filled & SURVEY_INFO_CHANNEL_TIME_BUSY) &&
	    nla_put_u64(msg, NL80211_SURVEY_INFO_CHANNEL_TIME_BUSY,
			survey->channel_time_busy))
		goto nla_put_failure;
	if ((survey->filled & SURVEY_INFO_CHANNEL_TIME_EXT_BUSY) &&
	    nla_put_u64(msg, NL80211_SURVEY_INFO_CHANNEL_TIME_EXT_BUSY,
			survey->channel_time_ext_busy))
		goto nla_put_failure;
	if ((survey->filled & SURVEY_INFO_CHANNEL_TIME_RX) &&
	    nla_put_u64(msg, NL80211_SURVEY_INFO_CHANNEL_TIME_RX,
			survey->channel_time_rx))
		goto nla_put_failure;
	if ((survey->filled & SURVEY_INFO_CHANNEL_TIME_TX) &&
	    nla_put_u64(msg, NL80211_SURVEY_INFO_CHANNEL_TIME_TX,
			survey->channel_time_tx))
		goto nla_put_failure;

	nla_nest_end(msg, infoattr);

	return genlmsg_end(msg, hdr);

 nla_put_failure:
	genlmsg_cancel(msg, hdr);
	return -EMSGSIZE;
}

static int nl80211_dump_survey(struct sk_buff *skb,
			struct netlink_callback *cb)
{
	struct survey_info survey;
	struct cfg80211_registered_device *dev;
	struct wireless_dev *wdev;
	int survey_idx = cb->args[2];
	int res;

	res = nl80211_prepare_wdev_dump(skb, cb, &dev, &wdev);
	if (res)
		return res;

	if (!wdev->netdev) {
		res = -EINVAL;
		goto out_err;
	}

	if (!dev->ops->dump_survey) {
		res = -EOPNOTSUPP;
		goto out_err;
	}

	while (1) {
		struct ieee80211_channel *chan;

		res = rdev_dump_survey(dev, wdev->netdev, survey_idx, &survey);
		if (res == -ENOENT)
			break;
		if (res)
			goto out_err;

		/* Survey without a channel doesn't make sense */
		if (!survey.channel) {
			res = -EINVAL;
			goto out;
		}

		chan = ieee80211_get_channel(&dev->wiphy,
					     survey.channel->center_freq);
		if (!chan || chan->flags & IEEE80211_CHAN_DISABLED) {
			survey_idx++;
			continue;
		}

		if (nl80211_send_survey(skb,
				NETLINK_CB(cb->skb).portid,
				cb->nlh->nlmsg_seq, NLM_F_MULTI,
				wdev->netdev, &survey) < 0)
			goto out;
		survey_idx++;
	}

 out:
	cb->args[2] = survey_idx;
	res = skb->len;
 out_err:
	nl80211_finish_wdev_dump(dev);
	return res;
}

static bool nl80211_valid_wpa_versions(u32 wpa_versions)
{
	return !(wpa_versions & ~(NL80211_WPA_VERSION_1 |
				  NL80211_WPA_VERSION_2));
}

static int nl80211_authenticate(struct sk_buff *skb, struct genl_info *info)
{
	struct cfg80211_registered_device *rdev = info->user_ptr[0];
	struct net_device *dev = info->user_ptr[1];
	struct ieee80211_channel *chan;
	const u8 *bssid, *ssid, *ie = NULL, *sae_data = NULL;
	int err, ssid_len, ie_len = 0, sae_data_len = 0;
	enum nl80211_auth_type auth_type;
	struct key_parse key;
	bool local_state_change;

	if (!is_valid_ie_attr(info->attrs[NL80211_ATTR_IE]))
		return -EINVAL;

	if (!info->attrs[NL80211_ATTR_MAC])
		return -EINVAL;

	if (!info->attrs[NL80211_ATTR_AUTH_TYPE])
		return -EINVAL;

	if (!info->attrs[NL80211_ATTR_SSID])
		return -EINVAL;

	if (!info->attrs[NL80211_ATTR_WIPHY_FREQ])
		return -EINVAL;

	err = nl80211_parse_key(info, &key);
	if (err)
		return err;

	if (key.idx >= 0) {
		if (key.type != -1 && key.type != NL80211_KEYTYPE_GROUP)
			return -EINVAL;
		if (!key.p.key || !key.p.key_len)
			return -EINVAL;
		if ((key.p.cipher != WLAN_CIPHER_SUITE_WEP40 ||
		     key.p.key_len != WLAN_KEY_LEN_WEP40) &&
		    (key.p.cipher != WLAN_CIPHER_SUITE_WEP104 ||
		     key.p.key_len != WLAN_KEY_LEN_WEP104))
			return -EINVAL;
		if (key.idx > 4)
			return -EINVAL;
	} else {
		key.p.key_len = 0;
		key.p.key = NULL;
	}

	if (key.idx >= 0) {
		int i;
		bool ok = false;
		for (i = 0; i < rdev->wiphy.n_cipher_suites; i++) {
			if (key.p.cipher == rdev->wiphy.cipher_suites[i]) {
				ok = true;
				break;
			}
		}
		if (!ok)
			return -EINVAL;
	}

	if (!rdev->ops->auth)
		return -EOPNOTSUPP;

	if (dev->ieee80211_ptr->iftype != NL80211_IFTYPE_STATION &&
	    dev->ieee80211_ptr->iftype != NL80211_IFTYPE_P2P_CLIENT)
		return -EOPNOTSUPP;

	bssid = nla_data(info->attrs[NL80211_ATTR_MAC]);
	chan = ieee80211_get_channel(&rdev->wiphy,
		nla_get_u32(info->attrs[NL80211_ATTR_WIPHY_FREQ]));
	if (!chan || (chan->flags & IEEE80211_CHAN_DISABLED))
		return -EINVAL;

	ssid = nla_data(info->attrs[NL80211_ATTR_SSID]);
	ssid_len = nla_len(info->attrs[NL80211_ATTR_SSID]);

	if (info->attrs[NL80211_ATTR_IE]) {
		ie = nla_data(info->attrs[NL80211_ATTR_IE]);
		ie_len = nla_len(info->attrs[NL80211_ATTR_IE]);
	}

	auth_type = nla_get_u32(info->attrs[NL80211_ATTR_AUTH_TYPE]);
	if (!nl80211_valid_auth_type(rdev, auth_type, NL80211_CMD_AUTHENTICATE))
		return -EINVAL;

	if (auth_type == NL80211_AUTHTYPE_SAE &&
	    !info->attrs[NL80211_ATTR_SAE_DATA])
		return -EINVAL;

	if (info->attrs[NL80211_ATTR_SAE_DATA]) {
		if (auth_type != NL80211_AUTHTYPE_SAE)
			return -EINVAL;
		sae_data = nla_data(info->attrs[NL80211_ATTR_SAE_DATA]);
		sae_data_len = nla_len(info->attrs[NL80211_ATTR_SAE_DATA]);
		/* need to include at least Auth Transaction and Status Code */
		if (sae_data_len < 4)
			return -EINVAL;
	}

	local_state_change = !!info->attrs[NL80211_ATTR_LOCAL_STATE_CHANGE];

	/*
	 * Since we no longer track auth state, ignore
	 * requests to only change local state.
	 */
	if (local_state_change)
		return 0;

	wdev_lock(dev->ieee80211_ptr);
	err = cfg80211_mlme_auth(rdev, dev, chan, auth_type, bssid,
				 ssid, ssid_len, ie, ie_len,
				 key.p.key, key.p.key_len, key.idx,
				 sae_data, sae_data_len);
	wdev_unlock(dev->ieee80211_ptr);
	return err;
}

static int nl80211_crypto_settings(struct cfg80211_registered_device *rdev,
				   struct genl_info *info,
				   struct cfg80211_crypto_settings *settings,
				   int cipher_limit)
{
	memset(settings, 0, sizeof(*settings));

	settings->control_port = info->attrs[NL80211_ATTR_CONTROL_PORT];

	if (info->attrs[NL80211_ATTR_CONTROL_PORT_ETHERTYPE]) {
		u16 proto;
		proto = nla_get_u16(
			info->attrs[NL80211_ATTR_CONTROL_PORT_ETHERTYPE]);
		settings->control_port_ethertype = cpu_to_be16(proto);
		if (!(rdev->wiphy.flags & WIPHY_FLAG_CONTROL_PORT_PROTOCOL) &&
		    proto != ETH_P_PAE)
			return -EINVAL;
		if (info->attrs[NL80211_ATTR_CONTROL_PORT_NO_ENCRYPT])
			settings->control_port_no_encrypt = true;
	} else
		settings->control_port_ethertype = cpu_to_be16(ETH_P_PAE);

	if (info->attrs[NL80211_ATTR_CIPHER_SUITES_PAIRWISE]) {
		void *data;
		int len, i;

		data = nla_data(info->attrs[NL80211_ATTR_CIPHER_SUITES_PAIRWISE]);
		len = nla_len(info->attrs[NL80211_ATTR_CIPHER_SUITES_PAIRWISE]);
		settings->n_ciphers_pairwise = len / sizeof(u32);

		if (len % sizeof(u32))
			return -EINVAL;

		if (settings->n_ciphers_pairwise > cipher_limit)
			return -EINVAL;

		memcpy(settings->ciphers_pairwise, data, len);

		for (i = 0; i < settings->n_ciphers_pairwise; i++)
			if (!cfg80211_supported_cipher_suite(
					&rdev->wiphy,
					settings->ciphers_pairwise[i]))
				return -EINVAL;
	}

	if (info->attrs[NL80211_ATTR_CIPHER_SUITE_GROUP]) {
		settings->cipher_group =
			nla_get_u32(info->attrs[NL80211_ATTR_CIPHER_SUITE_GROUP]);
		if (!cfg80211_supported_cipher_suite(&rdev->wiphy,
						     settings->cipher_group))
			return -EINVAL;
	}

	if (info->attrs[NL80211_ATTR_WPA_VERSIONS]) {
		settings->wpa_versions =
			nla_get_u32(info->attrs[NL80211_ATTR_WPA_VERSIONS]);
		if (!nl80211_valid_wpa_versions(settings->wpa_versions))
			return -EINVAL;
	}

	if (info->attrs[NL80211_ATTR_AKM_SUITES]) {
		void *data;
		int len;

		data = nla_data(info->attrs[NL80211_ATTR_AKM_SUITES]);
		len = nla_len(info->attrs[NL80211_ATTR_AKM_SUITES]);
		settings->n_akm_suites = len / sizeof(u32);

		if (len % sizeof(u32))
			return -EINVAL;

		if (settings->n_akm_suites > NL80211_MAX_NR_AKM_SUITES)
			return -EINVAL;

		memcpy(settings->akm_suites, data, len);
	}

	return 0;
}

static int nl80211_associate(struct sk_buff *skb, struct genl_info *info)
{
	struct cfg80211_registered_device *rdev = info->user_ptr[0];
	struct net_device *dev = info->user_ptr[1];
	struct ieee80211_channel *chan;
	struct cfg80211_assoc_request req = {};
	const u8 *bssid, *ssid;
	int err, ssid_len = 0;

	if (!is_valid_ie_attr(info->attrs[NL80211_ATTR_IE]))
		return -EINVAL;

	if (!info->attrs[NL80211_ATTR_MAC] ||
	    !info->attrs[NL80211_ATTR_SSID] ||
	    !info->attrs[NL80211_ATTR_WIPHY_FREQ])
		return -EINVAL;

	if (!rdev->ops->assoc)
		return -EOPNOTSUPP;

	if (dev->ieee80211_ptr->iftype != NL80211_IFTYPE_STATION &&
	    dev->ieee80211_ptr->iftype != NL80211_IFTYPE_P2P_CLIENT)
		return -EOPNOTSUPP;

	bssid = nla_data(info->attrs[NL80211_ATTR_MAC]);

	chan = ieee80211_get_channel(&rdev->wiphy,
		nla_get_u32(info->attrs[NL80211_ATTR_WIPHY_FREQ]));
	if (!chan || (chan->flags & IEEE80211_CHAN_DISABLED))
		return -EINVAL;

	ssid = nla_data(info->attrs[NL80211_ATTR_SSID]);
	ssid_len = nla_len(info->attrs[NL80211_ATTR_SSID]);

	if (info->attrs[NL80211_ATTR_IE]) {
		req.ie = nla_data(info->attrs[NL80211_ATTR_IE]);
		req.ie_len = nla_len(info->attrs[NL80211_ATTR_IE]);
	}

	if (info->attrs[NL80211_ATTR_USE_MFP]) {
		enum nl80211_mfp mfp =
			nla_get_u32(info->attrs[NL80211_ATTR_USE_MFP]);
		if (mfp == NL80211_MFP_REQUIRED)
			req.use_mfp = true;
		else if (mfp != NL80211_MFP_NO)
			return -EINVAL;
	}

	if (info->attrs[NL80211_ATTR_PREV_BSSID])
		req.prev_bssid = nla_data(info->attrs[NL80211_ATTR_PREV_BSSID]);

	if (nla_get_flag(info->attrs[NL80211_ATTR_DISABLE_HT]))
		req.flags |= ASSOC_REQ_DISABLE_HT;

	if (info->attrs[NL80211_ATTR_HT_CAPABILITY_MASK])
		memcpy(&req.ht_capa_mask,
		       nla_data(info->attrs[NL80211_ATTR_HT_CAPABILITY_MASK]),
		       sizeof(req.ht_capa_mask));

	if (info->attrs[NL80211_ATTR_HT_CAPABILITY]) {
		if (!info->attrs[NL80211_ATTR_HT_CAPABILITY_MASK])
			return -EINVAL;
		memcpy(&req.ht_capa,
		       nla_data(info->attrs[NL80211_ATTR_HT_CAPABILITY]),
		       sizeof(req.ht_capa));
	}

	if (nla_get_flag(info->attrs[NL80211_ATTR_DISABLE_VHT]))
		req.flags |= ASSOC_REQ_DISABLE_VHT;

	if (info->attrs[NL80211_ATTR_VHT_CAPABILITY_MASK])
		memcpy(&req.vht_capa_mask,
		       nla_data(info->attrs[NL80211_ATTR_VHT_CAPABILITY_MASK]),
		       sizeof(req.vht_capa_mask));

	if (info->attrs[NL80211_ATTR_VHT_CAPABILITY]) {
		if (!info->attrs[NL80211_ATTR_VHT_CAPABILITY_MASK])
			return -EINVAL;
		memcpy(&req.vht_capa,
		       nla_data(info->attrs[NL80211_ATTR_VHT_CAPABILITY]),
		       sizeof(req.vht_capa));
	}

	err = nl80211_crypto_settings(rdev, info, &req.crypto, 1);
	if (!err) {
		wdev_lock(dev->ieee80211_ptr);
		err = cfg80211_mlme_assoc(rdev, dev, chan, bssid,
					  ssid, ssid_len, &req);
		wdev_unlock(dev->ieee80211_ptr);
	}

	return err;
}

static int nl80211_deauthenticate(struct sk_buff *skb, struct genl_info *info)
{
	struct cfg80211_registered_device *rdev = info->user_ptr[0];
	struct net_device *dev = info->user_ptr[1];
	const u8 *ie = NULL, *bssid;
	int ie_len = 0, err;
	u16 reason_code;
	bool local_state_change;

	if (!is_valid_ie_attr(info->attrs[NL80211_ATTR_IE]))
		return -EINVAL;

	if (!info->attrs[NL80211_ATTR_MAC])
		return -EINVAL;

	if (!info->attrs[NL80211_ATTR_REASON_CODE])
		return -EINVAL;

	if (!rdev->ops->deauth)
		return -EOPNOTSUPP;

	if (dev->ieee80211_ptr->iftype != NL80211_IFTYPE_STATION &&
	    dev->ieee80211_ptr->iftype != NL80211_IFTYPE_P2P_CLIENT)
		return -EOPNOTSUPP;

	bssid = nla_data(info->attrs[NL80211_ATTR_MAC]);

	reason_code = nla_get_u16(info->attrs[NL80211_ATTR_REASON_CODE]);
	if (reason_code == 0) {
		/* Reason Code 0 is reserved */
		return -EINVAL;
	}

	if (info->attrs[NL80211_ATTR_IE]) {
		ie = nla_data(info->attrs[NL80211_ATTR_IE]);
		ie_len = nla_len(info->attrs[NL80211_ATTR_IE]);
	}

	local_state_change = !!info->attrs[NL80211_ATTR_LOCAL_STATE_CHANGE];

	wdev_lock(dev->ieee80211_ptr);
	err = cfg80211_mlme_deauth(rdev, dev, bssid, ie, ie_len, reason_code,
				   local_state_change);
	wdev_unlock(dev->ieee80211_ptr);
	return err;
}

static int nl80211_disassociate(struct sk_buff *skb, struct genl_info *info)
{
	struct cfg80211_registered_device *rdev = info->user_ptr[0];
	struct net_device *dev = info->user_ptr[1];
	const u8 *ie = NULL, *bssid;
	int ie_len = 0, err;
	u16 reason_code;
	bool local_state_change;

	if (!is_valid_ie_attr(info->attrs[NL80211_ATTR_IE]))
		return -EINVAL;

	if (!info->attrs[NL80211_ATTR_MAC])
		return -EINVAL;

	if (!info->attrs[NL80211_ATTR_REASON_CODE])
		return -EINVAL;

	if (!rdev->ops->disassoc)
		return -EOPNOTSUPP;

	if (dev->ieee80211_ptr->iftype != NL80211_IFTYPE_STATION &&
	    dev->ieee80211_ptr->iftype != NL80211_IFTYPE_P2P_CLIENT)
		return -EOPNOTSUPP;

	bssid = nla_data(info->attrs[NL80211_ATTR_MAC]);

	reason_code = nla_get_u16(info->attrs[NL80211_ATTR_REASON_CODE]);
	if (reason_code == 0) {
		/* Reason Code 0 is reserved */
		return -EINVAL;
	}

	if (info->attrs[NL80211_ATTR_IE]) {
		ie = nla_data(info->attrs[NL80211_ATTR_IE]);
		ie_len = nla_len(info->attrs[NL80211_ATTR_IE]);
	}

	local_state_change = !!info->attrs[NL80211_ATTR_LOCAL_STATE_CHANGE];

	wdev_lock(dev->ieee80211_ptr);
	err = cfg80211_mlme_disassoc(rdev, dev, bssid, ie, ie_len, reason_code,
				     local_state_change);
	wdev_unlock(dev->ieee80211_ptr);
	return err;
}

static bool
nl80211_parse_mcast_rate(struct cfg80211_registered_device *rdev,
			 int mcast_rate[IEEE80211_NUM_BANDS],
			 int rateval)
{
	struct wiphy *wiphy = &rdev->wiphy;
	bool found = false;
	int band, i;

	for (band = 0; band < IEEE80211_NUM_BANDS; band++) {
		struct ieee80211_supported_band *sband;

		sband = wiphy->bands[band];
		if (!sband)
			continue;

		for (i = 0; i < sband->n_bitrates; i++) {
			if (sband->bitrates[i].bitrate == rateval) {
				mcast_rate[band] = i + 1;
				found = true;
				break;
			}
		}
	}

	return found;
}

static int nl80211_join_ibss(struct sk_buff *skb, struct genl_info *info)
{
	struct cfg80211_registered_device *rdev = info->user_ptr[0];
	struct net_device *dev = info->user_ptr[1];
	struct cfg80211_ibss_params ibss;
	struct wiphy *wiphy;
	struct cfg80211_cached_keys *connkeys = NULL;
	int err;

	memset(&ibss, 0, sizeof(ibss));

	if (!is_valid_ie_attr(info->attrs[NL80211_ATTR_IE]))
		return -EINVAL;

	if (!info->attrs[NL80211_ATTR_SSID] ||
	    !nla_len(info->attrs[NL80211_ATTR_SSID]))
		return -EINVAL;

	ibss.beacon_interval = 100;

	if (info->attrs[NL80211_ATTR_BEACON_INTERVAL]) {
		ibss.beacon_interval =
			nla_get_u32(info->attrs[NL80211_ATTR_BEACON_INTERVAL]);
		if (ibss.beacon_interval < 1 || ibss.beacon_interval > 10000)
			return -EINVAL;
	}

	if (!rdev->ops->join_ibss)
		return -EOPNOTSUPP;

	if (dev->ieee80211_ptr->iftype != NL80211_IFTYPE_ADHOC)
		return -EOPNOTSUPP;

	wiphy = &rdev->wiphy;

	if (info->attrs[NL80211_ATTR_MAC]) {
		ibss.bssid = nla_data(info->attrs[NL80211_ATTR_MAC]);

		if (!is_valid_ether_addr(ibss.bssid))
			return -EINVAL;
	}
	ibss.ssid = nla_data(info->attrs[NL80211_ATTR_SSID]);
	ibss.ssid_len = nla_len(info->attrs[NL80211_ATTR_SSID]);

	if (info->attrs[NL80211_ATTR_IE]) {
		ibss.ie = nla_data(info->attrs[NL80211_ATTR_IE]);
		ibss.ie_len = nla_len(info->attrs[NL80211_ATTR_IE]);
	}

	err = nl80211_parse_chandef(rdev, info, &ibss.chandef);
	if (err)
		return err;

	if (!cfg80211_reg_can_beacon(&rdev->wiphy, &ibss.chandef))
		return -EINVAL;

	switch (ibss.chandef.width) {
	case NL80211_CHAN_WIDTH_20_NOHT:
		break;
	case NL80211_CHAN_WIDTH_20:
	case NL80211_CHAN_WIDTH_40:
		if (rdev->wiphy.features & NL80211_FEATURE_HT_IBSS)
			break;
	default:
		return -EINVAL;
	}

	ibss.channel_fixed = !!info->attrs[NL80211_ATTR_FREQ_FIXED];
	ibss.privacy = !!info->attrs[NL80211_ATTR_PRIVACY];

	if (info->attrs[NL80211_ATTR_BSS_BASIC_RATES]) {
		u8 *rates =
			nla_data(info->attrs[NL80211_ATTR_BSS_BASIC_RATES]);
		int n_rates =
			nla_len(info->attrs[NL80211_ATTR_BSS_BASIC_RATES]);
		struct ieee80211_supported_band *sband =
			wiphy->bands[ibss.chandef.chan->band];

		err = ieee80211_get_ratemask(sband, rates, n_rates,
					     &ibss.basic_rates);
		if (err)
			return err;
	}

	if (info->attrs[NL80211_ATTR_MCAST_RATE] &&
	    !nl80211_parse_mcast_rate(rdev, ibss.mcast_rate,
			nla_get_u32(info->attrs[NL80211_ATTR_MCAST_RATE])))
		return -EINVAL;

	if (ibss.privacy && info->attrs[NL80211_ATTR_KEYS]) {
		bool no_ht = false;

		connkeys = nl80211_parse_connkeys(rdev,
					  info->attrs[NL80211_ATTR_KEYS],
					  &no_ht);
		if (IS_ERR(connkeys))
			return PTR_ERR(connkeys);

		if ((ibss.chandef.width != NL80211_CHAN_WIDTH_20_NOHT) &&
		    no_ht) {
			kfree(connkeys);
			return -EINVAL;
		}
	}

	ibss.control_port =
		nla_get_flag(info->attrs[NL80211_ATTR_CONTROL_PORT]);

	err = cfg80211_join_ibss(rdev, dev, &ibss, connkeys);
	if (err)
		kfree(connkeys);
	return err;
}

static int nl80211_leave_ibss(struct sk_buff *skb, struct genl_info *info)
{
	struct cfg80211_registered_device *rdev = info->user_ptr[0];
	struct net_device *dev = info->user_ptr[1];

	if (!rdev->ops->leave_ibss)
		return -EOPNOTSUPP;

	if (dev->ieee80211_ptr->iftype != NL80211_IFTYPE_ADHOC)
		return -EOPNOTSUPP;

	return cfg80211_leave_ibss(rdev, dev, false);
}

static int nl80211_set_mcast_rate(struct sk_buff *skb, struct genl_info *info)
{
	struct cfg80211_registered_device *rdev = info->user_ptr[0];
	struct net_device *dev = info->user_ptr[1];
	int mcast_rate[IEEE80211_NUM_BANDS];
	u32 nla_rate;
	int err;

	if (dev->ieee80211_ptr->iftype != NL80211_IFTYPE_ADHOC &&
	    dev->ieee80211_ptr->iftype != NL80211_IFTYPE_MESH_POINT)
		return -EOPNOTSUPP;

	if (!rdev->ops->set_mcast_rate)
		return -EOPNOTSUPP;

	memset(mcast_rate, 0, sizeof(mcast_rate));

	if (!info->attrs[NL80211_ATTR_MCAST_RATE])
		return -EINVAL;

	nla_rate = nla_get_u32(info->attrs[NL80211_ATTR_MCAST_RATE]);
	if (!nl80211_parse_mcast_rate(rdev, mcast_rate, nla_rate))
		return -EINVAL;

	err = rdev->ops->set_mcast_rate(&rdev->wiphy, dev, mcast_rate);

	return err;
}


#ifdef CONFIG_NL80211_TESTMODE
static struct genl_multicast_group nl80211_testmode_mcgrp = {
	.name = "testmode",
};

static int nl80211_testmode_do(struct sk_buff *skb, struct genl_info *info)
{
	struct cfg80211_registered_device *rdev = info->user_ptr[0];
	int err;

	if (!info->attrs[NL80211_ATTR_TESTDATA])
		return -EINVAL;

	err = -EOPNOTSUPP;
	if (rdev->ops->testmode_cmd) {
		rdev->testmode_info = info;
		err = rdev_testmode_cmd(rdev,
				nla_data(info->attrs[NL80211_ATTR_TESTDATA]),
				nla_len(info->attrs[NL80211_ATTR_TESTDATA]));
		rdev->testmode_info = NULL;
	}

	return err;
}

static int nl80211_testmode_dump(struct sk_buff *skb,
				 struct netlink_callback *cb)
{
	struct cfg80211_registered_device *rdev;
	int err;
	long phy_idx;
	void *data = NULL;
	int data_len = 0;

	rtnl_lock();

	if (cb->args[0]) {
		/*
		 * 0 is a valid index, but not valid for args[0],
		 * so we need to offset by 1.
		 */
		phy_idx = cb->args[0] - 1;
	} else {
		err = nlmsg_parse(cb->nlh, GENL_HDRLEN + nl80211_fam.hdrsize,
				  nl80211_fam.attrbuf, nl80211_fam.maxattr,
				  nl80211_policy);
		if (err)
			goto out_err;

		rdev = __cfg80211_rdev_from_attrs(sock_net(skb->sk),
						  nl80211_fam.attrbuf);
		if (IS_ERR(rdev)) {
			err = PTR_ERR(rdev);
			goto out_err;
		}
		phy_idx = rdev->wiphy_idx;
		rdev = NULL;

		if (nl80211_fam.attrbuf[NL80211_ATTR_TESTDATA])
			cb->args[1] =
				(long)nl80211_fam.attrbuf[NL80211_ATTR_TESTDATA];
	}

	if (cb->args[1]) {
		data = nla_data((void *)cb->args[1]);
		data_len = nla_len((void *)cb->args[1]);
	}

	rdev = cfg80211_rdev_by_wiphy_idx(phy_idx);
	if (!rdev) {
		err = -ENOENT;
		goto out_err;
	}

	if (!rdev->ops->testmode_dump) {
		err = -EOPNOTSUPP;
		goto out_err;
	}

	while (1) {
		void *hdr = nl80211hdr_put(skb, NETLINK_CB(cb->skb).portid,
					   cb->nlh->nlmsg_seq, NLM_F_MULTI,
					   NL80211_CMD_TESTMODE);
		struct nlattr *tmdata;

		if (nla_put_u32(skb, NL80211_ATTR_WIPHY, phy_idx)) {
			genlmsg_cancel(skb, hdr);
			break;
		}

		tmdata = nla_nest_start(skb, NL80211_ATTR_TESTDATA);
		if (!tmdata) {
			genlmsg_cancel(skb, hdr);
			break;
		}
		err = rdev_testmode_dump(rdev, skb, cb, data, data_len);
		nla_nest_end(skb, tmdata);

		if (err == -ENOBUFS || err == -ENOENT) {
			genlmsg_cancel(skb, hdr);
			break;
		} else if (err) {
			genlmsg_cancel(skb, hdr);
			goto out_err;
		}

		genlmsg_end(skb, hdr);
	}

	err = skb->len;
	/* see above */
	cb->args[0] = phy_idx + 1;
 out_err:
	rtnl_unlock();
	return err;
}

static struct sk_buff *
__cfg80211_testmode_alloc_skb(struct cfg80211_registered_device *rdev,
			      int approxlen, u32 portid, u32 seq, gfp_t gfp)
{
	struct sk_buff *skb;
	void *hdr;
	struct nlattr *data;

	skb = nlmsg_new(approxlen + 100, gfp);
	if (!skb)
		return NULL;

	hdr = nl80211hdr_put(skb, portid, seq, 0, NL80211_CMD_TESTMODE);
	if (!hdr) {
		kfree_skb(skb);
		return NULL;
	}

	if (nla_put_u32(skb, NL80211_ATTR_WIPHY, rdev->wiphy_idx))
		goto nla_put_failure;
	data = nla_nest_start(skb, NL80211_ATTR_TESTDATA);

	((void **)skb->cb)[0] = rdev;
	((void **)skb->cb)[1] = hdr;
	((void **)skb->cb)[2] = data;

	return skb;

 nla_put_failure:
	kfree_skb(skb);
	return NULL;
}

struct sk_buff *cfg80211_testmode_alloc_reply_skb(struct wiphy *wiphy,
						  int approxlen)
{
	struct cfg80211_registered_device *rdev = wiphy_to_dev(wiphy);

	if (WARN_ON(!rdev->testmode_info))
		return NULL;

	return __cfg80211_testmode_alloc_skb(rdev, approxlen,
				rdev->testmode_info->snd_portid,
				rdev->testmode_info->snd_seq,
				GFP_KERNEL);
}
EXPORT_SYMBOL(cfg80211_testmode_alloc_reply_skb);

int cfg80211_testmode_reply(struct sk_buff *skb)
{
	struct cfg80211_registered_device *rdev = ((void **)skb->cb)[0];
	void *hdr = ((void **)skb->cb)[1];
	struct nlattr *data = ((void **)skb->cb)[2];

	if (WARN_ON(!rdev->testmode_info)) {
		kfree_skb(skb);
		return -EINVAL;
	}

	nla_nest_end(skb, data);
	genlmsg_end(skb, hdr);
	return genlmsg_reply(skb, rdev->testmode_info);
}
EXPORT_SYMBOL(cfg80211_testmode_reply);

struct sk_buff *cfg80211_testmode_alloc_event_skb(struct wiphy *wiphy,
						  int approxlen, gfp_t gfp)
{
	struct cfg80211_registered_device *rdev = wiphy_to_dev(wiphy);

	return __cfg80211_testmode_alloc_skb(rdev, approxlen, 0, 0, gfp);
}
EXPORT_SYMBOL(cfg80211_testmode_alloc_event_skb);

void cfg80211_testmode_event(struct sk_buff *skb, gfp_t gfp)
{
	void *hdr = ((void **)skb->cb)[1];
	struct nlattr *data = ((void **)skb->cb)[2];

	nla_nest_end(skb, data);
	genlmsg_end(skb, hdr);
	genlmsg_multicast(skb, 0, nl80211_testmode_mcgrp.id, gfp);
}
EXPORT_SYMBOL(cfg80211_testmode_event);
#endif

static int nl80211_connect(struct sk_buff *skb, struct genl_info *info)
{
	struct cfg80211_registered_device *rdev = info->user_ptr[0];
	struct net_device *dev = info->user_ptr[1];
	struct cfg80211_connect_params connect;
	struct wiphy *wiphy;
	struct cfg80211_cached_keys *connkeys = NULL;
	int err;

	memset(&connect, 0, sizeof(connect));

	if (!is_valid_ie_attr(info->attrs[NL80211_ATTR_IE]))
		return -EINVAL;

	if (!info->attrs[NL80211_ATTR_SSID] ||
	    !nla_len(info->attrs[NL80211_ATTR_SSID]))
		return -EINVAL;

	if (info->attrs[NL80211_ATTR_AUTH_TYPE]) {
		connect.auth_type =
			nla_get_u32(info->attrs[NL80211_ATTR_AUTH_TYPE]);
		if (!nl80211_valid_auth_type(rdev, connect.auth_type,
					     NL80211_CMD_CONNECT))
			return -EINVAL;
	} else
		connect.auth_type = NL80211_AUTHTYPE_AUTOMATIC;

	connect.privacy = info->attrs[NL80211_ATTR_PRIVACY];

	err = nl80211_crypto_settings(rdev, info, &connect.crypto,
				      NL80211_MAX_NR_CIPHER_SUITES);
	if (err)
		return err;

	if (dev->ieee80211_ptr->iftype != NL80211_IFTYPE_STATION &&
	    dev->ieee80211_ptr->iftype != NL80211_IFTYPE_P2P_CLIENT)
		return -EOPNOTSUPP;

	wiphy = &rdev->wiphy;

	connect.bg_scan_period = -1;
	if (info->attrs[NL80211_ATTR_BG_SCAN_PERIOD] &&
		(wiphy->flags & WIPHY_FLAG_SUPPORTS_FW_ROAM)) {
		connect.bg_scan_period =
			nla_get_u16(info->attrs[NL80211_ATTR_BG_SCAN_PERIOD]);
	}

	if (info->attrs[NL80211_ATTR_MAC])
		connect.bssid = nla_data(info->attrs[NL80211_ATTR_MAC]);
	connect.ssid = nla_data(info->attrs[NL80211_ATTR_SSID]);
	connect.ssid_len = nla_len(info->attrs[NL80211_ATTR_SSID]);

	if (info->attrs[NL80211_ATTR_IE]) {
		connect.ie = nla_data(info->attrs[NL80211_ATTR_IE]);
		connect.ie_len = nla_len(info->attrs[NL80211_ATTR_IE]);
	}

	if (info->attrs[NL80211_ATTR_USE_MFP]) {
		connect.mfp = nla_get_u32(info->attrs[NL80211_ATTR_USE_MFP]);
		if (connect.mfp != NL80211_MFP_REQUIRED &&
		    connect.mfp != NL80211_MFP_NO)
			return -EINVAL;
	} else {
		connect.mfp = NL80211_MFP_NO;
	}

	if (info->attrs[NL80211_ATTR_WIPHY_FREQ]) {
		connect.channel =
			ieee80211_get_channel(wiphy,
			    nla_get_u32(info->attrs[NL80211_ATTR_WIPHY_FREQ]));
		if (!connect.channel ||
		    connect.channel->flags & IEEE80211_CHAN_DISABLED)
			return -EINVAL;
	}

	if (connect.privacy && info->attrs[NL80211_ATTR_KEYS]) {
		connkeys = nl80211_parse_connkeys(rdev,
					  info->attrs[NL80211_ATTR_KEYS], NULL);
		if (IS_ERR(connkeys))
			return PTR_ERR(connkeys);
	}

	if (nla_get_flag(info->attrs[NL80211_ATTR_DISABLE_HT]))
		connect.flags |= ASSOC_REQ_DISABLE_HT;

	if (info->attrs[NL80211_ATTR_HT_CAPABILITY_MASK])
		memcpy(&connect.ht_capa_mask,
		       nla_data(info->attrs[NL80211_ATTR_HT_CAPABILITY_MASK]),
		       sizeof(connect.ht_capa_mask));

	if (info->attrs[NL80211_ATTR_HT_CAPABILITY]) {
		if (!info->attrs[NL80211_ATTR_HT_CAPABILITY_MASK]) {
			kfree(connkeys);
			return -EINVAL;
		}
		memcpy(&connect.ht_capa,
		       nla_data(info->attrs[NL80211_ATTR_HT_CAPABILITY]),
		       sizeof(connect.ht_capa));
	}

	if (nla_get_flag(info->attrs[NL80211_ATTR_DISABLE_VHT]))
		connect.flags |= ASSOC_REQ_DISABLE_VHT;

	if (info->attrs[NL80211_ATTR_VHT_CAPABILITY_MASK])
		memcpy(&connect.vht_capa_mask,
		       nla_data(info->attrs[NL80211_ATTR_VHT_CAPABILITY_MASK]),
		       sizeof(connect.vht_capa_mask));

	if (info->attrs[NL80211_ATTR_VHT_CAPABILITY]) {
		if (!info->attrs[NL80211_ATTR_VHT_CAPABILITY_MASK]) {
			kfree(connkeys);
			return -EINVAL;
		}
		memcpy(&connect.vht_capa,
		       nla_data(info->attrs[NL80211_ATTR_VHT_CAPABILITY]),
		       sizeof(connect.vht_capa));
	}

	wdev_lock(dev->ieee80211_ptr);
	err = cfg80211_connect(rdev, dev, &connect, connkeys, NULL);
	wdev_unlock(dev->ieee80211_ptr);
	if (err)
		kfree(connkeys);
	return err;
}

static int nl80211_disconnect(struct sk_buff *skb, struct genl_info *info)
{
	struct cfg80211_registered_device *rdev = info->user_ptr[0];
	struct net_device *dev = info->user_ptr[1];
	u16 reason;
	int ret;

	if (!info->attrs[NL80211_ATTR_REASON_CODE])
		reason = WLAN_REASON_DEAUTH_LEAVING;
	else
		reason = nla_get_u16(info->attrs[NL80211_ATTR_REASON_CODE]);

	if (reason == 0)
		return -EINVAL;

	if (dev->ieee80211_ptr->iftype != NL80211_IFTYPE_STATION &&
	    dev->ieee80211_ptr->iftype != NL80211_IFTYPE_P2P_CLIENT)
		return -EOPNOTSUPP;

	wdev_lock(dev->ieee80211_ptr);
	ret = cfg80211_disconnect(rdev, dev, reason, true);
	wdev_unlock(dev->ieee80211_ptr);
	return ret;
}

static int nl80211_wiphy_netns(struct sk_buff *skb, struct genl_info *info)
{
	struct cfg80211_registered_device *rdev = info->user_ptr[0];
	struct net *net;
	int err;
	u32 pid;

	if (!info->attrs[NL80211_ATTR_PID])
		return -EINVAL;

	pid = nla_get_u32(info->attrs[NL80211_ATTR_PID]);

	net = get_net_ns_by_pid(pid);
	if (IS_ERR(net))
		return PTR_ERR(net);

	err = 0;

	/* check if anything to do */
	if (!net_eq(wiphy_net(&rdev->wiphy), net))
		err = cfg80211_switch_netns(rdev, net);

	put_net(net);
	return err;
}

static int nl80211_setdel_pmksa(struct sk_buff *skb, struct genl_info *info)
{
	struct cfg80211_registered_device *rdev = info->user_ptr[0];
	int (*rdev_ops)(struct wiphy *wiphy, struct net_device *dev,
			struct cfg80211_pmksa *pmksa) = NULL;
	struct net_device *dev = info->user_ptr[1];
	struct cfg80211_pmksa pmksa;

	memset(&pmksa, 0, sizeof(struct cfg80211_pmksa));

	if (!info->attrs[NL80211_ATTR_MAC])
		return -EINVAL;

	if (!info->attrs[NL80211_ATTR_PMKID])
		return -EINVAL;

	pmksa.pmkid = nla_data(info->attrs[NL80211_ATTR_PMKID]);
	pmksa.bssid = nla_data(info->attrs[NL80211_ATTR_MAC]);

	if (dev->ieee80211_ptr->iftype != NL80211_IFTYPE_STATION &&
	    dev->ieee80211_ptr->iftype != NL80211_IFTYPE_P2P_CLIENT)
		return -EOPNOTSUPP;

	switch (info->genlhdr->cmd) {
	case NL80211_CMD_SET_PMKSA:
		rdev_ops = rdev->ops->set_pmksa;
		break;
	case NL80211_CMD_DEL_PMKSA:
		rdev_ops = rdev->ops->del_pmksa;
		break;
	default:
		WARN_ON(1);
		break;
	}

	if (!rdev_ops)
		return -EOPNOTSUPP;

	return rdev_ops(&rdev->wiphy, dev, &pmksa);
}

static int nl80211_flush_pmksa(struct sk_buff *skb, struct genl_info *info)
{
	struct cfg80211_registered_device *rdev = info->user_ptr[0];
	struct net_device *dev = info->user_ptr[1];

	if (dev->ieee80211_ptr->iftype != NL80211_IFTYPE_STATION &&
	    dev->ieee80211_ptr->iftype != NL80211_IFTYPE_P2P_CLIENT)
		return -EOPNOTSUPP;

	if (!rdev->ops->flush_pmksa)
		return -EOPNOTSUPP;

	return rdev_flush_pmksa(rdev, dev);
}

static int nl80211_tdls_mgmt(struct sk_buff *skb, struct genl_info *info)
{
	struct cfg80211_registered_device *rdev = info->user_ptr[0];
	struct net_device *dev = info->user_ptr[1];
	u8 action_code, dialog_token;
	u16 status_code;
	u8 *peer;

	if (!(rdev->wiphy.flags & WIPHY_FLAG_SUPPORTS_TDLS) ||
	    !rdev->ops->tdls_mgmt)
		return -EOPNOTSUPP;

	if (!info->attrs[NL80211_ATTR_TDLS_ACTION] ||
	    !info->attrs[NL80211_ATTR_STATUS_CODE] ||
	    !info->attrs[NL80211_ATTR_TDLS_DIALOG_TOKEN] ||
	    !info->attrs[NL80211_ATTR_IE] ||
	    !info->attrs[NL80211_ATTR_MAC])
		return -EINVAL;

	peer = nla_data(info->attrs[NL80211_ATTR_MAC]);
	action_code = nla_get_u8(info->attrs[NL80211_ATTR_TDLS_ACTION]);
	status_code = nla_get_u16(info->attrs[NL80211_ATTR_STATUS_CODE]);
	dialog_token = nla_get_u8(info->attrs[NL80211_ATTR_TDLS_DIALOG_TOKEN]);

	return rdev_tdls_mgmt(rdev, dev, peer, action_code,
			      dialog_token, status_code,
			      nla_data(info->attrs[NL80211_ATTR_IE]),
			      nla_len(info->attrs[NL80211_ATTR_IE]));
}

static int nl80211_tdls_oper(struct sk_buff *skb, struct genl_info *info)
{
	struct cfg80211_registered_device *rdev = info->user_ptr[0];
	struct net_device *dev = info->user_ptr[1];
	enum nl80211_tdls_operation operation;
	u8 *peer;

	if (!(rdev->wiphy.flags & WIPHY_FLAG_SUPPORTS_TDLS) ||
	    !rdev->ops->tdls_oper)
		return -EOPNOTSUPP;

	if (!info->attrs[NL80211_ATTR_TDLS_OPERATION] ||
	    !info->attrs[NL80211_ATTR_MAC])
		return -EINVAL;

	operation = nla_get_u8(info->attrs[NL80211_ATTR_TDLS_OPERATION]);
	peer = nla_data(info->attrs[NL80211_ATTR_MAC]);

	return rdev_tdls_oper(rdev, dev, peer, operation);
}

static int nl80211_remain_on_channel(struct sk_buff *skb,
				     struct genl_info *info)
{
	struct cfg80211_registered_device *rdev = info->user_ptr[0];
	struct wireless_dev *wdev = info->user_ptr[1];
	struct cfg80211_chan_def chandef;
	struct sk_buff *msg;
	void *hdr;
	u64 cookie;
	u32 duration;
	int err;

	if (!info->attrs[NL80211_ATTR_WIPHY_FREQ] ||
	    !info->attrs[NL80211_ATTR_DURATION])
		return -EINVAL;

	duration = nla_get_u32(info->attrs[NL80211_ATTR_DURATION]);

	if (!rdev->ops->remain_on_channel ||
	    !(rdev->wiphy.flags & WIPHY_FLAG_HAS_REMAIN_ON_CHANNEL))
		return -EOPNOTSUPP;

	/*
	 * We should be on that channel for at least a minimum amount of
	 * time (10ms) but no longer than the driver supports.
	 */
	if (duration < NL80211_MIN_REMAIN_ON_CHANNEL_TIME ||
	    duration > rdev->wiphy.max_remain_on_channel_duration)
		return -EINVAL;

	err = nl80211_parse_chandef(rdev, info, &chandef);
	if (err)
		return err;

	msg = nlmsg_new(NLMSG_DEFAULT_SIZE, GFP_KERNEL);
	if (!msg)
		return -ENOMEM;

	hdr = nl80211hdr_put(msg, info->snd_portid, info->snd_seq, 0,
			     NL80211_CMD_REMAIN_ON_CHANNEL);

	if (IS_ERR(hdr)) {
		err = PTR_ERR(hdr);
		goto free_msg;
	}

	err = rdev_remain_on_channel(rdev, wdev, chandef.chan,
				     duration, &cookie);

	if (err)
		goto free_msg;

	if (nla_put_u64(msg, NL80211_ATTR_COOKIE, cookie))
		goto nla_put_failure;

	genlmsg_end(msg, hdr);

	return genlmsg_reply(msg, info);

 nla_put_failure:
	err = -ENOBUFS;
 free_msg:
	nlmsg_free(msg);
	return err;
}

static int nl80211_cancel_remain_on_channel(struct sk_buff *skb,
					    struct genl_info *info)
{
	struct cfg80211_registered_device *rdev = info->user_ptr[0];
	struct wireless_dev *wdev = info->user_ptr[1];
	u64 cookie;

	if (!info->attrs[NL80211_ATTR_COOKIE])
		return -EINVAL;

	if (!rdev->ops->cancel_remain_on_channel)
		return -EOPNOTSUPP;

	cookie = nla_get_u64(info->attrs[NL80211_ATTR_COOKIE]);

	return rdev_cancel_remain_on_channel(rdev, wdev, cookie);
}

static u32 rateset_to_mask(struct ieee80211_supported_band *sband,
			   u8 *rates, u8 rates_len)
{
	u8 i;
	u32 mask = 0;

	for (i = 0; i < rates_len; i++) {
		int rate = (rates[i] & 0x7f) * 5;
		int ridx;
		for (ridx = 0; ridx < sband->n_bitrates; ridx++) {
			struct ieee80211_rate *srate =
				&sband->bitrates[ridx];
			if (rate == srate->bitrate) {
				mask |= 1 << ridx;
				break;
			}
		}
		if (ridx == sband->n_bitrates)
			return 0; /* rate not found */
	}

	return mask;
}

static bool ht_rateset_to_mask(struct ieee80211_supported_band *sband,
			       u8 *rates, u8 rates_len,
			       u8 mcs[IEEE80211_HT_MCS_MASK_LEN])
{
	u8 i;

	memset(mcs, 0, IEEE80211_HT_MCS_MASK_LEN);

	for (i = 0; i < rates_len; i++) {
		int ridx, rbit;

		ridx = rates[i] / 8;
		rbit = BIT(rates[i] % 8);

		/* check validity */
		if ((ridx < 0) || (ridx >= IEEE80211_HT_MCS_MASK_LEN))
			return false;

		/* check availability */
		if (sband->ht_cap.mcs.rx_mask[ridx] & rbit)
			mcs[ridx] |= rbit;
		else
			return false;
	}

	return true;
}

static const struct nla_policy nl80211_txattr_policy[NL80211_TXRATE_MAX + 1] = {
	[NL80211_TXRATE_LEGACY] = { .type = NLA_BINARY,
				    .len = NL80211_MAX_SUPP_RATES },
	[NL80211_TXRATE_MCS] = { .type = NLA_BINARY,
				 .len = NL80211_MAX_SUPP_HT_RATES },
};

static int nl80211_set_tx_bitrate_mask(struct sk_buff *skb,
				       struct genl_info *info)
{
	struct nlattr *tb[NL80211_TXRATE_MAX + 1];
	struct cfg80211_registered_device *rdev = info->user_ptr[0];
	struct cfg80211_bitrate_mask mask;
	int rem, i;
	struct net_device *dev = info->user_ptr[1];
	struct nlattr *tx_rates;
	struct ieee80211_supported_band *sband;

	if (info->attrs[NL80211_ATTR_TX_RATES] == NULL)
		return -EINVAL;

	if (!rdev->ops->set_bitrate_mask)
		return -EOPNOTSUPP;

	memset(&mask, 0, sizeof(mask));
	/* Default to all rates enabled */
	for (i = 0; i < IEEE80211_NUM_BANDS; i++) {
		sband = rdev->wiphy.bands[i];
		mask.control[i].legacy =
			sband ? (1 << sband->n_bitrates) - 1 : 0;
		if (sband)
			memcpy(mask.control[i].mcs,
			       sband->ht_cap.mcs.rx_mask,
			       sizeof(mask.control[i].mcs));
		else
			memset(mask.control[i].mcs, 0,
			       sizeof(mask.control[i].mcs));
	}

	/*
	 * The nested attribute uses enum nl80211_band as the index. This maps
	 * directly to the enum ieee80211_band values used in cfg80211.
	 */
	BUILD_BUG_ON(NL80211_MAX_SUPP_HT_RATES > IEEE80211_HT_MCS_MASK_LEN * 8);
	nla_for_each_nested(tx_rates, info->attrs[NL80211_ATTR_TX_RATES], rem)
	{
		enum ieee80211_band band = nla_type(tx_rates);
		if (band < 0 || band >= IEEE80211_NUM_BANDS)
			return -EINVAL;
		sband = rdev->wiphy.bands[band];
		if (sband == NULL)
			return -EINVAL;
		nla_parse(tb, NL80211_TXRATE_MAX, nla_data(tx_rates),
			  nla_len(tx_rates), nl80211_txattr_policy);
		if (tb[NL80211_TXRATE_LEGACY]) {
			mask.control[band].legacy = rateset_to_mask(
				sband,
				nla_data(tb[NL80211_TXRATE_LEGACY]),
				nla_len(tb[NL80211_TXRATE_LEGACY]));
			if ((mask.control[band].legacy == 0) &&
			    nla_len(tb[NL80211_TXRATE_LEGACY]))
				return -EINVAL;
		}
		if (tb[NL80211_TXRATE_MCS]) {
			if (!ht_rateset_to_mask(
					sband,
					nla_data(tb[NL80211_TXRATE_MCS]),
					nla_len(tb[NL80211_TXRATE_MCS]),
					mask.control[band].mcs))
				return -EINVAL;
		}

		if (mask.control[band].legacy == 0) {
			/* don't allow empty legacy rates if HT
			 * is not even supported. */
			if (!rdev->wiphy.bands[band]->ht_cap.ht_supported)
				return -EINVAL;

			for (i = 0; i < IEEE80211_HT_MCS_MASK_LEN; i++)
				if (mask.control[band].mcs[i])
					break;

			/* legacy and mcs rates may not be both empty */
			if (i == IEEE80211_HT_MCS_MASK_LEN)
				return -EINVAL;
		}
	}

	return rdev_set_bitrate_mask(rdev, dev, NULL, &mask);
}

static int nl80211_register_mgmt(struct sk_buff *skb, struct genl_info *info)
{
	struct cfg80211_registered_device *rdev = info->user_ptr[0];
	struct wireless_dev *wdev = info->user_ptr[1];
	u16 frame_type = IEEE80211_FTYPE_MGMT | IEEE80211_STYPE_ACTION;

	if (!info->attrs[NL80211_ATTR_FRAME_MATCH])
		return -EINVAL;

	if (info->attrs[NL80211_ATTR_FRAME_TYPE])
		frame_type = nla_get_u16(info->attrs[NL80211_ATTR_FRAME_TYPE]);

	switch (wdev->iftype) {
	case NL80211_IFTYPE_STATION:
	case NL80211_IFTYPE_ADHOC:
	case NL80211_IFTYPE_P2P_CLIENT:
	case NL80211_IFTYPE_AP:
	case NL80211_IFTYPE_AP_VLAN:
	case NL80211_IFTYPE_MESH_POINT:
	case NL80211_IFTYPE_P2P_GO:
	case NL80211_IFTYPE_P2P_DEVICE:
		break;
	default:
		return -EOPNOTSUPP;
	}

	/* not much point in registering if we can't reply */
	if (!rdev->ops->mgmt_tx)
		return -EOPNOTSUPP;

	return cfg80211_mlme_register_mgmt(wdev, info->snd_portid, frame_type,
			nla_data(info->attrs[NL80211_ATTR_FRAME_MATCH]),
			nla_len(info->attrs[NL80211_ATTR_FRAME_MATCH]));
}

static int nl80211_tx_mgmt(struct sk_buff *skb, struct genl_info *info)
{
	struct cfg80211_registered_device *rdev = info->user_ptr[0];
	struct wireless_dev *wdev = info->user_ptr[1];
	struct cfg80211_chan_def chandef;
	int err;
	void *hdr = NULL;
	u64 cookie;
	struct sk_buff *msg = NULL;
	unsigned int wait = 0;
	bool offchan, no_cck, dont_wait_for_ack;

	dont_wait_for_ack = info->attrs[NL80211_ATTR_DONT_WAIT_FOR_ACK];

	if (!info->attrs[NL80211_ATTR_FRAME])
		return -EINVAL;

	if (!rdev->ops->mgmt_tx)
		return -EOPNOTSUPP;

	switch (wdev->iftype) {
	case NL80211_IFTYPE_P2P_DEVICE:
		if (!info->attrs[NL80211_ATTR_WIPHY_FREQ])
			return -EINVAL;
	case NL80211_IFTYPE_STATION:
	case NL80211_IFTYPE_ADHOC:
	case NL80211_IFTYPE_P2P_CLIENT:
	case NL80211_IFTYPE_AP:
	case NL80211_IFTYPE_AP_VLAN:
	case NL80211_IFTYPE_MESH_POINT:
	case NL80211_IFTYPE_P2P_GO:
		break;
	default:
		return -EOPNOTSUPP;
	}

	if (info->attrs[NL80211_ATTR_DURATION]) {
		if (!(rdev->wiphy.flags & WIPHY_FLAG_OFFCHAN_TX))
			return -EINVAL;
		wait = nla_get_u32(info->attrs[NL80211_ATTR_DURATION]);

		/*
		 * We should wait on the channel for at least a minimum amount
		 * of time (10ms) but no longer than the driver supports.
		 */
		if (wait < NL80211_MIN_REMAIN_ON_CHANNEL_TIME ||
		    wait > rdev->wiphy.max_remain_on_channel_duration)
			return -EINVAL;

	}

	offchan = info->attrs[NL80211_ATTR_OFFCHANNEL_TX_OK];

	if (offchan && !(rdev->wiphy.flags & WIPHY_FLAG_OFFCHAN_TX))
		return -EINVAL;

	no_cck = nla_get_flag(info->attrs[NL80211_ATTR_TX_NO_CCK_RATE]);

	/* get the channel if any has been specified, otherwise pass NULL to
	 * the driver. The latter will use the current one
	 */
	chandef.chan = NULL;
	if (info->attrs[NL80211_ATTR_WIPHY_FREQ]) {
		err = nl80211_parse_chandef(rdev, info, &chandef);
		if (err)
			return err;
	}

	if (!chandef.chan && offchan)
		return -EINVAL;

	if (!dont_wait_for_ack) {
		msg = nlmsg_new(NLMSG_DEFAULT_SIZE, GFP_KERNEL);
		if (!msg)
			return -ENOMEM;

		hdr = nl80211hdr_put(msg, info->snd_portid, info->snd_seq, 0,
				     NL80211_CMD_FRAME);

		if (IS_ERR(hdr)) {
			err = PTR_ERR(hdr);
			goto free_msg;
		}
	}

	err = cfg80211_mlme_mgmt_tx(rdev, wdev, chandef.chan, offchan, wait,
				    nla_data(info->attrs[NL80211_ATTR_FRAME]),
				    nla_len(info->attrs[NL80211_ATTR_FRAME]),
				    no_cck, dont_wait_for_ack, &cookie);
	if (err)
		goto free_msg;

	if (msg) {
		if (nla_put_u64(msg, NL80211_ATTR_COOKIE, cookie))
			goto nla_put_failure;

		genlmsg_end(msg, hdr);
		return genlmsg_reply(msg, info);
	}

	return 0;

 nla_put_failure:
	err = -ENOBUFS;
 free_msg:
	nlmsg_free(msg);
	return err;
}

static int nl80211_tx_mgmt_cancel_wait(struct sk_buff *skb, struct genl_info *info)
{
	struct cfg80211_registered_device *rdev = info->user_ptr[0];
	struct wireless_dev *wdev = info->user_ptr[1];
	u64 cookie;

	if (!info->attrs[NL80211_ATTR_COOKIE])
		return -EINVAL;

	if (!rdev->ops->mgmt_tx_cancel_wait)
		return -EOPNOTSUPP;

	switch (wdev->iftype) {
	case NL80211_IFTYPE_STATION:
	case NL80211_IFTYPE_ADHOC:
	case NL80211_IFTYPE_P2P_CLIENT:
	case NL80211_IFTYPE_AP:
	case NL80211_IFTYPE_AP_VLAN:
	case NL80211_IFTYPE_P2P_GO:
	case NL80211_IFTYPE_P2P_DEVICE:
		break;
	default:
		return -EOPNOTSUPP;
	}

	cookie = nla_get_u64(info->attrs[NL80211_ATTR_COOKIE]);

	return rdev_mgmt_tx_cancel_wait(rdev, wdev, cookie);
}

static int nl80211_set_power_save(struct sk_buff *skb, struct genl_info *info)
{
	struct cfg80211_registered_device *rdev = info->user_ptr[0];
	struct wireless_dev *wdev;
	struct net_device *dev = info->user_ptr[1];
	u8 ps_state;
	bool state;
	int err;

	if (!info->attrs[NL80211_ATTR_PS_STATE])
		return -EINVAL;

	ps_state = nla_get_u32(info->attrs[NL80211_ATTR_PS_STATE]);

	if (ps_state != NL80211_PS_DISABLED && ps_state != NL80211_PS_ENABLED)
		return -EINVAL;

	wdev = dev->ieee80211_ptr;

	if (!rdev->ops->set_power_mgmt)
		return -EOPNOTSUPP;

	state = (ps_state == NL80211_PS_ENABLED) ? true : false;

	if (state == wdev->ps)
		return 0;

	err = rdev_set_power_mgmt(rdev, dev, state, wdev->ps_timeout);
	if (!err)
		wdev->ps = state;
	return err;
}

static int nl80211_get_power_save(struct sk_buff *skb, struct genl_info *info)
{
	struct cfg80211_registered_device *rdev = info->user_ptr[0];
	enum nl80211_ps_state ps_state;
	struct wireless_dev *wdev;
	struct net_device *dev = info->user_ptr[1];
	struct sk_buff *msg;
	void *hdr;
	int err;

	wdev = dev->ieee80211_ptr;

	if (!rdev->ops->set_power_mgmt)
		return -EOPNOTSUPP;

	msg = nlmsg_new(NLMSG_DEFAULT_SIZE, GFP_KERNEL);
	if (!msg)
		return -ENOMEM;

	hdr = nl80211hdr_put(msg, info->snd_portid, info->snd_seq, 0,
			     NL80211_CMD_GET_POWER_SAVE);
	if (!hdr) {
		err = -ENOBUFS;
		goto free_msg;
	}

	if (wdev->ps)
		ps_state = NL80211_PS_ENABLED;
	else
		ps_state = NL80211_PS_DISABLED;

	if (nla_put_u32(msg, NL80211_ATTR_PS_STATE, ps_state))
		goto nla_put_failure;

	genlmsg_end(msg, hdr);
	return genlmsg_reply(msg, info);

 nla_put_failure:
	err = -ENOBUFS;
 free_msg:
	nlmsg_free(msg);
	return err;
}

static struct nla_policy
nl80211_attr_cqm_policy[NL80211_ATTR_CQM_MAX + 1] __read_mostly = {
	[NL80211_ATTR_CQM_RSSI_THOLD] = { .type = NLA_U32 },
	[NL80211_ATTR_CQM_RSSI_HYST] = { .type = NLA_U32 },
	[NL80211_ATTR_CQM_RSSI_THRESHOLD_EVENT] = { .type = NLA_U32 },
	[NL80211_ATTR_CQM_TXE_RATE] = { .type = NLA_U32 },
	[NL80211_ATTR_CQM_TXE_PKTS] = { .type = NLA_U32 },
	[NL80211_ATTR_CQM_TXE_INTVL] = { .type = NLA_U32 },
};

static int nl80211_set_cqm_txe(struct genl_info *info,
			       u32 rate, u32 pkts, u32 intvl)
{
	struct cfg80211_registered_device *rdev = info->user_ptr[0];
	struct wireless_dev *wdev;
	struct net_device *dev = info->user_ptr[1];

	if (rate > 100 || intvl > NL80211_CQM_TXE_MAX_INTVL)
		return -EINVAL;

	wdev = dev->ieee80211_ptr;

	if (!rdev->ops->set_cqm_txe_config)
		return -EOPNOTSUPP;

	if (wdev->iftype != NL80211_IFTYPE_STATION &&
	    wdev->iftype != NL80211_IFTYPE_P2P_CLIENT)
		return -EOPNOTSUPP;

	return rdev_set_cqm_txe_config(rdev, dev, rate, pkts, intvl);
}

static int nl80211_set_cqm_rssi(struct genl_info *info,
				s32 threshold, u32 hysteresis)
{
	struct cfg80211_registered_device *rdev = info->user_ptr[0];
	struct wireless_dev *wdev;
	struct net_device *dev = info->user_ptr[1];

	if (threshold > 0)
		return -EINVAL;

	wdev = dev->ieee80211_ptr;

	if (!rdev->ops->set_cqm_rssi_config)
		return -EOPNOTSUPP;

	if (wdev->iftype != NL80211_IFTYPE_STATION &&
	    wdev->iftype != NL80211_IFTYPE_P2P_CLIENT)
		return -EOPNOTSUPP;

	return rdev_set_cqm_rssi_config(rdev, dev, threshold, hysteresis);
}

static int nl80211_set_cqm(struct sk_buff *skb, struct genl_info *info)
{
	struct nlattr *attrs[NL80211_ATTR_CQM_MAX + 1];
	struct nlattr *cqm;
	int err;

	cqm = info->attrs[NL80211_ATTR_CQM];
	if (!cqm) {
		err = -EINVAL;
		goto out;
	}

	err = nla_parse_nested(attrs, NL80211_ATTR_CQM_MAX, cqm,
			       nl80211_attr_cqm_policy);
	if (err)
		goto out;

	if (attrs[NL80211_ATTR_CQM_RSSI_THOLD] &&
	    attrs[NL80211_ATTR_CQM_RSSI_HYST]) {
		s32 threshold;
		u32 hysteresis;
		threshold = nla_get_u32(attrs[NL80211_ATTR_CQM_RSSI_THOLD]);
		hysteresis = nla_get_u32(attrs[NL80211_ATTR_CQM_RSSI_HYST]);
		err = nl80211_set_cqm_rssi(info, threshold, hysteresis);
	} else if (attrs[NL80211_ATTR_CQM_TXE_RATE] &&
		   attrs[NL80211_ATTR_CQM_TXE_PKTS] &&
		   attrs[NL80211_ATTR_CQM_TXE_INTVL]) {
		u32 rate, pkts, intvl;
		rate = nla_get_u32(attrs[NL80211_ATTR_CQM_TXE_RATE]);
		pkts = nla_get_u32(attrs[NL80211_ATTR_CQM_TXE_PKTS]);
		intvl = nla_get_u32(attrs[NL80211_ATTR_CQM_TXE_INTVL]);
		err = nl80211_set_cqm_txe(info, rate, pkts, intvl);
	} else
		err = -EINVAL;

out:
	return err;
}

static int nl80211_join_mesh(struct sk_buff *skb, struct genl_info *info)
{
	struct cfg80211_registered_device *rdev = info->user_ptr[0];
	struct net_device *dev = info->user_ptr[1];
	struct mesh_config cfg;
	struct mesh_setup setup;
	int err;

	/* start with default */
	memcpy(&cfg, &default_mesh_config, sizeof(cfg));
	memcpy(&setup, &default_mesh_setup, sizeof(setup));

	if (info->attrs[NL80211_ATTR_MESH_CONFIG]) {
		/* and parse parameters if given */
		err = nl80211_parse_mesh_config(info, &cfg, NULL);
		if (err)
			return err;
	}

	if (!info->attrs[NL80211_ATTR_MESH_ID] ||
	    !nla_len(info->attrs[NL80211_ATTR_MESH_ID]))
		return -EINVAL;

	setup.mesh_id = nla_data(info->attrs[NL80211_ATTR_MESH_ID]);
	setup.mesh_id_len = nla_len(info->attrs[NL80211_ATTR_MESH_ID]);

	if (info->attrs[NL80211_ATTR_MCAST_RATE] &&
	    !nl80211_parse_mcast_rate(rdev, setup.mcast_rate,
			    nla_get_u32(info->attrs[NL80211_ATTR_MCAST_RATE])))
			return -EINVAL;

	if (info->attrs[NL80211_ATTR_BEACON_INTERVAL]) {
		setup.beacon_interval =
			nla_get_u32(info->attrs[NL80211_ATTR_BEACON_INTERVAL]);
		if (setup.beacon_interval < 10 ||
		    setup.beacon_interval > 10000)
			return -EINVAL;
	}

	if (info->attrs[NL80211_ATTR_DTIM_PERIOD]) {
		setup.dtim_period =
			nla_get_u32(info->attrs[NL80211_ATTR_DTIM_PERIOD]);
		if (setup.dtim_period < 1 || setup.dtim_period > 100)
			return -EINVAL;
	}

	if (info->attrs[NL80211_ATTR_MESH_SETUP]) {
		/* parse additional setup parameters if given */
		err = nl80211_parse_mesh_setup(info, &setup);
		if (err)
			return err;
	}

	if (setup.user_mpm)
		cfg.auto_open_plinks = false;

	if (info->attrs[NL80211_ATTR_WIPHY_FREQ]) {
		err = nl80211_parse_chandef(rdev, info, &setup.chandef);
		if (err)
			return err;
	} else {
		/* cfg80211_join_mesh() will sort it out */
		setup.chandef.chan = NULL;
	}

	if (info->attrs[NL80211_ATTR_BSS_BASIC_RATES]) {
		u8 *rates = nla_data(info->attrs[NL80211_ATTR_BSS_BASIC_RATES]);
		int n_rates =
			nla_len(info->attrs[NL80211_ATTR_BSS_BASIC_RATES]);
		struct ieee80211_supported_band *sband;

		if (!setup.chandef.chan)
			return -EINVAL;

		sband = rdev->wiphy.bands[setup.chandef.chan->band];

		err = ieee80211_get_ratemask(sband, rates, n_rates,
					     &setup.basic_rates);
		if (err)
			return err;
	}

	return cfg80211_join_mesh(rdev, dev, &setup, &cfg);
}

static int nl80211_leave_mesh(struct sk_buff *skb, struct genl_info *info)
{
	struct cfg80211_registered_device *rdev = info->user_ptr[0];
	struct net_device *dev = info->user_ptr[1];

	return cfg80211_leave_mesh(rdev, dev);
}

#ifdef CONFIG_PM
static int nl80211_send_wowlan_patterns(struct sk_buff *msg,
					struct cfg80211_registered_device *rdev)
{
	struct cfg80211_wowlan *wowlan = rdev->wiphy.wowlan_config;
	struct nlattr *nl_pats, *nl_pat;
	int i, pat_len;

	if (!wowlan->n_patterns)
		return 0;

	nl_pats = nla_nest_start(msg, NL80211_WOWLAN_TRIG_PKT_PATTERN);
	if (!nl_pats)
		return -ENOBUFS;

	for (i = 0; i < wowlan->n_patterns; i++) {
		nl_pat = nla_nest_start(msg, i + 1);
		if (!nl_pat)
			return -ENOBUFS;
		pat_len = wowlan->patterns[i].pattern_len;
		if (nla_put(msg, NL80211_WOWLAN_PKTPAT_MASK,
			    DIV_ROUND_UP(pat_len, 8),
			    wowlan->patterns[i].mask) ||
		    nla_put(msg, NL80211_WOWLAN_PKTPAT_PATTERN,
			    pat_len, wowlan->patterns[i].pattern) ||
		    nla_put_u32(msg, NL80211_WOWLAN_PKTPAT_OFFSET,
				wowlan->patterns[i].pkt_offset))
			return -ENOBUFS;
		nla_nest_end(msg, nl_pat);
	}
	nla_nest_end(msg, nl_pats);

	return 0;
}

static int nl80211_send_wowlan_tcp(struct sk_buff *msg,
				   struct cfg80211_wowlan_tcp *tcp)
{
	struct nlattr *nl_tcp;

	if (!tcp)
		return 0;

	nl_tcp = nla_nest_start(msg, NL80211_WOWLAN_TRIG_TCP_CONNECTION);
	if (!nl_tcp)
		return -ENOBUFS;

	if (nla_put_be32(msg, NL80211_WOWLAN_TCP_SRC_IPV4, tcp->src) ||
	    nla_put_be32(msg, NL80211_WOWLAN_TCP_DST_IPV4, tcp->dst) ||
	    nla_put(msg, NL80211_WOWLAN_TCP_DST_MAC, ETH_ALEN, tcp->dst_mac) ||
	    nla_put_u16(msg, NL80211_WOWLAN_TCP_SRC_PORT, tcp->src_port) ||
	    nla_put_u16(msg, NL80211_WOWLAN_TCP_DST_PORT, tcp->dst_port) ||
	    nla_put(msg, NL80211_WOWLAN_TCP_DATA_PAYLOAD,
		    tcp->payload_len, tcp->payload) ||
	    nla_put_u32(msg, NL80211_WOWLAN_TCP_DATA_INTERVAL,
			tcp->data_interval) ||
	    nla_put(msg, NL80211_WOWLAN_TCP_WAKE_PAYLOAD,
		    tcp->wake_len, tcp->wake_data) ||
	    nla_put(msg, NL80211_WOWLAN_TCP_WAKE_MASK,
		    DIV_ROUND_UP(tcp->wake_len, 8), tcp->wake_mask))
		return -ENOBUFS;

	if (tcp->payload_seq.len &&
	    nla_put(msg, NL80211_WOWLAN_TCP_DATA_PAYLOAD_SEQ,
		    sizeof(tcp->payload_seq), &tcp->payload_seq))
		return -ENOBUFS;

	if (tcp->payload_tok.len &&
	    nla_put(msg, NL80211_WOWLAN_TCP_DATA_PAYLOAD_TOKEN,
		    sizeof(tcp->payload_tok) + tcp->tokens_size,
		    &tcp->payload_tok))
		return -ENOBUFS;

	nla_nest_end(msg, nl_tcp);

	return 0;
}

static int nl80211_get_wowlan(struct sk_buff *skb, struct genl_info *info)
{
	struct cfg80211_registered_device *rdev = info->user_ptr[0];
	struct sk_buff *msg;
	void *hdr;
	u32 size = NLMSG_DEFAULT_SIZE;

	if (!rdev->wiphy.wowlan)
		return -EOPNOTSUPP;

	if (rdev->wiphy.wowlan_config && rdev->wiphy.wowlan_config->tcp) {
		/* adjust size to have room for all the data */
		size += rdev->wiphy.wowlan_config->tcp->tokens_size +
			rdev->wiphy.wowlan_config->tcp->payload_len +
			rdev->wiphy.wowlan_config->tcp->wake_len +
			rdev->wiphy.wowlan_config->tcp->wake_len / 8;
	}

	msg = nlmsg_new(size, GFP_KERNEL);
	if (!msg)
		return -ENOMEM;

	hdr = nl80211hdr_put(msg, info->snd_portid, info->snd_seq, 0,
			     NL80211_CMD_GET_WOWLAN);
	if (!hdr)
		goto nla_put_failure;

	if (rdev->wiphy.wowlan_config) {
		struct nlattr *nl_wowlan;

		nl_wowlan = nla_nest_start(msg, NL80211_ATTR_WOWLAN_TRIGGERS);
		if (!nl_wowlan)
			goto nla_put_failure;

		if ((rdev->wiphy.wowlan_config->any &&
		     nla_put_flag(msg, NL80211_WOWLAN_TRIG_ANY)) ||
		    (rdev->wiphy.wowlan_config->disconnect &&
		     nla_put_flag(msg, NL80211_WOWLAN_TRIG_DISCONNECT)) ||
		    (rdev->wiphy.wowlan_config->magic_pkt &&
		     nla_put_flag(msg, NL80211_WOWLAN_TRIG_MAGIC_PKT)) ||
		    (rdev->wiphy.wowlan_config->gtk_rekey_failure &&
		     nla_put_flag(msg, NL80211_WOWLAN_TRIG_GTK_REKEY_FAILURE)) ||
		    (rdev->wiphy.wowlan_config->eap_identity_req &&
		     nla_put_flag(msg, NL80211_WOWLAN_TRIG_EAP_IDENT_REQUEST)) ||
		    (rdev->wiphy.wowlan_config->four_way_handshake &&
		     nla_put_flag(msg, NL80211_WOWLAN_TRIG_4WAY_HANDSHAKE)) ||
		    (rdev->wiphy.wowlan_config->rfkill_release &&
		     nla_put_flag(msg, NL80211_WOWLAN_TRIG_RFKILL_RELEASE)))
			goto nla_put_failure;

		if (nl80211_send_wowlan_patterns(msg, rdev))
			goto nla_put_failure;

		if (nl80211_send_wowlan_tcp(msg,
					    rdev->wiphy.wowlan_config->tcp))
			goto nla_put_failure;

		nla_nest_end(msg, nl_wowlan);
	}

	genlmsg_end(msg, hdr);
	return genlmsg_reply(msg, info);

nla_put_failure:
	nlmsg_free(msg);
	return -ENOBUFS;
}

static int nl80211_parse_wowlan_tcp(struct cfg80211_registered_device *rdev,
				    struct nlattr *attr,
				    struct cfg80211_wowlan *trig)
{
	struct nlattr *tb[NUM_NL80211_WOWLAN_TCP];
	struct cfg80211_wowlan_tcp *cfg;
	struct nl80211_wowlan_tcp_data_token *tok = NULL;
	struct nl80211_wowlan_tcp_data_seq *seq = NULL;
	u32 size;
	u32 data_size, wake_size, tokens_size = 0, wake_mask_size;
	int err, port;

	if (!rdev->wiphy.wowlan->tcp)
		return -EINVAL;

	err = nla_parse(tb, MAX_NL80211_WOWLAN_TCP,
			nla_data(attr), nla_len(attr),
			nl80211_wowlan_tcp_policy);
	if (err)
		return err;

	if (!tb[NL80211_WOWLAN_TCP_SRC_IPV4] ||
	    !tb[NL80211_WOWLAN_TCP_DST_IPV4] ||
	    !tb[NL80211_WOWLAN_TCP_DST_MAC] ||
	    !tb[NL80211_WOWLAN_TCP_DST_PORT] ||
	    !tb[NL80211_WOWLAN_TCP_DATA_PAYLOAD] ||
	    !tb[NL80211_WOWLAN_TCP_DATA_INTERVAL] ||
	    !tb[NL80211_WOWLAN_TCP_WAKE_PAYLOAD] ||
	    !tb[NL80211_WOWLAN_TCP_WAKE_MASK])
		return -EINVAL;

	data_size = nla_len(tb[NL80211_WOWLAN_TCP_DATA_PAYLOAD]);
	if (data_size > rdev->wiphy.wowlan->tcp->data_payload_max)
		return -EINVAL;

	if (nla_get_u32(tb[NL80211_WOWLAN_TCP_DATA_INTERVAL]) >
			rdev->wiphy.wowlan->tcp->data_interval_max ||
	    nla_get_u32(tb[NL80211_WOWLAN_TCP_DATA_INTERVAL]) == 0)
		return -EINVAL;

	wake_size = nla_len(tb[NL80211_WOWLAN_TCP_WAKE_PAYLOAD]);
	if (wake_size > rdev->wiphy.wowlan->tcp->wake_payload_max)
		return -EINVAL;

	wake_mask_size = nla_len(tb[NL80211_WOWLAN_TCP_WAKE_MASK]);
	if (wake_mask_size != DIV_ROUND_UP(wake_size, 8))
		return -EINVAL;

	if (tb[NL80211_WOWLAN_TCP_DATA_PAYLOAD_TOKEN]) {
		u32 tokln = nla_len(tb[NL80211_WOWLAN_TCP_DATA_PAYLOAD_TOKEN]);

		tok = nla_data(tb[NL80211_WOWLAN_TCP_DATA_PAYLOAD_TOKEN]);
		tokens_size = tokln - sizeof(*tok);

		if (!tok->len || tokens_size % tok->len)
			return -EINVAL;
		if (!rdev->wiphy.wowlan->tcp->tok)
			return -EINVAL;
		if (tok->len > rdev->wiphy.wowlan->tcp->tok->max_len)
			return -EINVAL;
		if (tok->len < rdev->wiphy.wowlan->tcp->tok->min_len)
			return -EINVAL;
		if (tokens_size > rdev->wiphy.wowlan->tcp->tok->bufsize)
			return -EINVAL;
		if (tok->offset + tok->len > data_size)
			return -EINVAL;
	}

	if (tb[NL80211_WOWLAN_TCP_DATA_PAYLOAD_SEQ]) {
		seq = nla_data(tb[NL80211_WOWLAN_TCP_DATA_PAYLOAD_SEQ]);
		if (!rdev->wiphy.wowlan->tcp->seq)
			return -EINVAL;
		if (seq->len == 0 || seq->len > 4)
			return -EINVAL;
		if (seq->len + seq->offset > data_size)
			return -EINVAL;
	}

	size = sizeof(*cfg);
	size += data_size;
	size += wake_size + wake_mask_size;
	size += tokens_size;

	cfg = kzalloc(size, GFP_KERNEL);
	if (!cfg)
		return -ENOMEM;
	cfg->src = nla_get_be32(tb[NL80211_WOWLAN_TCP_SRC_IPV4]);
	cfg->dst = nla_get_be32(tb[NL80211_WOWLAN_TCP_DST_IPV4]);
	memcpy(cfg->dst_mac, nla_data(tb[NL80211_WOWLAN_TCP_DST_MAC]),
	       ETH_ALEN);
	if (tb[NL80211_WOWLAN_TCP_SRC_PORT])
		port = nla_get_u16(tb[NL80211_WOWLAN_TCP_SRC_PORT]);
	else
		port = 0;
#ifdef CONFIG_INET
	/* allocate a socket and port for it and use it */
	err = __sock_create(wiphy_net(&rdev->wiphy), PF_INET, SOCK_STREAM,
			    IPPROTO_TCP, &cfg->sock, 1);
	if (err) {
		kfree(cfg);
		return err;
	}
	if (inet_csk_get_port(cfg->sock->sk, port)) {
		sock_release(cfg->sock);
		kfree(cfg);
		return -EADDRINUSE;
	}
	cfg->src_port = inet_sk(cfg->sock->sk)->inet_num;
#else
	if (!port) {
		kfree(cfg);
		return -EINVAL;
	}
	cfg->src_port = port;
#endif

	cfg->dst_port = nla_get_u16(tb[NL80211_WOWLAN_TCP_DST_PORT]);
	cfg->payload_len = data_size;
	cfg->payload = (u8 *)cfg + sizeof(*cfg) + tokens_size;
	memcpy((void *)cfg->payload,
	       nla_data(tb[NL80211_WOWLAN_TCP_DATA_PAYLOAD]),
	       data_size);
	if (seq)
		cfg->payload_seq = *seq;
	cfg->data_interval = nla_get_u32(tb[NL80211_WOWLAN_TCP_DATA_INTERVAL]);
	cfg->wake_len = wake_size;
	cfg->wake_data = (u8 *)cfg + sizeof(*cfg) + tokens_size + data_size;
	memcpy((void *)cfg->wake_data,
	       nla_data(tb[NL80211_WOWLAN_TCP_WAKE_PAYLOAD]),
	       wake_size);
	cfg->wake_mask = (u8 *)cfg + sizeof(*cfg) + tokens_size +
			 data_size + wake_size;
	memcpy((void *)cfg->wake_mask,
	       nla_data(tb[NL80211_WOWLAN_TCP_WAKE_MASK]),
	       wake_mask_size);
	if (tok) {
		cfg->tokens_size = tokens_size;
		memcpy(&cfg->payload_tok, tok, sizeof(*tok) + tokens_size);
	}

	trig->tcp = cfg;

	return 0;
}

static int nl80211_set_wowlan(struct sk_buff *skb, struct genl_info *info)
{
	struct cfg80211_registered_device *rdev = info->user_ptr[0];
	struct nlattr *tb[NUM_NL80211_WOWLAN_TRIG];
	struct cfg80211_wowlan new_triggers = {};
	struct cfg80211_wowlan *ntrig;
	const struct wiphy_wowlan_support *wowlan = rdev->wiphy.wowlan;
	int err, i;
	bool prev_enabled = rdev->wiphy.wowlan_config;

	if (!wowlan)
		return -EOPNOTSUPP;

	if (!info->attrs[NL80211_ATTR_WOWLAN_TRIGGERS]) {
		cfg80211_rdev_free_wowlan(rdev);
		rdev->wiphy.wowlan_config = NULL;
		goto set_wakeup;
	}

	err = nla_parse(tb, MAX_NL80211_WOWLAN_TRIG,
			nla_data(info->attrs[NL80211_ATTR_WOWLAN_TRIGGERS]),
			nla_len(info->attrs[NL80211_ATTR_WOWLAN_TRIGGERS]),
			nl80211_wowlan_policy);
	if (err)
		return err;

	if (tb[NL80211_WOWLAN_TRIG_ANY]) {
		if (!(wowlan->flags & WIPHY_WOWLAN_ANY))
			return -EINVAL;
		new_triggers.any = true;
	}

	if (tb[NL80211_WOWLAN_TRIG_DISCONNECT]) {
		if (!(wowlan->flags & WIPHY_WOWLAN_DISCONNECT))
			return -EINVAL;
		new_triggers.disconnect = true;
	}

	if (tb[NL80211_WOWLAN_TRIG_MAGIC_PKT]) {
		if (!(wowlan->flags & WIPHY_WOWLAN_MAGIC_PKT))
			return -EINVAL;
		new_triggers.magic_pkt = true;
	}

	if (tb[NL80211_WOWLAN_TRIG_GTK_REKEY_SUPPORTED])
		return -EINVAL;

	if (tb[NL80211_WOWLAN_TRIG_GTK_REKEY_FAILURE]) {
		if (!(wowlan->flags & WIPHY_WOWLAN_GTK_REKEY_FAILURE))
			return -EINVAL;
		new_triggers.gtk_rekey_failure = true;
	}

	if (tb[NL80211_WOWLAN_TRIG_EAP_IDENT_REQUEST]) {
		if (!(wowlan->flags & WIPHY_WOWLAN_EAP_IDENTITY_REQ))
			return -EINVAL;
		new_triggers.eap_identity_req = true;
	}

	if (tb[NL80211_WOWLAN_TRIG_4WAY_HANDSHAKE]) {
		if (!(wowlan->flags & WIPHY_WOWLAN_4WAY_HANDSHAKE))
			return -EINVAL;
		new_triggers.four_way_handshake = true;
	}

	if (tb[NL80211_WOWLAN_TRIG_RFKILL_RELEASE]) {
		if (!(wowlan->flags & WIPHY_WOWLAN_RFKILL_RELEASE))
			return -EINVAL;
		new_triggers.rfkill_release = true;
	}

	if (tb[NL80211_WOWLAN_TRIG_PKT_PATTERN]) {
		struct nlattr *pat;
		int n_patterns = 0;
		int rem, pat_len, mask_len, pkt_offset;
		struct nlattr *pat_tb[NUM_NL80211_WOWLAN_PKTPAT];

		nla_for_each_nested(pat, tb[NL80211_WOWLAN_TRIG_PKT_PATTERN],
				    rem)
			n_patterns++;
		if (n_patterns > wowlan->n_patterns)
			return -EINVAL;

		new_triggers.patterns = kcalloc(n_patterns,
						sizeof(new_triggers.patterns[0]),
						GFP_KERNEL);
		if (!new_triggers.patterns)
			return -ENOMEM;

		new_triggers.n_patterns = n_patterns;
		i = 0;

		nla_for_each_nested(pat, tb[NL80211_WOWLAN_TRIG_PKT_PATTERN],
				    rem) {
			nla_parse(pat_tb, MAX_NL80211_WOWLAN_PKTPAT,
				  nla_data(pat), nla_len(pat), NULL);
			err = -EINVAL;
			if (!pat_tb[NL80211_WOWLAN_PKTPAT_MASK] ||
			    !pat_tb[NL80211_WOWLAN_PKTPAT_PATTERN])
				goto error;
			pat_len = nla_len(pat_tb[NL80211_WOWLAN_PKTPAT_PATTERN]);
			mask_len = DIV_ROUND_UP(pat_len, 8);
			if (nla_len(pat_tb[NL80211_WOWLAN_PKTPAT_MASK]) !=
			    mask_len)
				goto error;
			if (pat_len > wowlan->pattern_max_len ||
			    pat_len < wowlan->pattern_min_len)
				goto error;

			if (!pat_tb[NL80211_WOWLAN_PKTPAT_OFFSET])
				pkt_offset = 0;
			else
				pkt_offset = nla_get_u32(
					pat_tb[NL80211_WOWLAN_PKTPAT_OFFSET]);
			if (pkt_offset > wowlan->max_pkt_offset)
				goto error;
			new_triggers.patterns[i].pkt_offset = pkt_offset;

			new_triggers.patterns[i].mask =
				kmalloc(mask_len + pat_len, GFP_KERNEL);
			if (!new_triggers.patterns[i].mask) {
				err = -ENOMEM;
				goto error;
			}
			new_triggers.patterns[i].pattern =
				new_triggers.patterns[i].mask + mask_len;
			memcpy(new_triggers.patterns[i].mask,
			       nla_data(pat_tb[NL80211_WOWLAN_PKTPAT_MASK]),
			       mask_len);
			new_triggers.patterns[i].pattern_len = pat_len;
			memcpy(new_triggers.patterns[i].pattern,
			       nla_data(pat_tb[NL80211_WOWLAN_PKTPAT_PATTERN]),
			       pat_len);
			i++;
		}
	}

	if (tb[NL80211_WOWLAN_TRIG_TCP_CONNECTION]) {
		err = nl80211_parse_wowlan_tcp(
			rdev, tb[NL80211_WOWLAN_TRIG_TCP_CONNECTION],
			&new_triggers);
		if (err)
			goto error;
	}

	ntrig = kmemdup(&new_triggers, sizeof(new_triggers), GFP_KERNEL);
	if (!ntrig) {
		err = -ENOMEM;
		goto error;
	}
	cfg80211_rdev_free_wowlan(rdev);
	rdev->wiphy.wowlan_config = ntrig;

 set_wakeup:
	if (rdev->ops->set_wakeup &&
	    prev_enabled != !!rdev->wiphy.wowlan_config)
		rdev_set_wakeup(rdev, rdev->wiphy.wowlan_config);

	return 0;
 error:
	for (i = 0; i < new_triggers.n_patterns; i++)
		kfree(new_triggers.patterns[i].mask);
	kfree(new_triggers.patterns);
	if (new_triggers.tcp && new_triggers.tcp->sock)
		sock_release(new_triggers.tcp->sock);
	kfree(new_triggers.tcp);
	return err;
}
#endif

static int nl80211_set_rekey_data(struct sk_buff *skb, struct genl_info *info)
{
	struct cfg80211_registered_device *rdev = info->user_ptr[0];
	struct net_device *dev = info->user_ptr[1];
	struct wireless_dev *wdev = dev->ieee80211_ptr;
	struct nlattr *tb[NUM_NL80211_REKEY_DATA];
	struct cfg80211_gtk_rekey_data rekey_data;
	int err;

	if (!info->attrs[NL80211_ATTR_REKEY_DATA])
		return -EINVAL;

	err = nla_parse(tb, MAX_NL80211_REKEY_DATA,
			nla_data(info->attrs[NL80211_ATTR_REKEY_DATA]),
			nla_len(info->attrs[NL80211_ATTR_REKEY_DATA]),
			nl80211_rekey_policy);
	if (err)
		return err;

	if (nla_len(tb[NL80211_REKEY_DATA_REPLAY_CTR]) != NL80211_REPLAY_CTR_LEN)
		return -ERANGE;
	if (nla_len(tb[NL80211_REKEY_DATA_KEK]) != NL80211_KEK_LEN)
		return -ERANGE;
	if (nla_len(tb[NL80211_REKEY_DATA_KCK]) != NL80211_KCK_LEN)
		return -ERANGE;

	memcpy(rekey_data.kek, nla_data(tb[NL80211_REKEY_DATA_KEK]),
	       NL80211_KEK_LEN);
	memcpy(rekey_data.kck, nla_data(tb[NL80211_REKEY_DATA_KCK]),
	       NL80211_KCK_LEN);
	memcpy(rekey_data.replay_ctr,
	       nla_data(tb[NL80211_REKEY_DATA_REPLAY_CTR]),
	       NL80211_REPLAY_CTR_LEN);

	wdev_lock(wdev);
	if (!wdev->current_bss) {
		err = -ENOTCONN;
		goto out;
	}

	if (!rdev->ops->set_rekey_data) {
		err = -EOPNOTSUPP;
		goto out;
	}

	err = rdev_set_rekey_data(rdev, dev, &rekey_data);
 out:
	wdev_unlock(wdev);
	return err;
}

static int nl80211_register_unexpected_frame(struct sk_buff *skb,
					     struct genl_info *info)
{
	struct net_device *dev = info->user_ptr[1];
	struct wireless_dev *wdev = dev->ieee80211_ptr;

	if (wdev->iftype != NL80211_IFTYPE_AP &&
	    wdev->iftype != NL80211_IFTYPE_P2P_GO)
		return -EINVAL;

	if (wdev->ap_unexpected_nlportid)
		return -EBUSY;

	wdev->ap_unexpected_nlportid = info->snd_portid;
	return 0;
}

static int nl80211_probe_client(struct sk_buff *skb,
				struct genl_info *info)
{
	struct cfg80211_registered_device *rdev = info->user_ptr[0];
	struct net_device *dev = info->user_ptr[1];
	struct wireless_dev *wdev = dev->ieee80211_ptr;
	struct sk_buff *msg;
	void *hdr;
	const u8 *addr;
	u64 cookie;
	int err;

	if (wdev->iftype != NL80211_IFTYPE_AP &&
	    wdev->iftype != NL80211_IFTYPE_P2P_GO)
		return -EOPNOTSUPP;

	if (!info->attrs[NL80211_ATTR_MAC])
		return -EINVAL;

	if (!rdev->ops->probe_client)
		return -EOPNOTSUPP;

	msg = nlmsg_new(NLMSG_DEFAULT_SIZE, GFP_KERNEL);
	if (!msg)
		return -ENOMEM;

	hdr = nl80211hdr_put(msg, info->snd_portid, info->snd_seq, 0,
			     NL80211_CMD_PROBE_CLIENT);

	if (IS_ERR(hdr)) {
		err = PTR_ERR(hdr);
		goto free_msg;
	}

	addr = nla_data(info->attrs[NL80211_ATTR_MAC]);

	err = rdev_probe_client(rdev, dev, addr, &cookie);
	if (err)
		goto free_msg;

	if (nla_put_u64(msg, NL80211_ATTR_COOKIE, cookie))
		goto nla_put_failure;

	genlmsg_end(msg, hdr);

	return genlmsg_reply(msg, info);

 nla_put_failure:
	err = -ENOBUFS;
 free_msg:
	nlmsg_free(msg);
	return err;
}

static int nl80211_register_beacons(struct sk_buff *skb, struct genl_info *info)
{
	struct cfg80211_registered_device *rdev = info->user_ptr[0];
	struct cfg80211_beacon_registration *reg, *nreg;
	int rv;

	if (!(rdev->wiphy.flags & WIPHY_FLAG_REPORTS_OBSS))
		return -EOPNOTSUPP;

	nreg = kzalloc(sizeof(*nreg), GFP_KERNEL);
	if (!nreg)
		return -ENOMEM;

	/* First, check if already registered. */
	spin_lock_bh(&rdev->beacon_registrations_lock);
	list_for_each_entry(reg, &rdev->beacon_registrations, list) {
		if (reg->nlportid == info->snd_portid) {
			rv = -EALREADY;
			goto out_err;
		}
	}
	/* Add it to the list */
	nreg->nlportid = info->snd_portid;
	list_add(&nreg->list, &rdev->beacon_registrations);

	spin_unlock_bh(&rdev->beacon_registrations_lock);

	return 0;
out_err:
	spin_unlock_bh(&rdev->beacon_registrations_lock);
	kfree(nreg);
	return rv;
}

static int nl80211_start_p2p_device(struct sk_buff *skb, struct genl_info *info)
{
	struct cfg80211_registered_device *rdev = info->user_ptr[0];
	struct wireless_dev *wdev = info->user_ptr[1];
	int err;

	if (!rdev->ops->start_p2p_device)
		return -EOPNOTSUPP;

	if (wdev->iftype != NL80211_IFTYPE_P2P_DEVICE)
		return -EOPNOTSUPP;

	if (wdev->p2p_started)
		return 0;

	err = cfg80211_can_add_interface(rdev, wdev->iftype);
	if (err)
		return err;

	err = rdev_start_p2p_device(rdev, wdev);
	if (err)
		return err;

	wdev->p2p_started = true;
	rdev->opencount++;

	return 0;
}

static int nl80211_stop_p2p_device(struct sk_buff *skb, struct genl_info *info)
{
	struct cfg80211_registered_device *rdev = info->user_ptr[0];
	struct wireless_dev *wdev = info->user_ptr[1];

	if (wdev->iftype != NL80211_IFTYPE_P2P_DEVICE)
		return -EOPNOTSUPP;

	if (!rdev->ops->stop_p2p_device)
		return -EOPNOTSUPP;

	cfg80211_stop_p2p_device(rdev, wdev);

	return 0;
}

static int nl80211_get_protocol_features(struct sk_buff *skb,
					 struct genl_info *info)
{
	void *hdr;
	struct sk_buff *msg;

	msg = nlmsg_new(NLMSG_DEFAULT_SIZE, GFP_KERNEL);
	if (!msg)
		return -ENOMEM;

	hdr = nl80211hdr_put(msg, info->snd_portid, info->snd_seq, 0,
			     NL80211_CMD_GET_PROTOCOL_FEATURES);
	if (!hdr)
		goto nla_put_failure;

	if (nla_put_u32(msg, NL80211_ATTR_PROTOCOL_FEATURES,
			NL80211_PROTOCOL_FEATURE_SPLIT_WIPHY_DUMP))
		goto nla_put_failure;

	genlmsg_end(msg, hdr);
	return genlmsg_reply(msg, info);

 nla_put_failure:
	kfree_skb(msg);
	return -ENOBUFS;
}

static int nl80211_update_ft_ies(struct sk_buff *skb, struct genl_info *info)
{
	struct cfg80211_registered_device *rdev = info->user_ptr[0];
	struct cfg80211_update_ft_ies_params ft_params;
	struct net_device *dev = info->user_ptr[1];

	if (!rdev->ops->update_ft_ies)
		return -EOPNOTSUPP;

	if (!info->attrs[NL80211_ATTR_MDID] ||
	    !is_valid_ie_attr(info->attrs[NL80211_ATTR_IE]))
		return -EINVAL;

	memset(&ft_params, 0, sizeof(ft_params));
	ft_params.md = nla_get_u16(info->attrs[NL80211_ATTR_MDID]);
	ft_params.ie = nla_data(info->attrs[NL80211_ATTR_IE]);
	ft_params.ie_len = nla_len(info->attrs[NL80211_ATTR_IE]);

	return rdev_update_ft_ies(rdev, dev, &ft_params);
}

static int nl80211_crit_protocol_start(struct sk_buff *skb,
				       struct genl_info *info)
{
	struct cfg80211_registered_device *rdev = info->user_ptr[0];
	struct wireless_dev *wdev = info->user_ptr[1];
	enum nl80211_crit_proto_id proto = NL80211_CRIT_PROTO_UNSPEC;
	u16 duration;
	int ret;

	if (!rdev->ops->crit_proto_start)
		return -EOPNOTSUPP;

	if (WARN_ON(!rdev->ops->crit_proto_stop))
		return -EINVAL;

	if (rdev->crit_proto_nlportid)
		return -EBUSY;

	/* determine protocol if provided */
	if (info->attrs[NL80211_ATTR_CRIT_PROT_ID])
		proto = nla_get_u16(info->attrs[NL80211_ATTR_CRIT_PROT_ID]);

	if (proto >= NUM_NL80211_CRIT_PROTO)
		return -EINVAL;

	/* timeout must be provided */
	if (!info->attrs[NL80211_ATTR_MAX_CRIT_PROT_DURATION])
		return -EINVAL;

	duration =
		nla_get_u16(info->attrs[NL80211_ATTR_MAX_CRIT_PROT_DURATION]);

	if (duration > NL80211_CRIT_PROTO_MAX_DURATION)
		return -ERANGE;

	ret = rdev_crit_proto_start(rdev, wdev, proto, duration);
	if (!ret)
		rdev->crit_proto_nlportid = info->snd_portid;

	return ret;
}

static int nl80211_crit_protocol_stop(struct sk_buff *skb,
				      struct genl_info *info)
{
	struct cfg80211_registered_device *rdev = info->user_ptr[0];
	struct wireless_dev *wdev = info->user_ptr[1];

	if (!rdev->ops->crit_proto_stop)
		return -EOPNOTSUPP;

	if (rdev->crit_proto_nlportid) {
		rdev->crit_proto_nlportid = 0;
		rdev_crit_proto_stop(rdev, wdev);
	}
	return 0;
}

#define NL80211_FLAG_NEED_WIPHY		0x01
#define NL80211_FLAG_NEED_NETDEV	0x02
#define NL80211_FLAG_NEED_RTNL		0x04
#define NL80211_FLAG_CHECK_NETDEV_UP	0x08
#define NL80211_FLAG_NEED_NETDEV_UP	(NL80211_FLAG_NEED_NETDEV |\
					 NL80211_FLAG_CHECK_NETDEV_UP)
#define NL80211_FLAG_NEED_WDEV		0x10
/* If a netdev is associated, it must be UP, P2P must be started */
#define NL80211_FLAG_NEED_WDEV_UP	(NL80211_FLAG_NEED_WDEV |\
					 NL80211_FLAG_CHECK_NETDEV_UP)

static int nl80211_pre_doit(struct genl_ops *ops, struct sk_buff *skb,
			    struct genl_info *info)
{
	struct cfg80211_registered_device *rdev;
	struct wireless_dev *wdev;
	struct net_device *dev;
	bool rtnl = ops->internal_flags & NL80211_FLAG_NEED_RTNL;

	if (rtnl)
		rtnl_lock();

	if (ops->internal_flags & NL80211_FLAG_NEED_WIPHY) {
		rdev = cfg80211_get_dev_from_info(genl_info_net(info), info);
		if (IS_ERR(rdev)) {
			if (rtnl)
				rtnl_unlock();
			return PTR_ERR(rdev);
		}
		info->user_ptr[0] = rdev;
	} else if (ops->internal_flags & NL80211_FLAG_NEED_NETDEV ||
		   ops->internal_flags & NL80211_FLAG_NEED_WDEV) {
		ASSERT_RTNL();

		wdev = __cfg80211_wdev_from_attrs(genl_info_net(info),
						  info->attrs);
		if (IS_ERR(wdev)) {
			if (rtnl)
				rtnl_unlock();
			return PTR_ERR(wdev);
		}

		dev = wdev->netdev;
		rdev = wiphy_to_dev(wdev->wiphy);

		if (ops->internal_flags & NL80211_FLAG_NEED_NETDEV) {
			if (!dev) {
				if (rtnl)
					rtnl_unlock();
				return -EINVAL;
			}

			info->user_ptr[1] = dev;
		} else {
			info->user_ptr[1] = wdev;
		}

		if (dev) {
			if (ops->internal_flags & NL80211_FLAG_CHECK_NETDEV_UP &&
			    !netif_running(dev)) {
				if (rtnl)
					rtnl_unlock();
				return -ENETDOWN;
			}

			dev_hold(dev);
		} else if (ops->internal_flags & NL80211_FLAG_CHECK_NETDEV_UP) {
			if (!wdev->p2p_started) {
				if (rtnl)
					rtnl_unlock();
				return -ENETDOWN;
			}
		}

		info->user_ptr[0] = rdev;
	}

	return 0;
}

static void nl80211_post_doit(struct genl_ops *ops, struct sk_buff *skb,
			      struct genl_info *info)
{
	if (info->user_ptr[1]) {
		if (ops->internal_flags & NL80211_FLAG_NEED_WDEV) {
			struct wireless_dev *wdev = info->user_ptr[1];

			if (wdev->netdev)
				dev_put(wdev->netdev);
		} else {
			dev_put(info->user_ptr[1]);
		}
	}
	if (ops->internal_flags & NL80211_FLAG_NEED_RTNL)
		rtnl_unlock();
}

static struct genl_ops nl80211_ops[] = {
	{
		.cmd = NL80211_CMD_GET_WIPHY,
		.doit = nl80211_get_wiphy,
		.dumpit = nl80211_dump_wiphy,
		.done = nl80211_dump_wiphy_done,
		.policy = nl80211_policy,
		/* can be retrieved by unprivileged users */
		.internal_flags = NL80211_FLAG_NEED_WIPHY |
				  NL80211_FLAG_NEED_RTNL,
	},
	{
		.cmd = NL80211_CMD_SET_WIPHY,
		.doit = nl80211_set_wiphy,
		.policy = nl80211_policy,
		.flags = GENL_ADMIN_PERM,
		.internal_flags = NL80211_FLAG_NEED_RTNL,
	},
	{
		.cmd = NL80211_CMD_GET_INTERFACE,
		.doit = nl80211_get_interface,
		.dumpit = nl80211_dump_interface,
		.policy = nl80211_policy,
		/* can be retrieved by unprivileged users */
		.internal_flags = NL80211_FLAG_NEED_WDEV |
				  NL80211_FLAG_NEED_RTNL,
	},
	{
		.cmd = NL80211_CMD_SET_INTERFACE,
		.doit = nl80211_set_interface,
		.policy = nl80211_policy,
		.flags = GENL_ADMIN_PERM,
		.internal_flags = NL80211_FLAG_NEED_NETDEV |
				  NL80211_FLAG_NEED_RTNL,
	},
	{
		.cmd = NL80211_CMD_NEW_INTERFACE,
		.doit = nl80211_new_interface,
		.policy = nl80211_policy,
		.flags = GENL_ADMIN_PERM,
		.internal_flags = NL80211_FLAG_NEED_WIPHY |
				  NL80211_FLAG_NEED_RTNL,
	},
	{
		.cmd = NL80211_CMD_DEL_INTERFACE,
		.doit = nl80211_del_interface,
		.policy = nl80211_policy,
		.flags = GENL_ADMIN_PERM,
		.internal_flags = NL80211_FLAG_NEED_WDEV |
				  NL80211_FLAG_NEED_RTNL,
	},
	{
		.cmd = NL80211_CMD_GET_KEY,
		.doit = nl80211_get_key,
		.policy = nl80211_policy,
		.flags = GENL_ADMIN_PERM,
		.internal_flags = NL80211_FLAG_NEED_NETDEV_UP |
				  NL80211_FLAG_NEED_RTNL,
	},
	{
		.cmd = NL80211_CMD_SET_KEY,
		.doit = nl80211_set_key,
		.policy = nl80211_policy,
		.flags = GENL_ADMIN_PERM,
		.internal_flags = NL80211_FLAG_NEED_NETDEV_UP |
				  NL80211_FLAG_NEED_RTNL,
	},
	{
		.cmd = NL80211_CMD_NEW_KEY,
		.doit = nl80211_new_key,
		.policy = nl80211_policy,
		.flags = GENL_ADMIN_PERM,
		.internal_flags = NL80211_FLAG_NEED_NETDEV_UP |
				  NL80211_FLAG_NEED_RTNL,
	},
	{
		.cmd = NL80211_CMD_DEL_KEY,
		.doit = nl80211_del_key,
		.policy = nl80211_policy,
		.flags = GENL_ADMIN_PERM,
		.internal_flags = NL80211_FLAG_NEED_NETDEV_UP |
				  NL80211_FLAG_NEED_RTNL,
	},
	{
		.cmd = NL80211_CMD_SET_BEACON,
		.policy = nl80211_policy,
		.flags = GENL_ADMIN_PERM,
		.doit = nl80211_set_beacon,
		.internal_flags = NL80211_FLAG_NEED_NETDEV_UP |
				  NL80211_FLAG_NEED_RTNL,
	},
	{
		.cmd = NL80211_CMD_START_AP,
		.policy = nl80211_policy,
		.flags = GENL_ADMIN_PERM,
		.doit = nl80211_start_ap,
		.internal_flags = NL80211_FLAG_NEED_NETDEV_UP |
				  NL80211_FLAG_NEED_RTNL,
	},
	{
		.cmd = NL80211_CMD_STOP_AP,
		.policy = nl80211_policy,
		.flags = GENL_ADMIN_PERM,
		.doit = nl80211_stop_ap,
		.internal_flags = NL80211_FLAG_NEED_NETDEV_UP |
				  NL80211_FLAG_NEED_RTNL,
	},
	{
		.cmd = NL80211_CMD_GET_STATION,
		.doit = nl80211_get_station,
		.dumpit = nl80211_dump_station,
		.policy = nl80211_policy,
		.internal_flags = NL80211_FLAG_NEED_NETDEV |
				  NL80211_FLAG_NEED_RTNL,
	},
	{
		.cmd = NL80211_CMD_SET_STATION,
		.doit = nl80211_set_station,
		.policy = nl80211_policy,
		.flags = GENL_ADMIN_PERM,
		.internal_flags = NL80211_FLAG_NEED_NETDEV_UP |
				  NL80211_FLAG_NEED_RTNL,
	},
	{
		.cmd = NL80211_CMD_NEW_STATION,
		.doit = nl80211_new_station,
		.policy = nl80211_policy,
		.flags = GENL_ADMIN_PERM,
		.internal_flags = NL80211_FLAG_NEED_NETDEV_UP |
				  NL80211_FLAG_NEED_RTNL,
	},
	{
		.cmd = NL80211_CMD_DEL_STATION,
		.doit = nl80211_del_station,
		.policy = nl80211_policy,
		.flags = GENL_ADMIN_PERM,
		.internal_flags = NL80211_FLAG_NEED_NETDEV_UP |
				  NL80211_FLAG_NEED_RTNL,
	},
	{
		.cmd = NL80211_CMD_GET_MPATH,
		.doit = nl80211_get_mpath,
		.dumpit = nl80211_dump_mpath,
		.policy = nl80211_policy,
		.flags = GENL_ADMIN_PERM,
		.internal_flags = NL80211_FLAG_NEED_NETDEV_UP |
				  NL80211_FLAG_NEED_RTNL,
	},
	{
		.cmd = NL80211_CMD_SET_MPATH,
		.doit = nl80211_set_mpath,
		.policy = nl80211_policy,
		.flags = GENL_ADMIN_PERM,
		.internal_flags = NL80211_FLAG_NEED_NETDEV_UP |
				  NL80211_FLAG_NEED_RTNL,
	},
	{
		.cmd = NL80211_CMD_NEW_MPATH,
		.doit = nl80211_new_mpath,
		.policy = nl80211_policy,
		.flags = GENL_ADMIN_PERM,
		.internal_flags = NL80211_FLAG_NEED_NETDEV_UP |
				  NL80211_FLAG_NEED_RTNL,
	},
	{
		.cmd = NL80211_CMD_DEL_MPATH,
		.doit = nl80211_del_mpath,
		.policy = nl80211_policy,
		.flags = GENL_ADMIN_PERM,
		.internal_flags = NL80211_FLAG_NEED_NETDEV_UP |
				  NL80211_FLAG_NEED_RTNL,
	},
	{
		.cmd = NL80211_CMD_SET_BSS,
		.doit = nl80211_set_bss,
		.policy = nl80211_policy,
		.flags = GENL_ADMIN_PERM,
		.internal_flags = NL80211_FLAG_NEED_NETDEV_UP |
				  NL80211_FLAG_NEED_RTNL,
	},
	{
		.cmd = NL80211_CMD_GET_REG,
		.doit = nl80211_get_reg,
		.policy = nl80211_policy,
		.internal_flags = NL80211_FLAG_NEED_RTNL,
		/* can be retrieved by unprivileged users */
	},
	{
		.cmd = NL80211_CMD_SET_REG,
		.doit = nl80211_set_reg,
		.policy = nl80211_policy,
		.flags = GENL_ADMIN_PERM,
		.internal_flags = NL80211_FLAG_NEED_RTNL,
	},
	{
		.cmd = NL80211_CMD_REQ_SET_REG,
		.doit = nl80211_req_set_reg,
		.policy = nl80211_policy,
		.flags = GENL_ADMIN_PERM,
	},
	{
		.cmd = NL80211_CMD_GET_MESH_CONFIG,
		.doit = nl80211_get_mesh_config,
		.policy = nl80211_policy,
		/* can be retrieved by unprivileged users */
		.internal_flags = NL80211_FLAG_NEED_NETDEV_UP |
				  NL80211_FLAG_NEED_RTNL,
	},
	{
		.cmd = NL80211_CMD_SET_MESH_CONFIG,
		.doit = nl80211_update_mesh_config,
		.policy = nl80211_policy,
		.flags = GENL_ADMIN_PERM,
		.internal_flags = NL80211_FLAG_NEED_NETDEV_UP |
				  NL80211_FLAG_NEED_RTNL,
	},
	{
		.cmd = NL80211_CMD_TRIGGER_SCAN,
		.doit = nl80211_trigger_scan,
		.policy = nl80211_policy,
		.flags = GENL_ADMIN_PERM,
		.internal_flags = NL80211_FLAG_NEED_WDEV_UP |
				  NL80211_FLAG_NEED_RTNL,
	},
	{
		.cmd = NL80211_CMD_GET_SCAN,
		.policy = nl80211_policy,
		.dumpit = nl80211_dump_scan,
	},
	{
		.cmd = NL80211_CMD_START_SCHED_SCAN,
		.doit = nl80211_start_sched_scan,
		.policy = nl80211_policy,
		.flags = GENL_ADMIN_PERM,
		.internal_flags = NL80211_FLAG_NEED_NETDEV_UP |
				  NL80211_FLAG_NEED_RTNL,
	},
	{
		.cmd = NL80211_CMD_STOP_SCHED_SCAN,
		.doit = nl80211_stop_sched_scan,
		.policy = nl80211_policy,
		.flags = GENL_ADMIN_PERM,
		.internal_flags = NL80211_FLAG_NEED_NETDEV_UP |
				  NL80211_FLAG_NEED_RTNL,
	},
	{
		.cmd = NL80211_CMD_AUTHENTICATE,
		.doit = nl80211_authenticate,
		.policy = nl80211_policy,
		.flags = GENL_ADMIN_PERM,
		.internal_flags = NL80211_FLAG_NEED_NETDEV_UP |
				  NL80211_FLAG_NEED_RTNL,
	},
	{
		.cmd = NL80211_CMD_ASSOCIATE,
		.doit = nl80211_associate,
		.policy = nl80211_policy,
		.flags = GENL_ADMIN_PERM,
		.internal_flags = NL80211_FLAG_NEED_NETDEV_UP |
				  NL80211_FLAG_NEED_RTNL,
	},
	{
		.cmd = NL80211_CMD_DEAUTHENTICATE,
		.doit = nl80211_deauthenticate,
		.policy = nl80211_policy,
		.flags = GENL_ADMIN_PERM,
		.internal_flags = NL80211_FLAG_NEED_NETDEV_UP |
				  NL80211_FLAG_NEED_RTNL,
	},
	{
		.cmd = NL80211_CMD_DISASSOCIATE,
		.doit = nl80211_disassociate,
		.policy = nl80211_policy,
		.flags = GENL_ADMIN_PERM,
		.internal_flags = NL80211_FLAG_NEED_NETDEV_UP |
				  NL80211_FLAG_NEED_RTNL,
	},
	{
		.cmd = NL80211_CMD_JOIN_IBSS,
		.doit = nl80211_join_ibss,
		.policy = nl80211_policy,
		.flags = GENL_ADMIN_PERM,
		.internal_flags = NL80211_FLAG_NEED_NETDEV_UP |
				  NL80211_FLAG_NEED_RTNL,
	},
	{
		.cmd = NL80211_CMD_LEAVE_IBSS,
		.doit = nl80211_leave_ibss,
		.policy = nl80211_policy,
		.flags = GENL_ADMIN_PERM,
		.internal_flags = NL80211_FLAG_NEED_NETDEV_UP |
				  NL80211_FLAG_NEED_RTNL,
	},
#ifdef CONFIG_NL80211_TESTMODE
	{
		.cmd = NL80211_CMD_TESTMODE,
		.doit = nl80211_testmode_do,
		.dumpit = nl80211_testmode_dump,
		.policy = nl80211_policy,
		.flags = GENL_ADMIN_PERM,
		.internal_flags = NL80211_FLAG_NEED_WIPHY |
				  NL80211_FLAG_NEED_RTNL,
	},
#endif
	{
		.cmd = NL80211_CMD_CONNECT,
		.doit = nl80211_connect,
		.policy = nl80211_policy,
		.flags = GENL_ADMIN_PERM,
		.internal_flags = NL80211_FLAG_NEED_NETDEV_UP |
				  NL80211_FLAG_NEED_RTNL,
	},
	{
		.cmd = NL80211_CMD_DISCONNECT,
		.doit = nl80211_disconnect,
		.policy = nl80211_policy,
		.flags = GENL_ADMIN_PERM,
		.internal_flags = NL80211_FLAG_NEED_NETDEV_UP |
				  NL80211_FLAG_NEED_RTNL,
	},
	{
		.cmd = NL80211_CMD_SET_WIPHY_NETNS,
		.doit = nl80211_wiphy_netns,
		.policy = nl80211_policy,
		.flags = GENL_ADMIN_PERM,
		.internal_flags = NL80211_FLAG_NEED_WIPHY |
				  NL80211_FLAG_NEED_RTNL,
	},
	{
		.cmd = NL80211_CMD_GET_SURVEY,
		.policy = nl80211_policy,
		.dumpit = nl80211_dump_survey,
	},
	{
		.cmd = NL80211_CMD_SET_PMKSA,
		.doit = nl80211_setdel_pmksa,
		.policy = nl80211_policy,
		.flags = GENL_ADMIN_PERM,
		.internal_flags = NL80211_FLAG_NEED_NETDEV_UP |
				  NL80211_FLAG_NEED_RTNL,
	},
	{
		.cmd = NL80211_CMD_DEL_PMKSA,
		.doit = nl80211_setdel_pmksa,
		.policy = nl80211_policy,
		.flags = GENL_ADMIN_PERM,
		.internal_flags = NL80211_FLAG_NEED_NETDEV_UP |
				  NL80211_FLAG_NEED_RTNL,
	},
	{
		.cmd = NL80211_CMD_FLUSH_PMKSA,
		.doit = nl80211_flush_pmksa,
		.policy = nl80211_policy,
		.flags = GENL_ADMIN_PERM,
		.internal_flags = NL80211_FLAG_NEED_NETDEV_UP |
				  NL80211_FLAG_NEED_RTNL,
	},
	{
		.cmd = NL80211_CMD_REMAIN_ON_CHANNEL,
		.doit = nl80211_remain_on_channel,
		.policy = nl80211_policy,
		.flags = GENL_ADMIN_PERM,
		.internal_flags = NL80211_FLAG_NEED_WDEV_UP |
				  NL80211_FLAG_NEED_RTNL,
	},
	{
		.cmd = NL80211_CMD_CANCEL_REMAIN_ON_CHANNEL,
		.doit = nl80211_cancel_remain_on_channel,
		.policy = nl80211_policy,
		.flags = GENL_ADMIN_PERM,
		.internal_flags = NL80211_FLAG_NEED_WDEV_UP |
				  NL80211_FLAG_NEED_RTNL,
	},
	{
		.cmd = NL80211_CMD_SET_TX_BITRATE_MASK,
		.doit = nl80211_set_tx_bitrate_mask,
		.policy = nl80211_policy,
		.flags = GENL_ADMIN_PERM,
		.internal_flags = NL80211_FLAG_NEED_NETDEV |
				  NL80211_FLAG_NEED_RTNL,
	},
	{
		.cmd = NL80211_CMD_REGISTER_FRAME,
		.doit = nl80211_register_mgmt,
		.policy = nl80211_policy,
		.flags = GENL_ADMIN_PERM,
		.internal_flags = NL80211_FLAG_NEED_WDEV |
				  NL80211_FLAG_NEED_RTNL,
	},
	{
		.cmd = NL80211_CMD_FRAME,
		.doit = nl80211_tx_mgmt,
		.policy = nl80211_policy,
		.flags = GENL_ADMIN_PERM,
		.internal_flags = NL80211_FLAG_NEED_WDEV_UP |
				  NL80211_FLAG_NEED_RTNL,
	},
	{
		.cmd = NL80211_CMD_FRAME_WAIT_CANCEL,
		.doit = nl80211_tx_mgmt_cancel_wait,
		.policy = nl80211_policy,
		.flags = GENL_ADMIN_PERM,
		.internal_flags = NL80211_FLAG_NEED_WDEV_UP |
				  NL80211_FLAG_NEED_RTNL,
	},
	{
		.cmd = NL80211_CMD_SET_POWER_SAVE,
		.doit = nl80211_set_power_save,
		.policy = nl80211_policy,
		.flags = GENL_ADMIN_PERM,
		.internal_flags = NL80211_FLAG_NEED_NETDEV |
				  NL80211_FLAG_NEED_RTNL,
	},
	{
		.cmd = NL80211_CMD_GET_POWER_SAVE,
		.doit = nl80211_get_power_save,
		.policy = nl80211_policy,
		/* can be retrieved by unprivileged users */
		.internal_flags = NL80211_FLAG_NEED_NETDEV |
				  NL80211_FLAG_NEED_RTNL,
	},
	{
		.cmd = NL80211_CMD_SET_CQM,
		.doit = nl80211_set_cqm,
		.policy = nl80211_policy,
		.flags = GENL_ADMIN_PERM,
		.internal_flags = NL80211_FLAG_NEED_NETDEV |
				  NL80211_FLAG_NEED_RTNL,
	},
	{
		.cmd = NL80211_CMD_SET_CHANNEL,
		.doit = nl80211_set_channel,
		.policy = nl80211_policy,
		.flags = GENL_ADMIN_PERM,
		.internal_flags = NL80211_FLAG_NEED_NETDEV |
				  NL80211_FLAG_NEED_RTNL,
	},
	{
		.cmd = NL80211_CMD_SET_WDS_PEER,
		.doit = nl80211_set_wds_peer,
		.policy = nl80211_policy,
		.flags = GENL_ADMIN_PERM,
		.internal_flags = NL80211_FLAG_NEED_NETDEV |
				  NL80211_FLAG_NEED_RTNL,
	},
	{
		.cmd = NL80211_CMD_JOIN_MESH,
		.doit = nl80211_join_mesh,
		.policy = nl80211_policy,
		.flags = GENL_ADMIN_PERM,
		.internal_flags = NL80211_FLAG_NEED_NETDEV_UP |
				  NL80211_FLAG_NEED_RTNL,
	},
	{
		.cmd = NL80211_CMD_LEAVE_MESH,
		.doit = nl80211_leave_mesh,
		.policy = nl80211_policy,
		.flags = GENL_ADMIN_PERM,
		.internal_flags = NL80211_FLAG_NEED_NETDEV_UP |
				  NL80211_FLAG_NEED_RTNL,
	},
#ifdef CONFIG_PM
	{
		.cmd = NL80211_CMD_GET_WOWLAN,
		.doit = nl80211_get_wowlan,
		.policy = nl80211_policy,
		/* can be retrieved by unprivileged users */
		.internal_flags = NL80211_FLAG_NEED_WIPHY |
				  NL80211_FLAG_NEED_RTNL,
	},
	{
		.cmd = NL80211_CMD_SET_WOWLAN,
		.doit = nl80211_set_wowlan,
		.policy = nl80211_policy,
		.flags = GENL_ADMIN_PERM,
		.internal_flags = NL80211_FLAG_NEED_WIPHY |
				  NL80211_FLAG_NEED_RTNL,
	},
#endif
	{
		.cmd = NL80211_CMD_SET_REKEY_OFFLOAD,
		.doit = nl80211_set_rekey_data,
		.policy = nl80211_policy,
		.flags = GENL_ADMIN_PERM,
		.internal_flags = NL80211_FLAG_NEED_NETDEV_UP |
				  NL80211_FLAG_NEED_RTNL,
	},
	{
		.cmd = NL80211_CMD_TDLS_MGMT,
		.doit = nl80211_tdls_mgmt,
		.policy = nl80211_policy,
		.flags = GENL_ADMIN_PERM,
		.internal_flags = NL80211_FLAG_NEED_NETDEV_UP |
				  NL80211_FLAG_NEED_RTNL,
	},
	{
		.cmd = NL80211_CMD_TDLS_OPER,
		.doit = nl80211_tdls_oper,
		.policy = nl80211_policy,
		.flags = GENL_ADMIN_PERM,
		.internal_flags = NL80211_FLAG_NEED_NETDEV_UP |
				  NL80211_FLAG_NEED_RTNL,
	},
	{
		.cmd = NL80211_CMD_UNEXPECTED_FRAME,
		.doit = nl80211_register_unexpected_frame,
		.policy = nl80211_policy,
		.flags = GENL_ADMIN_PERM,
		.internal_flags = NL80211_FLAG_NEED_NETDEV |
				  NL80211_FLAG_NEED_RTNL,
	},
	{
		.cmd = NL80211_CMD_PROBE_CLIENT,
		.doit = nl80211_probe_client,
		.policy = nl80211_policy,
		.flags = GENL_ADMIN_PERM,
		.internal_flags = NL80211_FLAG_NEED_NETDEV_UP |
				  NL80211_FLAG_NEED_RTNL,
	},
	{
		.cmd = NL80211_CMD_REGISTER_BEACONS,
		.doit = nl80211_register_beacons,
		.policy = nl80211_policy,
		.flags = GENL_ADMIN_PERM,
		.internal_flags = NL80211_FLAG_NEED_WIPHY |
				  NL80211_FLAG_NEED_RTNL,
	},
	{
		.cmd = NL80211_CMD_SET_NOACK_MAP,
		.doit = nl80211_set_noack_map,
		.policy = nl80211_policy,
		.flags = GENL_ADMIN_PERM,
		.internal_flags = NL80211_FLAG_NEED_NETDEV |
				  NL80211_FLAG_NEED_RTNL,
	},
	{
		.cmd = NL80211_CMD_START_P2P_DEVICE,
		.doit = nl80211_start_p2p_device,
		.policy = nl80211_policy,
		.flags = GENL_ADMIN_PERM,
		.internal_flags = NL80211_FLAG_NEED_WDEV |
				  NL80211_FLAG_NEED_RTNL,
	},
	{
		.cmd = NL80211_CMD_STOP_P2P_DEVICE,
		.doit = nl80211_stop_p2p_device,
		.policy = nl80211_policy,
		.flags = GENL_ADMIN_PERM,
		.internal_flags = NL80211_FLAG_NEED_WDEV_UP |
				  NL80211_FLAG_NEED_RTNL,
	},
	{
		.cmd = NL80211_CMD_SET_MCAST_RATE,
		.doit = nl80211_set_mcast_rate,
		.policy = nl80211_policy,
		.flags = GENL_ADMIN_PERM,
		.internal_flags = NL80211_FLAG_NEED_NETDEV |
				  NL80211_FLAG_NEED_RTNL,
	},
	{
		.cmd = NL80211_CMD_SET_MAC_ACL,
		.doit = nl80211_set_mac_acl,
		.policy = nl80211_policy,
		.flags = GENL_ADMIN_PERM,
		.internal_flags = NL80211_FLAG_NEED_NETDEV |
				  NL80211_FLAG_NEED_RTNL,
	},
	{
		.cmd = NL80211_CMD_RADAR_DETECT,
		.doit = nl80211_start_radar_detection,
		.policy = nl80211_policy,
		.flags = GENL_ADMIN_PERM,
		.internal_flags = NL80211_FLAG_NEED_NETDEV_UP |
				  NL80211_FLAG_NEED_RTNL,
	},
	{
		.cmd = NL80211_CMD_GET_PROTOCOL_FEATURES,
		.doit = nl80211_get_protocol_features,
		.policy = nl80211_policy,
	},
	{
		.cmd = NL80211_CMD_UPDATE_FT_IES,
		.doit = nl80211_update_ft_ies,
		.policy = nl80211_policy,
		.flags = GENL_ADMIN_PERM,
		.internal_flags = NL80211_FLAG_NEED_NETDEV_UP |
				  NL80211_FLAG_NEED_RTNL,
	},
	{
		.cmd = NL80211_CMD_CRIT_PROTOCOL_START,
		.doit = nl80211_crit_protocol_start,
		.policy = nl80211_policy,
		.flags = GENL_ADMIN_PERM,
		.internal_flags = NL80211_FLAG_NEED_WDEV_UP |
				  NL80211_FLAG_NEED_RTNL,
	},
	{
		.cmd = NL80211_CMD_CRIT_PROTOCOL_STOP,
		.doit = nl80211_crit_protocol_stop,
		.policy = nl80211_policy,
		.flags = GENL_ADMIN_PERM,
		.internal_flags = NL80211_FLAG_NEED_WDEV_UP |
				  NL80211_FLAG_NEED_RTNL,
	}
};

static struct genl_multicast_group nl80211_mlme_mcgrp = {
	.name = "mlme",
};

/* multicast groups */
static struct genl_multicast_group nl80211_config_mcgrp = {
	.name = "config",
};
static struct genl_multicast_group nl80211_scan_mcgrp = {
	.name = "scan",
};
static struct genl_multicast_group nl80211_regulatory_mcgrp = {
	.name = "regulatory",
};

/* notification functions */

void nl80211_notify_dev_rename(struct cfg80211_registered_device *rdev)
{
	struct sk_buff *msg;
	struct nl80211_dump_wiphy_state state = {};

	msg = nlmsg_new(NLMSG_DEFAULT_SIZE, GFP_KERNEL);
	if (!msg)
		return;

	if (nl80211_send_wiphy(rdev, msg, 0, 0, 0, &state) < 0) {
		nlmsg_free(msg);
		return;
	}

	genlmsg_multicast_netns(wiphy_net(&rdev->wiphy), msg, 0,
				nl80211_config_mcgrp.id, GFP_KERNEL);
}

static int nl80211_add_scan_req(struct sk_buff *msg,
				struct cfg80211_registered_device *rdev)
{
	struct cfg80211_scan_request *req = rdev->scan_req;
	struct nlattr *nest;
	int i;

	if (WARN_ON(!req))
		return 0;

	nest = nla_nest_start(msg, NL80211_ATTR_SCAN_SSIDS);
	if (!nest)
		goto nla_put_failure;
	for (i = 0; i < req->n_ssids; i++) {
		if (nla_put(msg, i, req->ssids[i].ssid_len, req->ssids[i].ssid))
			goto nla_put_failure;
	}
	nla_nest_end(msg, nest);

	nest = nla_nest_start(msg, NL80211_ATTR_SCAN_FREQUENCIES);
	if (!nest)
		goto nla_put_failure;
	for (i = 0; i < req->n_channels; i++) {
		if (nla_put_u32(msg, i, req->channels[i]->center_freq))
			goto nla_put_failure;
	}
	nla_nest_end(msg, nest);

	if (req->ie &&
	    nla_put(msg, NL80211_ATTR_IE, req->ie_len, req->ie))
		goto nla_put_failure;

	if (req->flags)
		nla_put_u32(msg, NL80211_ATTR_SCAN_FLAGS, req->flags);

	return 0;
 nla_put_failure:
	return -ENOBUFS;
}

static int nl80211_send_scan_msg(struct sk_buff *msg,
				 struct cfg80211_registered_device *rdev,
				 struct wireless_dev *wdev,
				 u32 portid, u32 seq, int flags,
				 u32 cmd)
{
	void *hdr;

	hdr = nl80211hdr_put(msg, portid, seq, flags, cmd);
	if (!hdr)
		return -1;

	if (nla_put_u32(msg, NL80211_ATTR_WIPHY, rdev->wiphy_idx) ||
	    (wdev->netdev && nla_put_u32(msg, NL80211_ATTR_IFINDEX,
					 wdev->netdev->ifindex)) ||
	    nla_put_u64(msg, NL80211_ATTR_WDEV, wdev_id(wdev)))
		goto nla_put_failure;

	/* ignore errors and send incomplete event anyway */
	nl80211_add_scan_req(msg, rdev);

	return genlmsg_end(msg, hdr);

 nla_put_failure:
	genlmsg_cancel(msg, hdr);
	return -EMSGSIZE;
}

static int
nl80211_send_sched_scan_msg(struct sk_buff *msg,
			    struct cfg80211_registered_device *rdev,
			    struct net_device *netdev,
			    u32 portid, u32 seq, int flags, u32 cmd)
{
	void *hdr;

	hdr = nl80211hdr_put(msg, portid, seq, flags, cmd);
	if (!hdr)
		return -1;

	if (nla_put_u32(msg, NL80211_ATTR_WIPHY, rdev->wiphy_idx) ||
	    nla_put_u32(msg, NL80211_ATTR_IFINDEX, netdev->ifindex))
		goto nla_put_failure;

	return genlmsg_end(msg, hdr);

 nla_put_failure:
	genlmsg_cancel(msg, hdr);
	return -EMSGSIZE;
}

void nl80211_send_scan_start(struct cfg80211_registered_device *rdev,
			     struct wireless_dev *wdev)
{
	struct sk_buff *msg;

	msg = nlmsg_new(NLMSG_DEFAULT_SIZE, GFP_KERNEL);
	if (!msg)
		return;

	if (nl80211_send_scan_msg(msg, rdev, wdev, 0, 0, 0,
				  NL80211_CMD_TRIGGER_SCAN) < 0) {
		nlmsg_free(msg);
		return;
	}

	genlmsg_multicast_netns(wiphy_net(&rdev->wiphy), msg, 0,
				nl80211_scan_mcgrp.id, GFP_KERNEL);
}

void nl80211_send_scan_done(struct cfg80211_registered_device *rdev,
			    struct wireless_dev *wdev)
{
	struct sk_buff *msg;

	msg = nlmsg_new(NLMSG_DEFAULT_SIZE, GFP_KERNEL);
	if (!msg)
		return;

	if (nl80211_send_scan_msg(msg, rdev, wdev, 0, 0, 0,
				  NL80211_CMD_NEW_SCAN_RESULTS) < 0) {
		nlmsg_free(msg);
		return;
	}

	genlmsg_multicast_netns(wiphy_net(&rdev->wiphy), msg, 0,
				nl80211_scan_mcgrp.id, GFP_KERNEL);
}

void nl80211_send_scan_aborted(struct cfg80211_registered_device *rdev,
			       struct wireless_dev *wdev)
{
	struct sk_buff *msg;

	msg = nlmsg_new(NLMSG_DEFAULT_SIZE, GFP_KERNEL);
	if (!msg)
		return;

	if (nl80211_send_scan_msg(msg, rdev, wdev, 0, 0, 0,
				  NL80211_CMD_SCAN_ABORTED) < 0) {
		nlmsg_free(msg);
		return;
	}

	genlmsg_multicast_netns(wiphy_net(&rdev->wiphy), msg, 0,
				nl80211_scan_mcgrp.id, GFP_KERNEL);
}

void nl80211_send_sched_scan_results(struct cfg80211_registered_device *rdev,
				     struct net_device *netdev)
{
	struct sk_buff *msg;

	msg = nlmsg_new(NLMSG_DEFAULT_SIZE, GFP_KERNEL);
	if (!msg)
		return;

	if (nl80211_send_sched_scan_msg(msg, rdev, netdev, 0, 0, 0,
					NL80211_CMD_SCHED_SCAN_RESULTS) < 0) {
		nlmsg_free(msg);
		return;
	}

	genlmsg_multicast_netns(wiphy_net(&rdev->wiphy), msg, 0,
				nl80211_scan_mcgrp.id, GFP_KERNEL);
}

void nl80211_send_sched_scan(struct cfg80211_registered_device *rdev,
			     struct net_device *netdev, u32 cmd)
{
	struct sk_buff *msg;

	msg = nlmsg_new(NLMSG_DEFAULT_SIZE, GFP_KERNEL);
	if (!msg)
		return;

	if (nl80211_send_sched_scan_msg(msg, rdev, netdev, 0, 0, 0, cmd) < 0) {
		nlmsg_free(msg);
		return;
	}

	genlmsg_multicast_netns(wiphy_net(&rdev->wiphy), msg, 0,
				nl80211_scan_mcgrp.id, GFP_KERNEL);
}

/*
 * This can happen on global regulatory changes or device specific settings
 * based on custom world regulatory domains.
 */
void nl80211_send_reg_change_event(struct regulatory_request *request)
{
	struct sk_buff *msg;
	void *hdr;

	msg = nlmsg_new(NLMSG_DEFAULT_SIZE, GFP_KERNEL);
	if (!msg)
		return;

	hdr = nl80211hdr_put(msg, 0, 0, 0, NL80211_CMD_REG_CHANGE);
	if (!hdr) {
		nlmsg_free(msg);
		return;
	}

	/* Userspace can always count this one always being set */
	if (nla_put_u8(msg, NL80211_ATTR_REG_INITIATOR, request->initiator))
		goto nla_put_failure;

	if (request->alpha2[0] == '0' && request->alpha2[1] == '0') {
		if (nla_put_u8(msg, NL80211_ATTR_REG_TYPE,
			       NL80211_REGDOM_TYPE_WORLD))
			goto nla_put_failure;
	} else if (request->alpha2[0] == '9' && request->alpha2[1] == '9') {
		if (nla_put_u8(msg, NL80211_ATTR_REG_TYPE,
			       NL80211_REGDOM_TYPE_CUSTOM_WORLD))
			goto nla_put_failure;
	} else if ((request->alpha2[0] == '9' && request->alpha2[1] == '8') ||
		   request->intersect) {
		if (nla_put_u8(msg, NL80211_ATTR_REG_TYPE,
			       NL80211_REGDOM_TYPE_INTERSECTION))
			goto nla_put_failure;
	} else {
		if (nla_put_u8(msg, NL80211_ATTR_REG_TYPE,
			       NL80211_REGDOM_TYPE_COUNTRY) ||
		    nla_put_string(msg, NL80211_ATTR_REG_ALPHA2,
				   request->alpha2))
			goto nla_put_failure;
	}

	if (request->wiphy_idx != WIPHY_IDX_INVALID &&
	    nla_put_u32(msg, NL80211_ATTR_WIPHY, request->wiphy_idx))
		goto nla_put_failure;

	genlmsg_end(msg, hdr);

	rcu_read_lock();
	genlmsg_multicast_allns(msg, 0, nl80211_regulatory_mcgrp.id,
				GFP_ATOMIC);
	rcu_read_unlock();

	return;

nla_put_failure:
	genlmsg_cancel(msg, hdr);
	nlmsg_free(msg);
}

static void nl80211_send_mlme_event(struct cfg80211_registered_device *rdev,
				    struct net_device *netdev,
				    const u8 *buf, size_t len,
				    enum nl80211_commands cmd, gfp_t gfp)
{
	struct sk_buff *msg;
	void *hdr;

	msg = nlmsg_new(NLMSG_DEFAULT_SIZE, gfp);
	if (!msg)
		return;

	hdr = nl80211hdr_put(msg, 0, 0, 0, cmd);
	if (!hdr) {
		nlmsg_free(msg);
		return;
	}

	if (nla_put_u32(msg, NL80211_ATTR_WIPHY, rdev->wiphy_idx) ||
	    nla_put_u32(msg, NL80211_ATTR_IFINDEX, netdev->ifindex) ||
	    nla_put(msg, NL80211_ATTR_FRAME, len, buf))
		goto nla_put_failure;

	genlmsg_end(msg, hdr);

	genlmsg_multicast_netns(wiphy_net(&rdev->wiphy), msg, 0,
				nl80211_mlme_mcgrp.id, gfp);
	return;

 nla_put_failure:
	genlmsg_cancel(msg, hdr);
	nlmsg_free(msg);
}

void nl80211_send_rx_auth(struct cfg80211_registered_device *rdev,
			  struct net_device *netdev, const u8 *buf,
			  size_t len, gfp_t gfp)
{
	nl80211_send_mlme_event(rdev, netdev, buf, len,
				NL80211_CMD_AUTHENTICATE, gfp);
}

void nl80211_send_rx_assoc(struct cfg80211_registered_device *rdev,
			   struct net_device *netdev, const u8 *buf,
			   size_t len, gfp_t gfp)
{
	nl80211_send_mlme_event(rdev, netdev, buf, len,
				NL80211_CMD_ASSOCIATE, gfp);
}

void nl80211_send_deauth(struct cfg80211_registered_device *rdev,
			 struct net_device *netdev, const u8 *buf,
			 size_t len, gfp_t gfp)
{
	nl80211_send_mlme_event(rdev, netdev, buf, len,
				NL80211_CMD_DEAUTHENTICATE, gfp);
}

void nl80211_send_disassoc(struct cfg80211_registered_device *rdev,
			   struct net_device *netdev, const u8 *buf,
			   size_t len, gfp_t gfp)
{
	nl80211_send_mlme_event(rdev, netdev, buf, len,
				NL80211_CMD_DISASSOCIATE, gfp);
}

void cfg80211_rx_unprot_mlme_mgmt(struct net_device *dev, const u8 *buf,
				  size_t len)
{
	struct wireless_dev *wdev = dev->ieee80211_ptr;
	struct wiphy *wiphy = wdev->wiphy;
	struct cfg80211_registered_device *rdev = wiphy_to_dev(wiphy);
	const struct ieee80211_mgmt *mgmt = (void *)buf;
	u32 cmd;

	if (WARN_ON(len < 2))
		return;

	if (ieee80211_is_deauth(mgmt->frame_control))
		cmd = NL80211_CMD_UNPROT_DEAUTHENTICATE;
	else
		cmd = NL80211_CMD_UNPROT_DISASSOCIATE;

	trace_cfg80211_rx_unprot_mlme_mgmt(dev, buf, len);
	nl80211_send_mlme_event(rdev, dev, buf, len, cmd, GFP_ATOMIC);
}
EXPORT_SYMBOL(cfg80211_rx_unprot_mlme_mgmt);

static void nl80211_send_mlme_timeout(struct cfg80211_registered_device *rdev,
				      struct net_device *netdev, int cmd,
				      const u8 *addr, gfp_t gfp)
{
	struct sk_buff *msg;
	void *hdr;

	msg = nlmsg_new(NLMSG_DEFAULT_SIZE, gfp);
	if (!msg)
		return;

	hdr = nl80211hdr_put(msg, 0, 0, 0, cmd);
	if (!hdr) {
		nlmsg_free(msg);
		return;
	}

	if (nla_put_u32(msg, NL80211_ATTR_WIPHY, rdev->wiphy_idx) ||
	    nla_put_u32(msg, NL80211_ATTR_IFINDEX, netdev->ifindex) ||
	    nla_put_flag(msg, NL80211_ATTR_TIMED_OUT) ||
	    nla_put(msg, NL80211_ATTR_MAC, ETH_ALEN, addr))
		goto nla_put_failure;

	genlmsg_end(msg, hdr);

	genlmsg_multicast_netns(wiphy_net(&rdev->wiphy), msg, 0,
				nl80211_mlme_mcgrp.id, gfp);
	return;

 nla_put_failure:
	genlmsg_cancel(msg, hdr);
	nlmsg_free(msg);
}

void nl80211_send_auth_timeout(struct cfg80211_registered_device *rdev,
			       struct net_device *netdev, const u8 *addr,
			       gfp_t gfp)
{
	nl80211_send_mlme_timeout(rdev, netdev, NL80211_CMD_AUTHENTICATE,
				  addr, gfp);
}

void nl80211_send_assoc_timeout(struct cfg80211_registered_device *rdev,
				struct net_device *netdev, const u8 *addr,
				gfp_t gfp)
{
	nl80211_send_mlme_timeout(rdev, netdev, NL80211_CMD_ASSOCIATE,
				  addr, gfp);
}

void nl80211_send_connect_result(struct cfg80211_registered_device *rdev,
				 struct net_device *netdev, const u8 *bssid,
				 const u8 *req_ie, size_t req_ie_len,
				 const u8 *resp_ie, size_t resp_ie_len,
				 u16 status, gfp_t gfp)
{
	struct sk_buff *msg;
	void *hdr;

	msg = nlmsg_new(NLMSG_DEFAULT_SIZE, gfp);
	if (!msg)
		return;

	hdr = nl80211hdr_put(msg, 0, 0, 0, NL80211_CMD_CONNECT);
	if (!hdr) {
		nlmsg_free(msg);
		return;
	}

	if (nla_put_u32(msg, NL80211_ATTR_WIPHY, rdev->wiphy_idx) ||
	    nla_put_u32(msg, NL80211_ATTR_IFINDEX, netdev->ifindex) ||
	    (bssid && nla_put(msg, NL80211_ATTR_MAC, ETH_ALEN, bssid)) ||
	    nla_put_u16(msg, NL80211_ATTR_STATUS_CODE, status) ||
	    (req_ie &&
	     nla_put(msg, NL80211_ATTR_REQ_IE, req_ie_len, req_ie)) ||
	    (resp_ie &&
	     nla_put(msg, NL80211_ATTR_RESP_IE, resp_ie_len, resp_ie)))
		goto nla_put_failure;

	genlmsg_end(msg, hdr);

	genlmsg_multicast_netns(wiphy_net(&rdev->wiphy), msg, 0,
				nl80211_mlme_mcgrp.id, gfp);
	return;

 nla_put_failure:
	genlmsg_cancel(msg, hdr);
	nlmsg_free(msg);

}

void nl80211_send_roamed(struct cfg80211_registered_device *rdev,
			 struct net_device *netdev, const u8 *bssid,
			 const u8 *req_ie, size_t req_ie_len,
			 const u8 *resp_ie, size_t resp_ie_len, gfp_t gfp)
{
	struct sk_buff *msg;
	void *hdr;

	msg = nlmsg_new(NLMSG_DEFAULT_SIZE, gfp);
	if (!msg)
		return;

	hdr = nl80211hdr_put(msg, 0, 0, 0, NL80211_CMD_ROAM);
	if (!hdr) {
		nlmsg_free(msg);
		return;
	}

	if (nla_put_u32(msg, NL80211_ATTR_WIPHY, rdev->wiphy_idx) ||
	    nla_put_u32(msg, NL80211_ATTR_IFINDEX, netdev->ifindex) ||
	    nla_put(msg, NL80211_ATTR_MAC, ETH_ALEN, bssid) ||
	    (req_ie &&
	     nla_put(msg, NL80211_ATTR_REQ_IE, req_ie_len, req_ie)) ||
	    (resp_ie &&
	     nla_put(msg, NL80211_ATTR_RESP_IE, resp_ie_len, resp_ie)))
		goto nla_put_failure;

	genlmsg_end(msg, hdr);

	genlmsg_multicast_netns(wiphy_net(&rdev->wiphy), msg, 0,
				nl80211_mlme_mcgrp.id, gfp);
	return;

 nla_put_failure:
	genlmsg_cancel(msg, hdr);
	nlmsg_free(msg);

}

void nl80211_send_disconnected(struct cfg80211_registered_device *rdev,
			       struct net_device *netdev, u16 reason,
			       const u8 *ie, size_t ie_len, bool from_ap)
{
	struct sk_buff *msg;
	void *hdr;

	msg = nlmsg_new(NLMSG_DEFAULT_SIZE, GFP_KERNEL);
	if (!msg)
		return;

	hdr = nl80211hdr_put(msg, 0, 0, 0, NL80211_CMD_DISCONNECT);
	if (!hdr) {
		nlmsg_free(msg);
		return;
	}

	if (nla_put_u32(msg, NL80211_ATTR_WIPHY, rdev->wiphy_idx) ||
	    nla_put_u32(msg, NL80211_ATTR_IFINDEX, netdev->ifindex) ||
	    (from_ap && reason &&
	     nla_put_u16(msg, NL80211_ATTR_REASON_CODE, reason)) ||
	    (from_ap &&
	     nla_put_flag(msg, NL80211_ATTR_DISCONNECTED_BY_AP)) ||
	    (ie && nla_put(msg, NL80211_ATTR_IE, ie_len, ie)))
		goto nla_put_failure;

	genlmsg_end(msg, hdr);

	genlmsg_multicast_netns(wiphy_net(&rdev->wiphy), msg, 0,
				nl80211_mlme_mcgrp.id, GFP_KERNEL);
	return;

 nla_put_failure:
	genlmsg_cancel(msg, hdr);
	nlmsg_free(msg);

}

void nl80211_send_ibss_bssid(struct cfg80211_registered_device *rdev,
			     struct net_device *netdev, const u8 *bssid,
			     gfp_t gfp)
{
	struct sk_buff *msg;
	void *hdr;

	msg = nlmsg_new(NLMSG_DEFAULT_SIZE, gfp);
	if (!msg)
		return;

	hdr = nl80211hdr_put(msg, 0, 0, 0, NL80211_CMD_JOIN_IBSS);
	if (!hdr) {
		nlmsg_free(msg);
		return;
	}

	if (nla_put_u32(msg, NL80211_ATTR_WIPHY, rdev->wiphy_idx) ||
	    nla_put_u32(msg, NL80211_ATTR_IFINDEX, netdev->ifindex) ||
	    nla_put(msg, NL80211_ATTR_MAC, ETH_ALEN, bssid))
		goto nla_put_failure;

	genlmsg_end(msg, hdr);

	genlmsg_multicast_netns(wiphy_net(&rdev->wiphy), msg, 0,
				nl80211_mlme_mcgrp.id, gfp);
	return;

 nla_put_failure:
	genlmsg_cancel(msg, hdr);
	nlmsg_free(msg);
}

void cfg80211_notify_new_peer_candidate(struct net_device *dev, const u8 *addr,
					const u8* ie, u8 ie_len, gfp_t gfp)
{
	struct wireless_dev *wdev = dev->ieee80211_ptr;
	struct cfg80211_registered_device *rdev = wiphy_to_dev(wdev->wiphy);
	struct sk_buff *msg;
	void *hdr;

	if (WARN_ON(wdev->iftype != NL80211_IFTYPE_MESH_POINT))
		return;

	trace_cfg80211_notify_new_peer_candidate(dev, addr);

	msg = nlmsg_new(NLMSG_DEFAULT_SIZE, gfp);
	if (!msg)
		return;

	hdr = nl80211hdr_put(msg, 0, 0, 0, NL80211_CMD_NEW_PEER_CANDIDATE);
	if (!hdr) {
		nlmsg_free(msg);
		return;
	}

	if (nla_put_u32(msg, NL80211_ATTR_WIPHY, rdev->wiphy_idx) ||
	    nla_put_u32(msg, NL80211_ATTR_IFINDEX, dev->ifindex) ||
	    nla_put(msg, NL80211_ATTR_MAC, ETH_ALEN, addr) ||
	    (ie_len && ie &&
	     nla_put(msg, NL80211_ATTR_IE, ie_len , ie)))
		goto nla_put_failure;

	genlmsg_end(msg, hdr);

	genlmsg_multicast_netns(wiphy_net(&rdev->wiphy), msg, 0,
				nl80211_mlme_mcgrp.id, gfp);
	return;

 nla_put_failure:
	genlmsg_cancel(msg, hdr);
	nlmsg_free(msg);
}
EXPORT_SYMBOL(cfg80211_notify_new_peer_candidate);

void nl80211_michael_mic_failure(struct cfg80211_registered_device *rdev,
				 struct net_device *netdev, const u8 *addr,
				 enum nl80211_key_type key_type, int key_id,
				 const u8 *tsc, gfp_t gfp)
{
	struct sk_buff *msg;
	void *hdr;

	msg = nlmsg_new(NLMSG_DEFAULT_SIZE, gfp);
	if (!msg)
		return;

	hdr = nl80211hdr_put(msg, 0, 0, 0, NL80211_CMD_MICHAEL_MIC_FAILURE);
	if (!hdr) {
		nlmsg_free(msg);
		return;
	}

	if (nla_put_u32(msg, NL80211_ATTR_WIPHY, rdev->wiphy_idx) ||
	    nla_put_u32(msg, NL80211_ATTR_IFINDEX, netdev->ifindex) ||
	    (addr && nla_put(msg, NL80211_ATTR_MAC, ETH_ALEN, addr)) ||
	    nla_put_u32(msg, NL80211_ATTR_KEY_TYPE, key_type) ||
	    (key_id != -1 &&
	     nla_put_u8(msg, NL80211_ATTR_KEY_IDX, key_id)) ||
	    (tsc && nla_put(msg, NL80211_ATTR_KEY_SEQ, 6, tsc)))
		goto nla_put_failure;

	genlmsg_end(msg, hdr);

	genlmsg_multicast_netns(wiphy_net(&rdev->wiphy), msg, 0,
				nl80211_mlme_mcgrp.id, gfp);
	return;

 nla_put_failure:
	genlmsg_cancel(msg, hdr);
	nlmsg_free(msg);
}

void nl80211_send_beacon_hint_event(struct wiphy *wiphy,
				    struct ieee80211_channel *channel_before,
				    struct ieee80211_channel *channel_after)
{
	struct sk_buff *msg;
	void *hdr;
	struct nlattr *nl_freq;

	msg = nlmsg_new(NLMSG_DEFAULT_SIZE, GFP_ATOMIC);
	if (!msg)
		return;

	hdr = nl80211hdr_put(msg, 0, 0, 0, NL80211_CMD_REG_BEACON_HINT);
	if (!hdr) {
		nlmsg_free(msg);
		return;
	}

	/*
	 * Since we are applying the beacon hint to a wiphy we know its
	 * wiphy_idx is valid
	 */
	if (nla_put_u32(msg, NL80211_ATTR_WIPHY, get_wiphy_idx(wiphy)))
		goto nla_put_failure;

	/* Before */
	nl_freq = nla_nest_start(msg, NL80211_ATTR_FREQ_BEFORE);
	if (!nl_freq)
		goto nla_put_failure;
	if (nl80211_msg_put_channel(msg, channel_before, false))
		goto nla_put_failure;
	nla_nest_end(msg, nl_freq);

	/* After */
	nl_freq = nla_nest_start(msg, NL80211_ATTR_FREQ_AFTER);
	if (!nl_freq)
		goto nla_put_failure;
	if (nl80211_msg_put_channel(msg, channel_after, false))
		goto nla_put_failure;
	nla_nest_end(msg, nl_freq);

	genlmsg_end(msg, hdr);

	rcu_read_lock();
	genlmsg_multicast_allns(msg, 0, nl80211_regulatory_mcgrp.id,
				GFP_ATOMIC);
	rcu_read_unlock();

	return;

nla_put_failure:
	genlmsg_cancel(msg, hdr);
	nlmsg_free(msg);
}

static void nl80211_send_remain_on_chan_event(
	int cmd, struct cfg80211_registered_device *rdev,
	struct wireless_dev *wdev, u64 cookie,
	struct ieee80211_channel *chan,
	unsigned int duration, gfp_t gfp)
{
	struct sk_buff *msg;
	void *hdr;

	msg = nlmsg_new(NLMSG_DEFAULT_SIZE, gfp);
	if (!msg)
		return;

	hdr = nl80211hdr_put(msg, 0, 0, 0, cmd);
	if (!hdr) {
		nlmsg_free(msg);
		return;
	}

	if (nla_put_u32(msg, NL80211_ATTR_WIPHY, rdev->wiphy_idx) ||
	    (wdev->netdev && nla_put_u32(msg, NL80211_ATTR_IFINDEX,
					 wdev->netdev->ifindex)) ||
	    nla_put_u64(msg, NL80211_ATTR_WDEV, wdev_id(wdev)) ||
	    nla_put_u32(msg, NL80211_ATTR_WIPHY_FREQ, chan->center_freq) ||
	    nla_put_u32(msg, NL80211_ATTR_WIPHY_CHANNEL_TYPE,
			NL80211_CHAN_NO_HT) ||
	    nla_put_u64(msg, NL80211_ATTR_COOKIE, cookie))
		goto nla_put_failure;

	if (cmd == NL80211_CMD_REMAIN_ON_CHANNEL &&
	    nla_put_u32(msg, NL80211_ATTR_DURATION, duration))
		goto nla_put_failure;

	genlmsg_end(msg, hdr);

	genlmsg_multicast_netns(wiphy_net(&rdev->wiphy), msg, 0,
				nl80211_mlme_mcgrp.id, gfp);
	return;

 nla_put_failure:
	genlmsg_cancel(msg, hdr);
	nlmsg_free(msg);
}

void cfg80211_ready_on_channel(struct wireless_dev *wdev, u64 cookie,
			       struct ieee80211_channel *chan,
			       unsigned int duration, gfp_t gfp)
{
	struct wiphy *wiphy = wdev->wiphy;
	struct cfg80211_registered_device *rdev = wiphy_to_dev(wiphy);

	trace_cfg80211_ready_on_channel(wdev, cookie, chan, duration);
	nl80211_send_remain_on_chan_event(NL80211_CMD_REMAIN_ON_CHANNEL,
					  rdev, wdev, cookie, chan,
					  duration, gfp);
}
EXPORT_SYMBOL(cfg80211_ready_on_channel);

void cfg80211_remain_on_channel_expired(struct wireless_dev *wdev, u64 cookie,
					struct ieee80211_channel *chan,
					gfp_t gfp)
{
	struct wiphy *wiphy = wdev->wiphy;
	struct cfg80211_registered_device *rdev = wiphy_to_dev(wiphy);

	trace_cfg80211_ready_on_channel_expired(wdev, cookie, chan);
	nl80211_send_remain_on_chan_event(NL80211_CMD_CANCEL_REMAIN_ON_CHANNEL,
					  rdev, wdev, cookie, chan, 0, gfp);
}
EXPORT_SYMBOL(cfg80211_remain_on_channel_expired);

void cfg80211_new_sta(struct net_device *dev, const u8 *mac_addr,
		      struct station_info *sinfo, gfp_t gfp)
{
	struct wiphy *wiphy = dev->ieee80211_ptr->wiphy;
	struct cfg80211_registered_device *rdev = wiphy_to_dev(wiphy);
	struct sk_buff *msg;

	trace_cfg80211_new_sta(dev, mac_addr, sinfo);

	msg = nlmsg_new(NLMSG_DEFAULT_SIZE, gfp);
	if (!msg)
		return;

	if (nl80211_send_station(msg, 0, 0, 0,
				 rdev, dev, mac_addr, sinfo) < 0) {
		nlmsg_free(msg);
		return;
	}

	genlmsg_multicast_netns(wiphy_net(&rdev->wiphy), msg, 0,
				nl80211_mlme_mcgrp.id, gfp);
}
EXPORT_SYMBOL(cfg80211_new_sta);

void cfg80211_del_sta(struct net_device *dev, const u8 *mac_addr, gfp_t gfp)
{
	struct wiphy *wiphy = dev->ieee80211_ptr->wiphy;
	struct cfg80211_registered_device *rdev = wiphy_to_dev(wiphy);
	struct sk_buff *msg;
	void *hdr;

	trace_cfg80211_del_sta(dev, mac_addr);

	msg = nlmsg_new(NLMSG_DEFAULT_SIZE, gfp);
	if (!msg)
		return;

	hdr = nl80211hdr_put(msg, 0, 0, 0, NL80211_CMD_DEL_STATION);
	if (!hdr) {
		nlmsg_free(msg);
		return;
	}

	if (nla_put_u32(msg, NL80211_ATTR_IFINDEX, dev->ifindex) ||
	    nla_put(msg, NL80211_ATTR_MAC, ETH_ALEN, mac_addr))
		goto nla_put_failure;

	genlmsg_end(msg, hdr);

	genlmsg_multicast_netns(wiphy_net(&rdev->wiphy), msg, 0,
				nl80211_mlme_mcgrp.id, gfp);
	return;

 nla_put_failure:
	genlmsg_cancel(msg, hdr);
	nlmsg_free(msg);
}
EXPORT_SYMBOL(cfg80211_del_sta);

void cfg80211_conn_failed(struct net_device *dev, const u8 *mac_addr,
			  enum nl80211_connect_failed_reason reason,
			  gfp_t gfp)
{
	struct wiphy *wiphy = dev->ieee80211_ptr->wiphy;
	struct cfg80211_registered_device *rdev = wiphy_to_dev(wiphy);
	struct sk_buff *msg;
	void *hdr;

	msg = nlmsg_new(NLMSG_GOODSIZE, gfp);
	if (!msg)
		return;

	hdr = nl80211hdr_put(msg, 0, 0, 0, NL80211_CMD_CONN_FAILED);
	if (!hdr) {
		nlmsg_free(msg);
		return;
	}

	if (nla_put_u32(msg, NL80211_ATTR_IFINDEX, dev->ifindex) ||
	    nla_put(msg, NL80211_ATTR_MAC, ETH_ALEN, mac_addr) ||
	    nla_put_u32(msg, NL80211_ATTR_CONN_FAILED_REASON, reason))
		goto nla_put_failure;

	genlmsg_end(msg, hdr);

	genlmsg_multicast_netns(wiphy_net(&rdev->wiphy), msg, 0,
				nl80211_mlme_mcgrp.id, gfp);
	return;

 nla_put_failure:
	genlmsg_cancel(msg, hdr);
	nlmsg_free(msg);
}
EXPORT_SYMBOL(cfg80211_conn_failed);

static bool __nl80211_unexpected_frame(struct net_device *dev, u8 cmd,
				       const u8 *addr, gfp_t gfp)
{
	struct wireless_dev *wdev = dev->ieee80211_ptr;
	struct cfg80211_registered_device *rdev = wiphy_to_dev(wdev->wiphy);
	struct sk_buff *msg;
	void *hdr;
	u32 nlportid = ACCESS_ONCE(wdev->ap_unexpected_nlportid);

	if (!nlportid)
		return false;

	msg = nlmsg_new(100, gfp);
	if (!msg)
		return true;

	hdr = nl80211hdr_put(msg, 0, 0, 0, cmd);
	if (!hdr) {
		nlmsg_free(msg);
		return true;
	}

	if (nla_put_u32(msg, NL80211_ATTR_WIPHY, rdev->wiphy_idx) ||
	    nla_put_u32(msg, NL80211_ATTR_IFINDEX, dev->ifindex) ||
	    nla_put(msg, NL80211_ATTR_MAC, ETH_ALEN, addr))
		goto nla_put_failure;

	genlmsg_end(msg, hdr);
	genlmsg_unicast(wiphy_net(&rdev->wiphy), msg, nlportid);
	return true;

 nla_put_failure:
	genlmsg_cancel(msg, hdr);
	nlmsg_free(msg);
	return true;
}

bool cfg80211_rx_spurious_frame(struct net_device *dev,
				const u8 *addr, gfp_t gfp)
{
	struct wireless_dev *wdev = dev->ieee80211_ptr;
	bool ret;

	trace_cfg80211_rx_spurious_frame(dev, addr);

	if (WARN_ON(wdev->iftype != NL80211_IFTYPE_AP &&
		    wdev->iftype != NL80211_IFTYPE_P2P_GO)) {
		trace_cfg80211_return_bool(false);
		return false;
	}
	ret = __nl80211_unexpected_frame(dev, NL80211_CMD_UNEXPECTED_FRAME,
					 addr, gfp);
	trace_cfg80211_return_bool(ret);
	return ret;
}
EXPORT_SYMBOL(cfg80211_rx_spurious_frame);

bool cfg80211_rx_unexpected_4addr_frame(struct net_device *dev,
					const u8 *addr, gfp_t gfp)
{
	struct wireless_dev *wdev = dev->ieee80211_ptr;
	bool ret;

	trace_cfg80211_rx_unexpected_4addr_frame(dev, addr);

	if (WARN_ON(wdev->iftype != NL80211_IFTYPE_AP &&
		    wdev->iftype != NL80211_IFTYPE_P2P_GO &&
		    wdev->iftype != NL80211_IFTYPE_AP_VLAN)) {
		trace_cfg80211_return_bool(false);
		return false;
	}
	ret = __nl80211_unexpected_frame(dev,
					 NL80211_CMD_UNEXPECTED_4ADDR_FRAME,
					 addr, gfp);
	trace_cfg80211_return_bool(ret);
	return ret;
}
EXPORT_SYMBOL(cfg80211_rx_unexpected_4addr_frame);

int nl80211_send_mgmt(struct cfg80211_registered_device *rdev,
		      struct wireless_dev *wdev, u32 nlportid,
		      int freq, int sig_dbm,
		      const u8 *buf, size_t len, gfp_t gfp)
{
	struct net_device *netdev = wdev->netdev;
	struct sk_buff *msg;
	void *hdr;

	msg = nlmsg_new(NLMSG_DEFAULT_SIZE, gfp);
	if (!msg)
		return -ENOMEM;

	hdr = nl80211hdr_put(msg, 0, 0, 0, NL80211_CMD_FRAME);
	if (!hdr) {
		nlmsg_free(msg);
		return -ENOMEM;
	}

	if (nla_put_u32(msg, NL80211_ATTR_WIPHY, rdev->wiphy_idx) ||
	    (netdev && nla_put_u32(msg, NL80211_ATTR_IFINDEX,
					netdev->ifindex)) ||
	    nla_put_u64(msg, NL80211_ATTR_WDEV, wdev_id(wdev)) ||
	    nla_put_u32(msg, NL80211_ATTR_WIPHY_FREQ, freq) ||
	    (sig_dbm &&
	     nla_put_u32(msg, NL80211_ATTR_RX_SIGNAL_DBM, sig_dbm)) ||
	    nla_put(msg, NL80211_ATTR_FRAME, len, buf))
		goto nla_put_failure;

	genlmsg_end(msg, hdr);

	return genlmsg_unicast(wiphy_net(&rdev->wiphy), msg, nlportid);

 nla_put_failure:
	genlmsg_cancel(msg, hdr);
	nlmsg_free(msg);
	return -ENOBUFS;
}

void cfg80211_mgmt_tx_status(struct wireless_dev *wdev, u64 cookie,
			     const u8 *buf, size_t len, bool ack, gfp_t gfp)
{
	struct wiphy *wiphy = wdev->wiphy;
	struct cfg80211_registered_device *rdev = wiphy_to_dev(wiphy);
	struct net_device *netdev = wdev->netdev;
	struct sk_buff *msg;
	void *hdr;

	trace_cfg80211_mgmt_tx_status(wdev, cookie, ack);

	msg = nlmsg_new(NLMSG_DEFAULT_SIZE, gfp);
	if (!msg)
		return;

	hdr = nl80211hdr_put(msg, 0, 0, 0, NL80211_CMD_FRAME_TX_STATUS);
	if (!hdr) {
		nlmsg_free(msg);
		return;
	}

	if (nla_put_u32(msg, NL80211_ATTR_WIPHY, rdev->wiphy_idx) ||
	    (netdev && nla_put_u32(msg, NL80211_ATTR_IFINDEX,
				   netdev->ifindex)) ||
	    nla_put_u64(msg, NL80211_ATTR_WDEV, wdev_id(wdev)) ||
	    nla_put(msg, NL80211_ATTR_FRAME, len, buf) ||
	    nla_put_u64(msg, NL80211_ATTR_COOKIE, cookie) ||
	    (ack && nla_put_flag(msg, NL80211_ATTR_ACK)))
		goto nla_put_failure;

	genlmsg_end(msg, hdr);

	genlmsg_multicast(msg, 0, nl80211_mlme_mcgrp.id, gfp);
	return;

 nla_put_failure:
	genlmsg_cancel(msg, hdr);
	nlmsg_free(msg);
}
EXPORT_SYMBOL(cfg80211_mgmt_tx_status);

void cfg80211_cqm_rssi_notify(struct net_device *dev,
			      enum nl80211_cqm_rssi_threshold_event rssi_event,
			      gfp_t gfp)
{
	struct wireless_dev *wdev = dev->ieee80211_ptr;
	struct wiphy *wiphy = wdev->wiphy;
	struct cfg80211_registered_device *rdev = wiphy_to_dev(wiphy);
	struct sk_buff *msg;
	struct nlattr *pinfoattr;
	void *hdr;

	trace_cfg80211_cqm_rssi_notify(dev, rssi_event);

	msg = nlmsg_new(NLMSG_DEFAULT_SIZE, gfp);
	if (!msg)
		return;

	hdr = nl80211hdr_put(msg, 0, 0, 0, NL80211_CMD_NOTIFY_CQM);
	if (!hdr) {
		nlmsg_free(msg);
		return;
	}

	if (nla_put_u32(msg, NL80211_ATTR_WIPHY, rdev->wiphy_idx) ||
	    nla_put_u32(msg, NL80211_ATTR_IFINDEX, dev->ifindex))
		goto nla_put_failure;

	pinfoattr = nla_nest_start(msg, NL80211_ATTR_CQM);
	if (!pinfoattr)
		goto nla_put_failure;

	if (nla_put_u32(msg, NL80211_ATTR_CQM_RSSI_THRESHOLD_EVENT,
			rssi_event))
		goto nla_put_failure;

	nla_nest_end(msg, pinfoattr);

	genlmsg_end(msg, hdr);

	genlmsg_multicast_netns(wiphy_net(&rdev->wiphy), msg, 0,
				nl80211_mlme_mcgrp.id, gfp);
	return;

 nla_put_failure:
	genlmsg_cancel(msg, hdr);
	nlmsg_free(msg);
}
EXPORT_SYMBOL(cfg80211_cqm_rssi_notify);

static void nl80211_gtk_rekey_notify(struct cfg80211_registered_device *rdev,
				     struct net_device *netdev, const u8 *bssid,
				     const u8 *replay_ctr, gfp_t gfp)
{
	struct sk_buff *msg;
	struct nlattr *rekey_attr;
	void *hdr;

	msg = nlmsg_new(NLMSG_DEFAULT_SIZE, gfp);
	if (!msg)
		return;

	hdr = nl80211hdr_put(msg, 0, 0, 0, NL80211_CMD_SET_REKEY_OFFLOAD);
	if (!hdr) {
		nlmsg_free(msg);
		return;
	}

	if (nla_put_u32(msg, NL80211_ATTR_WIPHY, rdev->wiphy_idx) ||
	    nla_put_u32(msg, NL80211_ATTR_IFINDEX, netdev->ifindex) ||
	    nla_put(msg, NL80211_ATTR_MAC, ETH_ALEN, bssid))
		goto nla_put_failure;

	rekey_attr = nla_nest_start(msg, NL80211_ATTR_REKEY_DATA);
	if (!rekey_attr)
		goto nla_put_failure;

	if (nla_put(msg, NL80211_REKEY_DATA_REPLAY_CTR,
		    NL80211_REPLAY_CTR_LEN, replay_ctr))
		goto nla_put_failure;

	nla_nest_end(msg, rekey_attr);

	genlmsg_end(msg, hdr);

	genlmsg_multicast_netns(wiphy_net(&rdev->wiphy), msg, 0,
				nl80211_mlme_mcgrp.id, gfp);
	return;

 nla_put_failure:
	genlmsg_cancel(msg, hdr);
	nlmsg_free(msg);
}

void cfg80211_gtk_rekey_notify(struct net_device *dev, const u8 *bssid,
			       const u8 *replay_ctr, gfp_t gfp)
{
	struct wireless_dev *wdev = dev->ieee80211_ptr;
	struct wiphy *wiphy = wdev->wiphy;
	struct cfg80211_registered_device *rdev = wiphy_to_dev(wiphy);

	trace_cfg80211_gtk_rekey_notify(dev, bssid);
	nl80211_gtk_rekey_notify(rdev, dev, bssid, replay_ctr, gfp);
}
EXPORT_SYMBOL(cfg80211_gtk_rekey_notify);

static void
nl80211_pmksa_candidate_notify(struct cfg80211_registered_device *rdev,
			       struct net_device *netdev, int index,
			       const u8 *bssid, bool preauth, gfp_t gfp)
{
	struct sk_buff *msg;
	struct nlattr *attr;
	void *hdr;

	msg = nlmsg_new(NLMSG_DEFAULT_SIZE, gfp);
	if (!msg)
		return;

	hdr = nl80211hdr_put(msg, 0, 0, 0, NL80211_CMD_PMKSA_CANDIDATE);
	if (!hdr) {
		nlmsg_free(msg);
		return;
	}

	if (nla_put_u32(msg, NL80211_ATTR_WIPHY, rdev->wiphy_idx) ||
	    nla_put_u32(msg, NL80211_ATTR_IFINDEX, netdev->ifindex))
		goto nla_put_failure;

	attr = nla_nest_start(msg, NL80211_ATTR_PMKSA_CANDIDATE);
	if (!attr)
		goto nla_put_failure;

	if (nla_put_u32(msg, NL80211_PMKSA_CANDIDATE_INDEX, index) ||
	    nla_put(msg, NL80211_PMKSA_CANDIDATE_BSSID, ETH_ALEN, bssid) ||
	    (preauth &&
	     nla_put_flag(msg, NL80211_PMKSA_CANDIDATE_PREAUTH)))
		goto nla_put_failure;

	nla_nest_end(msg, attr);

	genlmsg_end(msg, hdr);

	genlmsg_multicast_netns(wiphy_net(&rdev->wiphy), msg, 0,
				nl80211_mlme_mcgrp.id, gfp);
	return;

 nla_put_failure:
	genlmsg_cancel(msg, hdr);
	nlmsg_free(msg);
}

void cfg80211_pmksa_candidate_notify(struct net_device *dev, int index,
				     const u8 *bssid, bool preauth, gfp_t gfp)
{
	struct wireless_dev *wdev = dev->ieee80211_ptr;
	struct wiphy *wiphy = wdev->wiphy;
	struct cfg80211_registered_device *rdev = wiphy_to_dev(wiphy);

	trace_cfg80211_pmksa_candidate_notify(dev, index, bssid, preauth);
	nl80211_pmksa_candidate_notify(rdev, dev, index, bssid, preauth, gfp);
}
EXPORT_SYMBOL(cfg80211_pmksa_candidate_notify);

static void nl80211_ch_switch_notify(struct cfg80211_registered_device *rdev,
				     struct net_device *netdev,
				     struct cfg80211_chan_def *chandef,
				     gfp_t gfp)
{
	struct sk_buff *msg;
	void *hdr;

	msg = nlmsg_new(NLMSG_DEFAULT_SIZE, gfp);
	if (!msg)
		return;

	hdr = nl80211hdr_put(msg, 0, 0, 0, NL80211_CMD_CH_SWITCH_NOTIFY);
	if (!hdr) {
		nlmsg_free(msg);
		return;
	}

	if (nla_put_u32(msg, NL80211_ATTR_IFINDEX, netdev->ifindex))
		goto nla_put_failure;

	if (nl80211_send_chandef(msg, chandef))
		goto nla_put_failure;

	genlmsg_end(msg, hdr);

	genlmsg_multicast_netns(wiphy_net(&rdev->wiphy), msg, 0,
				nl80211_mlme_mcgrp.id, gfp);
	return;

 nla_put_failure:
	genlmsg_cancel(msg, hdr);
	nlmsg_free(msg);
}

void cfg80211_ch_switch_notify(struct net_device *dev,
			       struct cfg80211_chan_def *chandef)
{
	struct wireless_dev *wdev = dev->ieee80211_ptr;
	struct wiphy *wiphy = wdev->wiphy;
	struct cfg80211_registered_device *rdev = wiphy_to_dev(wiphy);

	trace_cfg80211_ch_switch_notify(dev, chandef);

	wdev_lock(wdev);

	if (WARN_ON(wdev->iftype != NL80211_IFTYPE_AP &&
		    wdev->iftype != NL80211_IFTYPE_P2P_GO))
		goto out;

	wdev->channel = chandef->chan;
	nl80211_ch_switch_notify(rdev, dev, chandef, GFP_KERNEL);
out:
	wdev_unlock(wdev);
	return;
}
EXPORT_SYMBOL(cfg80211_ch_switch_notify);

void cfg80211_cqm_txe_notify(struct net_device *dev,
			     const u8 *peer, u32 num_packets,
			     u32 rate, u32 intvl, gfp_t gfp)
{
	struct wireless_dev *wdev = dev->ieee80211_ptr;
	struct wiphy *wiphy = wdev->wiphy;
	struct cfg80211_registered_device *rdev = wiphy_to_dev(wiphy);
	struct sk_buff *msg;
	struct nlattr *pinfoattr;
	void *hdr;

	msg = nlmsg_new(NLMSG_GOODSIZE, gfp);
	if (!msg)
		return;

	hdr = nl80211hdr_put(msg, 0, 0, 0, NL80211_CMD_NOTIFY_CQM);
	if (!hdr) {
		nlmsg_free(msg);
		return;
	}

	if (nla_put_u32(msg, NL80211_ATTR_WIPHY, rdev->wiphy_idx) ||
	    nla_put_u32(msg, NL80211_ATTR_IFINDEX, dev->ifindex) ||
	    nla_put(msg, NL80211_ATTR_MAC, ETH_ALEN, peer))
		goto nla_put_failure;

	pinfoattr = nla_nest_start(msg, NL80211_ATTR_CQM);
	if (!pinfoattr)
		goto nla_put_failure;

	if (nla_put_u32(msg, NL80211_ATTR_CQM_TXE_PKTS, num_packets))
		goto nla_put_failure;

	if (nla_put_u32(msg, NL80211_ATTR_CQM_TXE_RATE, rate))
		goto nla_put_failure;

	if (nla_put_u32(msg, NL80211_ATTR_CQM_TXE_INTVL, intvl))
		goto nla_put_failure;

	nla_nest_end(msg, pinfoattr);

	genlmsg_end(msg, hdr);

	genlmsg_multicast_netns(wiphy_net(&rdev->wiphy), msg, 0,
				nl80211_mlme_mcgrp.id, gfp);
	return;

 nla_put_failure:
	genlmsg_cancel(msg, hdr);
	nlmsg_free(msg);
}
EXPORT_SYMBOL(cfg80211_cqm_txe_notify);

void
nl80211_radar_notify(struct cfg80211_registered_device *rdev,
		     struct cfg80211_chan_def *chandef,
		     enum nl80211_radar_event event,
		     struct net_device *netdev, gfp_t gfp)
{
	struct sk_buff *msg;
	void *hdr;

	msg = nlmsg_new(NLMSG_DEFAULT_SIZE, gfp);
	if (!msg)
		return;

	hdr = nl80211hdr_put(msg, 0, 0, 0, NL80211_CMD_RADAR_DETECT);
	if (!hdr) {
		nlmsg_free(msg);
		return;
	}

	if (nla_put_u32(msg, NL80211_ATTR_WIPHY, rdev->wiphy_idx))
		goto nla_put_failure;

	/* NOP and radar events don't need a netdev parameter */
	if (netdev) {
		struct wireless_dev *wdev = netdev->ieee80211_ptr;

		if (nla_put_u32(msg, NL80211_ATTR_IFINDEX, netdev->ifindex) ||
		    nla_put_u64(msg, NL80211_ATTR_WDEV, wdev_id(wdev)))
			goto nla_put_failure;
	}

	if (nla_put_u32(msg, NL80211_ATTR_RADAR_EVENT, event))
		goto nla_put_failure;

	if (nl80211_send_chandef(msg, chandef))
		goto nla_put_failure;

	genlmsg_end(msg, hdr);

	genlmsg_multicast_netns(wiphy_net(&rdev->wiphy), msg, 0,
				nl80211_mlme_mcgrp.id, gfp);
	return;

 nla_put_failure:
	genlmsg_cancel(msg, hdr);
	nlmsg_free(msg);
}

void cfg80211_cqm_pktloss_notify(struct net_device *dev,
				 const u8 *peer, u32 num_packets, gfp_t gfp)
{
	struct wireless_dev *wdev = dev->ieee80211_ptr;
	struct wiphy *wiphy = wdev->wiphy;
	struct cfg80211_registered_device *rdev = wiphy_to_dev(wiphy);
	struct sk_buff *msg;
	struct nlattr *pinfoattr;
	void *hdr;

	trace_cfg80211_cqm_pktloss_notify(dev, peer, num_packets);

	msg = nlmsg_new(NLMSG_DEFAULT_SIZE, gfp);
	if (!msg)
		return;

	hdr = nl80211hdr_put(msg, 0, 0, 0, NL80211_CMD_NOTIFY_CQM);
	if (!hdr) {
		nlmsg_free(msg);
		return;
	}

	if (nla_put_u32(msg, NL80211_ATTR_WIPHY, rdev->wiphy_idx) ||
	    nla_put_u32(msg, NL80211_ATTR_IFINDEX, dev->ifindex) ||
	    nla_put(msg, NL80211_ATTR_MAC, ETH_ALEN, peer))
		goto nla_put_failure;

	pinfoattr = nla_nest_start(msg, NL80211_ATTR_CQM);
	if (!pinfoattr)
		goto nla_put_failure;

	if (nla_put_u32(msg, NL80211_ATTR_CQM_PKT_LOSS_EVENT, num_packets))
		goto nla_put_failure;

	nla_nest_end(msg, pinfoattr);

	genlmsg_end(msg, hdr);

	genlmsg_multicast_netns(wiphy_net(&rdev->wiphy), msg, 0,
				nl80211_mlme_mcgrp.id, gfp);
	return;

 nla_put_failure:
	genlmsg_cancel(msg, hdr);
	nlmsg_free(msg);
}
EXPORT_SYMBOL(cfg80211_cqm_pktloss_notify);

void cfg80211_probe_status(struct net_device *dev, const u8 *addr,
			   u64 cookie, bool acked, gfp_t gfp)
{
	struct wireless_dev *wdev = dev->ieee80211_ptr;
	struct cfg80211_registered_device *rdev = wiphy_to_dev(wdev->wiphy);
	struct sk_buff *msg;
	void *hdr;

	trace_cfg80211_probe_status(dev, addr, cookie, acked);

	msg = nlmsg_new(NLMSG_DEFAULT_SIZE, gfp);

	if (!msg)
		return;

	hdr = nl80211hdr_put(msg, 0, 0, 0, NL80211_CMD_PROBE_CLIENT);
	if (!hdr) {
		nlmsg_free(msg);
		return;
	}

	if (nla_put_u32(msg, NL80211_ATTR_WIPHY, rdev->wiphy_idx) ||
	    nla_put_u32(msg, NL80211_ATTR_IFINDEX, dev->ifindex) ||
	    nla_put(msg, NL80211_ATTR_MAC, ETH_ALEN, addr) ||
	    nla_put_u64(msg, NL80211_ATTR_COOKIE, cookie) ||
	    (acked && nla_put_flag(msg, NL80211_ATTR_ACK)))
		goto nla_put_failure;

	genlmsg_end(msg, hdr);

	genlmsg_multicast_netns(wiphy_net(&rdev->wiphy), msg, 0,
				nl80211_mlme_mcgrp.id, gfp);
	return;

 nla_put_failure:
	genlmsg_cancel(msg, hdr);
	nlmsg_free(msg);
}
EXPORT_SYMBOL(cfg80211_probe_status);

void cfg80211_report_obss_beacon(struct wiphy *wiphy,
				 const u8 *frame, size_t len,
				 int freq, int sig_dbm)
{
	struct cfg80211_registered_device *rdev = wiphy_to_dev(wiphy);
	struct sk_buff *msg;
	void *hdr;
	struct cfg80211_beacon_registration *reg;

	trace_cfg80211_report_obss_beacon(wiphy, frame, len, freq, sig_dbm);

	spin_lock_bh(&rdev->beacon_registrations_lock);
	list_for_each_entry(reg, &rdev->beacon_registrations, list) {
		msg = nlmsg_new(len + 100, GFP_ATOMIC);
		if (!msg) {
			spin_unlock_bh(&rdev->beacon_registrations_lock);
			return;
		}

		hdr = nl80211hdr_put(msg, 0, 0, 0, NL80211_CMD_FRAME);
		if (!hdr)
			goto nla_put_failure;

		if (nla_put_u32(msg, NL80211_ATTR_WIPHY, rdev->wiphy_idx) ||
		    (freq &&
		     nla_put_u32(msg, NL80211_ATTR_WIPHY_FREQ, freq)) ||
		    (sig_dbm &&
		     nla_put_u32(msg, NL80211_ATTR_RX_SIGNAL_DBM, sig_dbm)) ||
		    nla_put(msg, NL80211_ATTR_FRAME, len, frame))
			goto nla_put_failure;

		genlmsg_end(msg, hdr);

		genlmsg_unicast(wiphy_net(&rdev->wiphy), msg, reg->nlportid);
	}
	spin_unlock_bh(&rdev->beacon_registrations_lock);
	return;

 nla_put_failure:
	spin_unlock_bh(&rdev->beacon_registrations_lock);
	if (hdr)
		genlmsg_cancel(msg, hdr);
	nlmsg_free(msg);
}
EXPORT_SYMBOL(cfg80211_report_obss_beacon);

#ifdef CONFIG_PM
void cfg80211_report_wowlan_wakeup(struct wireless_dev *wdev,
				   struct cfg80211_wowlan_wakeup *wakeup,
				   gfp_t gfp)
{
	struct cfg80211_registered_device *rdev = wiphy_to_dev(wdev->wiphy);
	struct sk_buff *msg;
	void *hdr;
	int size = 200;

	trace_cfg80211_report_wowlan_wakeup(wdev->wiphy, wdev, wakeup);

	if (wakeup)
		size += wakeup->packet_present_len;

	msg = nlmsg_new(size, gfp);
	if (!msg)
		return;

	hdr = nl80211hdr_put(msg, 0, 0, 0, NL80211_CMD_SET_WOWLAN);
	if (!hdr)
		goto free_msg;

	if (nla_put_u32(msg, NL80211_ATTR_WIPHY, rdev->wiphy_idx) ||
	    nla_put_u64(msg, NL80211_ATTR_WDEV, wdev_id(wdev)))
		goto free_msg;

	if (wdev->netdev && nla_put_u32(msg, NL80211_ATTR_IFINDEX,
					wdev->netdev->ifindex))
		goto free_msg;

	if (wakeup) {
		struct nlattr *reasons;

		reasons = nla_nest_start(msg, NL80211_ATTR_WOWLAN_TRIGGERS);

		if (wakeup->disconnect &&
		    nla_put_flag(msg, NL80211_WOWLAN_TRIG_DISCONNECT))
			goto free_msg;
		if (wakeup->magic_pkt &&
		    nla_put_flag(msg, NL80211_WOWLAN_TRIG_MAGIC_PKT))
			goto free_msg;
		if (wakeup->gtk_rekey_failure &&
		    nla_put_flag(msg, NL80211_WOWLAN_TRIG_GTK_REKEY_FAILURE))
			goto free_msg;
		if (wakeup->eap_identity_req &&
		    nla_put_flag(msg, NL80211_WOWLAN_TRIG_EAP_IDENT_REQUEST))
			goto free_msg;
		if (wakeup->four_way_handshake &&
		    nla_put_flag(msg, NL80211_WOWLAN_TRIG_4WAY_HANDSHAKE))
			goto free_msg;
		if (wakeup->rfkill_release &&
		    nla_put_flag(msg, NL80211_WOWLAN_TRIG_RFKILL_RELEASE))
			goto free_msg;

		if (wakeup->pattern_idx >= 0 &&
		    nla_put_u32(msg, NL80211_WOWLAN_TRIG_PKT_PATTERN,
				wakeup->pattern_idx))
			goto free_msg;

		if (wakeup->tcp_match)
			nla_put_flag(msg, NL80211_WOWLAN_TRIG_WAKEUP_TCP_MATCH);

		if (wakeup->tcp_connlost)
			nla_put_flag(msg,
				     NL80211_WOWLAN_TRIG_WAKEUP_TCP_CONNLOST);

		if (wakeup->tcp_nomoretokens)
			nla_put_flag(msg,
				NL80211_WOWLAN_TRIG_WAKEUP_TCP_NOMORETOKENS);

		if (wakeup->packet) {
			u32 pkt_attr = NL80211_WOWLAN_TRIG_WAKEUP_PKT_80211;
			u32 len_attr = NL80211_WOWLAN_TRIG_WAKEUP_PKT_80211_LEN;

			if (!wakeup->packet_80211) {
				pkt_attr =
					NL80211_WOWLAN_TRIG_WAKEUP_PKT_8023;
				len_attr =
					NL80211_WOWLAN_TRIG_WAKEUP_PKT_8023_LEN;
			}

			if (wakeup->packet_len &&
			    nla_put_u32(msg, len_attr, wakeup->packet_len))
				goto free_msg;

			if (nla_put(msg, pkt_attr, wakeup->packet_present_len,
				    wakeup->packet))
				goto free_msg;
		}

		nla_nest_end(msg, reasons);
	}

	genlmsg_end(msg, hdr);

	genlmsg_multicast_netns(wiphy_net(&rdev->wiphy), msg, 0,
				nl80211_mlme_mcgrp.id, gfp);
	return;

 free_msg:
	nlmsg_free(msg);
}
EXPORT_SYMBOL(cfg80211_report_wowlan_wakeup);
#endif

void cfg80211_tdls_oper_request(struct net_device *dev, const u8 *peer,
				enum nl80211_tdls_operation oper,
				u16 reason_code, gfp_t gfp)
{
	struct wireless_dev *wdev = dev->ieee80211_ptr;
	struct cfg80211_registered_device *rdev = wiphy_to_dev(wdev->wiphy);
	struct sk_buff *msg;
	void *hdr;

	trace_cfg80211_tdls_oper_request(wdev->wiphy, dev, peer, oper,
					 reason_code);

	msg = nlmsg_new(NLMSG_DEFAULT_SIZE, gfp);
	if (!msg)
		return;

	hdr = nl80211hdr_put(msg, 0, 0, 0, NL80211_CMD_TDLS_OPER);
	if (!hdr) {
		nlmsg_free(msg);
		return;
	}

	if (nla_put_u32(msg, NL80211_ATTR_WIPHY, rdev->wiphy_idx) ||
	    nla_put_u32(msg, NL80211_ATTR_IFINDEX, dev->ifindex) ||
	    nla_put_u8(msg, NL80211_ATTR_TDLS_OPERATION, oper) ||
	    nla_put(msg, NL80211_ATTR_MAC, ETH_ALEN, peer) ||
	    (reason_code > 0 &&
	     nla_put_u16(msg, NL80211_ATTR_REASON_CODE, reason_code)))
		goto nla_put_failure;

	genlmsg_end(msg, hdr);

	genlmsg_multicast_netns(wiphy_net(&rdev->wiphy), msg, 0,
				nl80211_mlme_mcgrp.id, gfp);
	return;

 nla_put_failure:
	genlmsg_cancel(msg, hdr);
	nlmsg_free(msg);
}
EXPORT_SYMBOL(cfg80211_tdls_oper_request);

static int nl80211_netlink_notify(struct notifier_block * nb,
				  unsigned long state,
				  void *_notify)
{
	struct netlink_notify *notify = _notify;
	struct cfg80211_registered_device *rdev;
	struct wireless_dev *wdev;
	struct cfg80211_beacon_registration *reg, *tmp;

	if (state != NETLINK_URELEASE)
		return NOTIFY_DONE;

	rcu_read_lock();

	list_for_each_entry_rcu(rdev, &cfg80211_rdev_list, list) {
		list_for_each_entry_rcu(wdev, &rdev->wdev_list, list)
			cfg80211_mlme_unregister_socket(wdev, notify->portid);

		spin_lock_bh(&rdev->beacon_registrations_lock);
		list_for_each_entry_safe(reg, tmp, &rdev->beacon_registrations,
					 list) {
			if (reg->nlportid == notify->portid) {
				list_del(&reg->list);
				kfree(reg);
				break;
			}
		}
		spin_unlock_bh(&rdev->beacon_registrations_lock);
	}

	rcu_read_unlock();

	return NOTIFY_DONE;
}

static struct notifier_block nl80211_netlink_notifier = {
	.notifier_call = nl80211_netlink_notify,
};

void cfg80211_ft_event(struct net_device *netdev,
		       struct cfg80211_ft_event_params *ft_event)
{
	struct wiphy *wiphy = netdev->ieee80211_ptr->wiphy;
	struct cfg80211_registered_device *rdev = wiphy_to_dev(wiphy);
	struct sk_buff *msg;
	void *hdr;

	trace_cfg80211_ft_event(wiphy, netdev, ft_event);

	if (!ft_event->target_ap)
		return;

	msg = nlmsg_new(NLMSG_DEFAULT_SIZE, GFP_KERNEL);
	if (!msg)
		return;

	hdr = nl80211hdr_put(msg, 0, 0, 0, NL80211_CMD_FT_EVENT);
	if (!hdr) {
		nlmsg_free(msg);
		return;
	}

	nla_put_u32(msg, NL80211_ATTR_WIPHY, rdev->wiphy_idx);
	nla_put_u32(msg, NL80211_ATTR_IFINDEX, netdev->ifindex);
	nla_put(msg, NL80211_ATTR_MAC, ETH_ALEN, ft_event->target_ap);
	if (ft_event->ies)
		nla_put(msg, NL80211_ATTR_IE, ft_event->ies_len, ft_event->ies);
	if (ft_event->ric_ies)
		nla_put(msg, NL80211_ATTR_IE_RIC, ft_event->ric_ies_len,
			ft_event->ric_ies);

	genlmsg_end(msg, hdr);

	genlmsg_multicast_netns(wiphy_net(&rdev->wiphy), msg, 0,
				nl80211_mlme_mcgrp.id, GFP_KERNEL);
}
EXPORT_SYMBOL(cfg80211_ft_event);

void cfg80211_crit_proto_stopped(struct wireless_dev *wdev, gfp_t gfp)
{
	struct cfg80211_registered_device *rdev;
	struct sk_buff *msg;
	void *hdr;
	u32 nlportid;

	rdev = wiphy_to_dev(wdev->wiphy);
	if (!rdev->crit_proto_nlportid)
		return;

	nlportid = rdev->crit_proto_nlportid;
	rdev->crit_proto_nlportid = 0;

	msg = nlmsg_new(NLMSG_DEFAULT_SIZE, gfp);
	if (!msg)
		return;

	hdr = nl80211hdr_put(msg, 0, 0, 0, NL80211_CMD_CRIT_PROTOCOL_STOP);
	if (!hdr)
		goto nla_put_failure;

	if (nla_put_u32(msg, NL80211_ATTR_WIPHY, rdev->wiphy_idx) ||
	    nla_put_u64(msg, NL80211_ATTR_WDEV, wdev_id(wdev)))
		goto nla_put_failure;

	genlmsg_end(msg, hdr);

	genlmsg_unicast(wiphy_net(&rdev->wiphy), msg, nlportid);
	return;

 nla_put_failure:
	if (hdr)
		genlmsg_cancel(msg, hdr);
	nlmsg_free(msg);

}
EXPORT_SYMBOL(cfg80211_crit_proto_stopped);

/* initialisation/exit functions */

int nl80211_init(void)
{
	int err;

	err = genl_register_family_with_ops(&nl80211_fam,
		nl80211_ops, ARRAY_SIZE(nl80211_ops));
	if (err)
		return err;

	err = genl_register_mc_group(&nl80211_fam, &nl80211_config_mcgrp);
	if (err)
		goto err_out;

	err = genl_register_mc_group(&nl80211_fam, &nl80211_scan_mcgrp);
	if (err)
		goto err_out;

	err = genl_register_mc_group(&nl80211_fam, &nl80211_regulatory_mcgrp);
	if (err)
		goto err_out;

	err = genl_register_mc_group(&nl80211_fam, &nl80211_mlme_mcgrp);
	if (err)
		goto err_out;

#ifdef CONFIG_NL80211_TESTMODE
	err = genl_register_mc_group(&nl80211_fam, &nl80211_testmode_mcgrp);
	if (err)
		goto err_out;
#endif

	err = netlink_register_notifier(&nl80211_netlink_notifier);
	if (err)
		goto err_out;

	return 0;
 err_out:
	genl_unregister_family(&nl80211_fam);
	return err;
}

void nl80211_exit(void)
{
	netlink_unregister_notifier(&nl80211_netlink_notifier);
	genl_unregister_family(&nl80211_fam);
}<|MERGE_RESOLUTION|>--- conflicted
+++ resolved
@@ -1564,62 +1564,23 @@
 	int idx = 0, ret;
 	struct nl80211_dump_wiphy_state *state = (void *)cb->args[0];
 	struct cfg80211_registered_device *dev;
-<<<<<<< HEAD
-	s64 filter_wiphy = -1;
-	bool split = false;
-	struct nlattr **tb;
-	int res;
-=======
->>>>>>> 0f817ed5
-
-	/* will be zeroed in nlmsg_parse() */
-	tb = kmalloc(sizeof(*tb) * (NL80211_ATTR_MAX + 1), GFP_KERNEL);
-	if (!tb)
-		return -ENOMEM;
 
 	rtnl_lock();
-<<<<<<< HEAD
-
-	res = nlmsg_parse(cb->nlh, GENL_HDRLEN + nl80211_fam.hdrsize,
-			  tb, NL80211_ATTR_MAX, nl80211_policy);
-	if (res == 0) {
-		split = tb[NL80211_ATTR_SPLIT_WIPHY_DUMP];
-		if (tb[NL80211_ATTR_WIPHY])
-			filter_wiphy = nla_get_u32(tb[NL80211_ATTR_WIPHY]);
-		if (tb[NL80211_ATTR_WDEV])
-			filter_wiphy = nla_get_u64(tb[NL80211_ATTR_WDEV]) >> 32;
-		if (tb[NL80211_ATTR_IFINDEX]) {
-			struct net_device *netdev;
-			int ifidx = nla_get_u32(tb[NL80211_ATTR_IFINDEX]);
-
-			netdev = dev_get_by_index(sock_net(skb->sk), ifidx);
-			if (!netdev) {
-				rtnl_unlock();
-				kfree(tb);
-				return -ENODEV;
-			}
-			if (netdev->ieee80211_ptr) {
-				dev = wiphy_to_dev(
-					netdev->ieee80211_ptr->wiphy);
-				filter_wiphy = dev->wiphy_idx;
-			}
-			dev_put(netdev);
-=======
 	if (!state) {
 		state = kzalloc(sizeof(*state), GFP_KERNEL);
-		if (!state)
+		if (!state) {
+			rtnl_unlock();
 			return -ENOMEM;
+		}
 		state->filter_wiphy = -1;
 		ret = nl80211_dump_wiphy_parse(skb, cb, state);
 		if (ret) {
 			kfree(state);
 			rtnl_unlock();
 			return ret;
->>>>>>> 0f817ed5
 		}
 		cb->args[0] = (long)state;
 	}
-	kfree(tb);
 
 	list_for_each_entry(dev, &cfg80211_rdev_list, list) {
 		if (!net_eq(wiphy_net(&dev->wiphy), sock_net(skb->sk)))
