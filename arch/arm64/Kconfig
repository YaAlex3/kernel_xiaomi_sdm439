--- conflicted
+++ resolved
@@ -838,11 +838,7 @@
 endif
 
 config ARM64_SW_TTBR0_PAN
-<<<<<<< HEAD
-	bool "Emulate Priviledged Access Never using TTBR0_EL1 switching"
-=======
 	bool "Emulate Privileged Access Never using TTBR0_EL1 switching"
->>>>>>> 0455ac9d
 	help
 	  Enabling this option prevents the kernel from accessing
 	  user-space memory directly by pointing TTBR0_EL1 to a reserved
