ifeq ($(CONFIG_BUILD_ARM64_DT_OVERLAY),y)
	dtbo-$(CONFIG_ARCH_SDM845) += \
		sdm845-cdp-overlay.dtbo \
		sdm845-mtp-overlay.dtbo \
		sdm845-qrd-overlay.dtbo \
		sdm845-4k-panel-mtp-overlay.dtbo \
		sdm845-4k-panel-cdp-overlay.dtbo \
		sdm845-4k-panel-qrd-overlay.dtbo \
		sdm845-v2-qvr-evt-overlay.dtbo \
		sdm845-v2-qvr-dvt-overlay.dtbo \
		sdm845-v2-cdp-overlay.dtbo \
		sdm845-v2-mtp-overlay.dtbo \
		sdm845-v2-qrd-overlay.dtbo \
		sdm845-v2-4k-panel-mtp-overlay.dtbo \
		sdm845-v2-4k-panel-cdp-overlay.dtbo \
		sdm845-v2-4k-panel-qrd-overlay.dtbo \
		sdm845-v2.1-cdp-overlay.dtbo \
		sdm845-v2.1-mtp-overlay.dtbo \
		sdm845-v2.1-qrd-overlay.dtbo \
		sdm845-v2.1-4k-panel-mtp-overlay.dtbo \
		sdm845-v2.1-4k-panel-cdp-overlay.dtbo \
		sdm845-v2.1-4k-panel-qrd-overlay.dtbo \
		sda845-cdp-overlay.dtbo \
		sda845-mtp-overlay.dtbo \
		sda845-qrd-overlay.dtbo \
		sda845-4k-panel-mtp-overlay.dtbo \
		sda845-4k-panel-cdp-overlay.dtbo \
		sda845-4k-panel-qrd-overlay.dtbo \
		sda845-v2-cdp-overlay.dtbo \
		sda845-v2-mtp-overlay.dtbo \
		sda845-v2-qrd-overlay.dtbo \
		sda845-v2-hdk-overlay.dtbo \
		sda845-v2-svr-overlay.dtbo \
		sda845-v2-4k-panel-mtp-overlay.dtbo \
		sda845-v2-4k-panel-cdp-overlay.dtbo \
		sda845-v2-4k-panel-qrd-overlay.dtbo \
		sda845-v2.1-cdp-overlay.dtbo \
		sda845-v2.1-mtp-overlay.dtbo \
		sda845-v2.1-qrd-overlay.dtbo \
		sda845-v2.1-svr-overlay.dtbo \
		sda845-v2.1-4k-panel-cdp-overlay.dtbo \
		sda845-v2.1-4k-panel-mtp-overlay.dtbo \
		sda845-v2.1-4k-panel-qrd-overlay.dtbo \
		sda845-v2.1-cdp-sdxpoorwills-overlay.dtbo \
		sda845-v2.1-mtp-sdxpoorwills-overlay.dtbo \
		sda845-v2-mtp-sdxpoorwills-overlay.dtbo

sdm845-cdp-overlay.dtbo-base := sdm845.dtb
sdm845-mtp-overlay.dtbo-base := sdm845.dtb
sdm845-qrd-overlay.dtbo-base := sdm845.dtb
sdm845-4k-panel-mtp-overlay.dtbo-base := sdm845.dtb
sdm845-4k-panel-cdp-overlay.dtbo-base := sdm845.dtb
sdm845-4k-panel-qrd-overlay.dtbo-base := sdm845.dtb
sdm845-v2-qvr-evt-overlay.dtbo-base := sdm845-v2.dtb
sdm845-v2-qvr-dvt-overlay.dtbo-base := sdm845-v2.dtb
sdm845-v2-cdp-overlay.dtbo-base := sdm845-v2.dtb
sdm845-v2-mtp-overlay.dtbo-base := sdm845-v2.dtb
sdm845-v2-qrd-overlay.dtbo-base := sdm845-v2.dtb
sdm845-v2-4k-panel-mtp-overlay.dtbo-base := sdm845-v2.dtb
sdm845-v2-4k-panel-cdp-overlay.dtbo-base := sdm845-v2.dtb
sdm845-v2-4k-panel-qrd-overlay.dtbo-base := sdm845-v2.dtb
sdm845-v2.1-cdp-overlay.dtbo-base := sdm845-v2.1.dtb
sdm845-v2.1-mtp-overlay.dtbo-base := sdm845-v2.1.dtb
sdm845-v2.1-qrd-overlay.dtbo-base := sdm845-v2.1.dtb
sdm845-v2.1-4k-panel-mtp-overlay.dtbo-base := sdm845-v2.1.dtb
sdm845-v2.1-4k-panel-cdp-overlay.dtbo-base := sdm845-v2.1.dtb
sdm845-v2.1-4k-panel-qrd-overlay.dtbo-base := sdm845-v2.1.dtb
sda845-cdp-overlay.dtbo-base := sda845.dtb
sda845-mtp-overlay.dtbo-base := sda845.dtb
sda845-qrd-overlay.dtbo-base := sda845.dtb
sda845-4k-panel-mtp-overlay.dtbo-base := sda845.dtb
sda845-4k-panel-cdp-overlay.dtbo-base := sda845.dtb
sda845-4k-panel-qrd-overlay.dtbo-base := sda845.dtb
sda845-v2-cdp-overlay.dtbo-base := sda845-v2.dtb
sda845-v2-mtp-overlay.dtbo-base := sda845-v2.dtb
sda845-v2-qrd-overlay.dtbo-base := sda845-v2.dtb
sda845-v2-hdk-overlay.dtbo-base := sda845-v2.dtb
sda845-v2-svr-overlay.dtbo-base := sda845-v2.dtb
sda845-v2-4k-panel-mtp-overlay.dtbo-base := sda845-v2.dtb
sda845-v2-4k-panel-cdp-overlay.dtbo-base := sda845-v2.dtb
sda845-v2-4k-panel-qrd-overlay.dtbo-base := sda845-v2.dtb
sda845-v2.1-cdp-overlay.dtbo-base := sda845-v2.1.dtb
sda845-v2.1-mtp-overlay.dtbo-base := sda845-v2.1.dtb
sda845-v2.1-qrd-overlay.dtbo-base := sda845-v2.1.dtb
sda845-v2.1-svr-overlay.dtbo-base := sda845-v2.1.dtb
sda845-v2.1-4k-panel-cdp-overlay.dtbo-base := sda845-v2.1.dtb
sda845-v2.1-4k-panel-mtp-overlay.dtbo-base := sda845-v2.1.dtb
sda845-v2.1-4k-panel-qrd-overlay.dtbo-base := sda845-v2.1.dtb
sda845-v2.1-cdp-sdxpoorwills-overlay.dtbo-base := sda845-v2.1.dtb
sda845-v2.1-mtp-sdxpoorwills-overlay.dtbo-base := sda845-v2.1.dtb
sda845-v2-mtp-sdxpoorwills-overlay.dtbo-base := sda845-v2.dtb
else
dtb-$(CONFIG_ARCH_SDM845) += sdm845-sim.dtb \
	sdm845-rumi.dtb \
	sdm845-mtp.dtb \
	sdm845-cdp.dtb \
	sdm845-v2-rumi.dtb \
	sdm845-v2-mtp.dtb \
	sdm845-v2-cdp.dtb \
	sdm845-qrd.dtb \
	sdm845-v2-qrd.dtb \
	sdm845-v2-qvr-evt.dtb \
	sdm845-v2-qvr-dvt.dtb \
	sdm845-4k-panel-mtp.dtb \
	sdm845-4k-panel-cdp.dtb \
	sdm845-4k-panel-qrd.dtb \
	sdm845-interposer-sdm670-mtp.dtb \
	sdm845-interposer-sdm670-cdp.dtb
endif

ifeq ($(CONFIG_BUILD_ARM64_DT_OVERLAY),y)
	dtbo-$(CONFIG_ARCH_SDM670) += \
		sdm670-cdp-overlay.dtbo \
		sdm670-mtp-overlay.dtbo \
		sdm670-rumi-overlay.dtbo \
		sdm670-qrd-overlay.dtbo \
		sdm670-qrd-sku2-overlay.dtbo \
		sdm670-pm660a-cdp-overlay.dtbo \
		sdm670-pm660a-mtp-overlay.dtbo \
		sdm670-external-codec-cdp-overlay.dtbo \
		sdm670-external-codec-mtp-overlay.dtbo \
		sdm670-external-codec-pm660a-cdp-overlay.dtbo \
		sdm670-external-codec-pm660a-mtp-overlay.dtbo \
		sdm670-usbc-cdp-overlay.dtbo \
		sdm670-usbc-mtp-overlay.dtbo \
		sdm670-usbc-pm660a-cdp-overlay.dtbo \
		sdm670-usbc-pm660a-mtp-overlay.dtbo \
		sdm670-usbc-external-codec-cdp-overlay.dtbo \
		sdm670-usbc-external-codec-mtp-overlay.dtbo \
		sdm670-usbc-external-codec-pm660a-cdp-overlay.dtbo \
		sdm670-usbc-external-codec-pm660a-mtp-overlay.dtbo \
		sda670-cdp-overlay.dtbo \
		sda670-mtp-overlay.dtbo \
		sda670-hdk-overlay.dtbo \
		sda670-pm660a-cdp-overlay.dtbo \
		sda670-pm660a-mtp-overlay.dtbo \
		sdm670-tasha-codec-cdp-overlay.dtbo \
		sdm670-pm660a-tasha-codec-cdp-overlay.dtbo \
		sdm670-aqt1000-cdp-overlay.dtbo \
		sdm670-pm660a-aqt1000-cdp-overlay.dtbo \
		sxr1120-lc-mtp-overlay.dtbo \
		sxr1120-lc-external-codec-mtp-overlay.dtbo \
		sxr1120-lc-cdp-overlay.dtbo \
		sxr1120-lc-external-codec-cdp-overlay.dtbo \
		qcs605-cdp-overlay.dtbo \
		qcs605-mtp-overlay.dtbo \
		qcs605-360camera-overlay.dtbo \
		qcs605-external-codec-mtp-overlay.dtbo \
		qcs605-lc-ipcamera-overlay.dtbo \
		qcs605-lc-mtp-overlay.dtbo \
		qcs605-lc-cdp-overlay.dtbo \
		sdm710-cdp-overlay.dtbo \
		sdm710-mtp-overlay.dtbo \
		sdm710-qrd-overlay.dtbo \
		sdm710-qrd-sku2-overlay.dtbo \
		sdm710-pm660a-cdp-overlay.dtbo \
		sdm710-pm660a-mtp-overlay.dtbo \
		sdm710-external-codec-cdp-overlay.dtbo \
		sdm710-external-codec-mtp-overlay.dtbo \
		sdm710-external-codec-pm660a-cdp-overlay.dtbo \
		sdm710-external-codec-pm660a-mtp-overlay.dtbo \
		sdm710-usbc-cdp-overlay.dtbo \
		sdm710-usbc-mtp-overlay.dtbo \
		sdm710-usbc-pm660a-cdp-overlay.dtbo \
		sdm710-usbc-pm660a-mtp-overlay.dtbo \
		sdm710-usbc-external-codec-cdp-overlay.dtbo \
		sdm710-usbc-external-codec-mtp-overlay.dtbo \
		sdm710-usbc-external-codec-pm660a-cdp-overlay.dtbo \
		sdm710-usbc-external-codec-pm660a-mtp-overlay.dtbo \
		sdm710-tasha-codec-cdp-overlay.dtbo \
		sdm710-pm660a-tasha-codec-cdp-overlay.dtbo \
		sdm710-aqt1000-cdp-overlay.dtbo \
		sdm710-pm660a-aqt1000-cdp-overlay.dtbo \
		sxr1130-cdp-overlay.dtbo \
		sxr1130-external-codec-cdp-overlay.dtbo \
		sxr1130-mtp-overlay.dtbo \
		sxr1130-external-codec-mtp-overlay.dtbo \
		sxr1130-external-codec-pm660a-mtp-overlay.dtbo \
		sxr1130-pm660a-mtp-overlay.dtbo \
		sxr1130-usbc-external-codec-cdp-overlay.dtbo \
		sxr1130-usbc-external-codec-mtp-overlay.dtbo \
		sxr1130-usbc-external-codec-pm660a-mtp-overlay.dtbo \
		sxr1130-usbc-mtp-overlay.dtbo \
		sxr1130-usbc-pm660a-mtp-overlay.dtbo \
		sxr1130-qrd-overlay.dtbo

sdm670-cdp-overlay.dtbo-base := sdm670.dtb
sdm670-mtp-overlay.dtbo-base := sdm670.dtb
sdm670-rumi-overlay.dtbo-base := sdm670.dtb
sdm670-qrd-overlay.dtbo-base := sdm670.dtb
sdm670-qrd-sku2-overlay.dtbo-base := sdm670.dtb
sdm670-pm660a-cdp-overlay.dtbo-base := sdm670.dtb
sdm670-pm660a-mtp-overlay.dtbo-base := sdm670.dtb
sdm670-external-codec-cdp-overlay.dtbo-base := sdm670.dtb
sdm670-external-codec-mtp-overlay.dtbo-base := sdm670.dtb
sdm670-external-codec-pm660a-cdp-overlay.dtbo-base := sdm670.dtb
sdm670-external-codec-pm660a-mtp-overlay.dtbo-base := sdm670.dtb
sdm670-usbc-cdp-overlay.dtbo-base := sdm670.dtb
sdm670-usbc-mtp-overlay.dtbo-base := sdm670.dtb
sdm670-usbc-pm660a-cdp-overlay.dtbo-base := sdm670.dtb
sdm670-usbc-pm660a-mtp-overlay.dtbo-base := sdm670.dtb
sdm670-usbc-external-codec-cdp-overlay.dtbo-base := sdm670.dtb
sdm670-usbc-external-codec-mtp-overlay.dtbo-base := sdm670.dtb
sdm670-usbc-external-codec-pm660a-cdp-overlay.dtbo-base := sdm670.dtb
sdm670-usbc-external-codec-pm660a-mtp-overlay.dtbo-base := sdm670.dtb
sdm670-tasha-codec-cdp-overlay.dtbo-base := sdm670.dtb
sdm670-pm660a-tasha-codec-cdp-overlay.dtbo-base := sdm670.dtb
sdm670-aqt1000-cdp-overlay.dtbo-base := sdm670.dtb
sdm670-pm660a-aqt1000-cdp-overlay.dtbo-base := sdm670.dtb
sda670-cdp-overlay.dtbo-base := sda670.dtb
sda670-mtp-overlay.dtbo-base := sda670.dtb
sda670-hdk-overlay.dtbo-base := sda670.dtb
sda670-pm660a-cdp-overlay.dtbo-base := sda670.dtb
sda670-pm660a-mtp-overlay.dtbo-base := sda670.dtb
sxr1120-lc-mtp-overlay.dtbo-base := sxr1120-lc.dtb
sxr1120-lc-external-codec-mtp-overlay.dtbo-base := sxr1120-lc.dtb
sxr1120-lc-cdp-overlay.dtbo-base := sxr1120-lc.dtb
sxr1120-lc-external-codec-cdp-overlay.dtbo-base := sxr1120-lc.dtb
qcs605-cdp-overlay.dtbo-base := qcs605.dtb
qcs605-mtp-overlay.dtbo-base := qcs605.dtb
qcs605-external-codec-mtp-overlay.dtbo-base := qcs605.dtb
qcs605-lc-mtp-overlay.dtbo-base := qcs605-lc.dtb
qcs605-lc-ipcamera-overlay.dtbo-base := qcs605-lc-ipcamera-base.dtb
qcs605-360camera-overlay.dtbo-base := qcs605.dtb
qcs605-lc-cdp-overlay.dtbo-base := qcs605-lc-cdp-base.dtb
sdm710-cdp-overlay.dtbo-base := sdm710.dtb
sdm710-mtp-overlay.dtbo-base := sdm710.dtb
sdm710-qrd-overlay.dtbo-base := sdm710.dtb
sdm710-qrd-sku2-overlay.dtbo-base := sdm710.dtb
sdm710-pm660a-cdp-overlay.dtbo-base := sdm710.dtb
sdm710-pm660a-mtp-overlay.dtbo-base := sdm710.dtb
sdm710-external-codec-cdp-overlay.dtbo-base := sdm710.dtb
sdm710-external-codec-mtp-overlay.dtbo-base := sdm710.dtb
sdm710-external-codec-pm660a-cdp-overlay.dtbo-base := sdm710.dtb
sdm710-external-codec-pm660a-mtp-overlay.dtbo-base := sdm710.dtb
sdm710-usbc-cdp-overlay.dtbo-base := sdm710.dtb
sdm710-usbc-mtp-overlay.dtbo-base := sdm710.dtb
sdm710-usbc-pm660a-cdp-overlay.dtbo-base := sdm710.dtb
sdm710-usbc-pm660a-mtp-overlay.dtbo-base := sdm710.dtb
sdm710-usbc-external-codec-cdp-overlay.dtbo-base := sdm710.dtb
sdm710-usbc-external-codec-mtp-overlay.dtbo-base := sdm710.dtb
sdm710-usbc-external-codec-pm660a-cdp-overlay.dtbo-base := sdm710.dtb
sdm710-usbc-external-codec-pm660a-mtp-overlay.dtbo-base := sdm710.dtb
sdm710-tasha-codec-cdp-overlay.dtbo-base := sdm710.dtb
sdm710-pm660a-tasha-codec-cdp-overlay.dtbo-base := sdm710.dtb
sdm710-aqt1000-cdp-overlay.dtbo-base := sdm710.dtb
sdm710-pm660a-aqt1000-cdp-overlay.dtbo-base := sdm710.dtb
sxr1130-cdp-overlay.dtbo-base := sxr1130.dtb
sxr1130-external-codec-cdp-overlay.dtbo-base := sxr1130.dtb
sxr1130-mtp-overlay.dtbo-base := sxr1130.dtb
sxr1130-external-codec-mtp-overlay.dtbo-base := sxr1130.dtb
sxr1130-external-codec-pm660a-mtp-overlay.dtbo-base := sxr1130.dtb
sxr1130-pm660a-mtp-overlay.dtbo-base := sxr1130.dtb
sxr1130-usbc-external-codec-cdp-overlay.dtbo-base := sxr1130.dtb
sxr1130-usbc-external-codec-mtp-overlay.dtbo-base := sxr1130.dtb
sxr1130-usbc-external-codec-pm660a-mtp-overlay.dtbo-base := sxr1130.dtb
sxr1130-usbc-mtp-overlay.dtbo-base := sxr1130.dtb
sxr1130-usbc-pm660a-mtp-overlay.dtbo-base := sxr1130.dtb
sxr1130-qrd-overlay.dtbo-base := sxr1130.dtb

else
dtb-$(CONFIG_ARCH_SDM670) += sdm670-rumi.dtb \
	sdm670-mtp.dtb \
	sdm670-cdp.dtb \
	sdm670-qrd.dtb \
	sdm670-qrd-sku2.dtb \
	sdm670-pm660a-mtp.dtb \
	sdm670-pm660a-cdp.dtb \
	sdm670-external-codec-cdp.dtb \
	sdm670-external-codec-mtp.dtb \
	sdm670-external-codec-pm660a-cdp.dtb \
	sdm670-external-codec-pm660a-mtp.dtb \
	sdm670-usbc-cdp.dtb \
	sdm670-usbc-external-codec-cdp.dtb \
	sdm670-usbc-external-codec-mtp.dtb \
	sdm670-usbc-external-codec-pm660a-cdp.dtb \
	sdm670-usbc-external-codec-pm660a-mtp.dtb \
	sdm670-usbc-mtp.dtb \
	sdm670-usbc-pm660a-cdp.dtb \
	sdm670-usbc-pm660a-mtp.dtb \
	sda670-mtp.dtb \
	sda670-hdk.dtb \
	sda670-cdp.dtb \
	sdm670-tasha-codec-cdp.dtb \
	sdm670-pm660a-tasha-codec-cdp.dtb \
	sda670-pm660a-mtp.dtb \
	sda670-pm660a-cdp.dtb \
	sxr1120-lc-mtp.dtb \
	sxr1120-lc-external-codec-mtp.dtb \
	sxr1120-lc-cdp.dtb \
	sxr1120-lc-external-codec-cdp.dtb \
	qcs605-360camera.dtb \
	qcs605-mtp.dtb \
	qcs605-cdp.dtb \
	qcs605-external-codec-mtp.dtb \
	qcs605-lc-ipcamera.dtb \
	qcs605-lc-mtp.dtb \
	qcs605-lc-cdp.dtb \
	sdm710-mtp.dtb \
	sdm710-cdp.dtb \
	sdm710-qrd.dtb \
	sdm710-qrd-sku2.dtb \
	sdm710-pm660a-mtp.dtb \
	sdm710-pm660a-cdp.dtb \
	sdm710-external-codec-cdp.dtb \
	sdm710-external-codec-mtp.dtb \
	sdm710-external-codec-pm660a-cdp.dtb \
	sdm710-external-codec-pm660a-mtp.dtb \
	sdm710-usbc-cdp.dtb \
	sdm710-usbc-external-codec-cdp.dtb \
	sdm710-usbc-external-codec-mtp.dtb \
	sdm710-usbc-external-codec-pm660a-cdp.dtb \
	sdm710-usbc-external-codec-pm660a-mtp.dtb \
	sdm710-usbc-mtp.dtb \
	sdm710-usbc-pm660a-cdp.dtb \
	sdm710-usbc-pm660a-mtp.dtb \
	sdm710-tasha-codec-cdp.dtb \
	sdm710-pm660a-tasha-codec-cdp.dtb \
	sxr1130-cdp.dtb \
	sxr1130-external-codec-cdp.dtb \
	sxr1130-mtp.dtb \
	sxr1130-external-codec-mtp.dtb \
	sxr1130-external-codec-pm660a-mtp.dtb \
	sxr1130-pm660a-mtp.dtb \
	sxr1130-usbc-external-codec-cdp.dtb \
	sxr1130-usbc-external-codec-mtp.dtb \
	sxr1130-usbc-external-codec-pm660a-mtp.dtb \
	sxr1130-usbc-mtp.dtb \
	sxr1130-usbc-pm660a-mtp.dtb \
	sxr1130-qrd.dtb
endif

ifeq ($(CONFIG_BUILD_ARM64_DT_OVERLAY),y)
dtbo-$(CONFIG_ARCH_MSM8940) += msm8940-mtp-overlay.dtbo
dtbo-$(CONFIG_ARCH_MSM8940) += msm8940-cdp-overlay.dtbo

dtbo-$(CONFIG_ARCH_MSM8917) += msm8917-mtp-overlay.dtbo \
	msm8917-qrd-overlay.dtbo \
	msm8917-cdp-overlay.dtbo \
	msm8917-cdp-ext-codec-overlay.dtbo \
	msm8917-cdp-ml-touch-overlay.dtbo \
	msm8917-rcm-overlay.dtbo \
	apq8017-mtp-overlay.dtbo \
	apq8017-cdp-overlay.dtbo \
	apq8017-cdp-wcd-rome-overlay.dtbo

dtbo-$(CONFIG_ARCH_QM215) +=qm215-qrd-overlay.dtbo \
	qcm2150-qrd-overlay.dtbo
dtbo-$(CONFIG_ARCH_QM215) +=qm215-qrd-smb1360-overlay.dtbo

dtbo-$(CONFIG_ARCH_MSM8953) += msm8953-mtp-overlay.dtbo \
	msm8953-cdp-overlay.dtbo \
	msm8953-rcm-overlay.dtbo \
	msm8953-ipc-overlay.dtbo \
	msm8953-qrd-overlay.dtbo \
	msm8953-iot-mtp-overlay.dtbo \
	msm8953-ext-codec-mtp-overlay.dtbo \
	msm8953-ext-codec-rcm-overlay.dtbo \
	msm8953-cdp-1200p-overlay.dtbo

dtbo-$(CONFIG_ARCH_SDM450) += msm8953-mtp-overlay.dtbo \
	msm8953-cdp-overlay.dtbo \
	msm8953-rcm-overlay.dtbo \
	msm8953-qrd-overlay.dtbo \
	msm8953-iot-mtp-overlay.dtbo \
	sdm450-cdp-s2-overlay.dtbo \
	sdm450-mtp-s3-overlay.dtbo \
	sdm450-qrd-sku4-overlay.dtbo

dtbo-$(CONFIG_ARCH_SDM632) += sdm632-rumi-overlay.dtbo \
	sdm450-cdp-s2-overlay.dtbo \
	sdm450-mtp-s3-overlay.dtbo \
	sdm632-ext-codec-cdp-s3-overlay.dtbo \
	sdm632-ext-codec-mtp-s4-overlay.dtbo \
	sdm632-rcm-overlay.dtbo \
	sdm450-qrd-sku4-overlay.dtbo \
	sdm632-qrd-overlay.dtbo

dtbo-$(CONFIG_ARCH_SDM439) += sdm439-mtp-overlay.dtbo \
	sdm439-cdp-overlay.dtbo \
	sdm439-qrd-overlay.dtbo \
	sdm439-external-codec-mtp-overlay.dtbo \
	sdm439-rcm-overlay.dtbo

dtbo-$(CONFIG_ARCH_SDM429) += sdm429-mtp-overlay.dtbo \
	sdm429-cdp-overlay.dtbo \
	sdm429-qrd-overlay.dtbo

msm8940-mtp-overlay.dtbo-base := msm8940-pmi8950.dtb \
	msm8940-pmi8937.dtb \
	msm8940-pmi8940.dtb

msm8940-cdp-overlay.dtbo-base := msm8940-pmi8950.dtb \
	msm8940-pmi8937.dtb \
	msm8940-pmi8940.dtb

msm8917-mtp-overlay.dtbo-base := msm8917-pmi8950.dtb \
	msm8917-pmi8937.dtb \
	msm8917-pmi8940.dtb

msm8917-qrd-overlay.dtbo-base := msm8917-pmi8937.dtb


msm8917-cdp-ext-codec-overlay.dtbo-base := msm8917-pmi8950.dtb

msm8917-cdp-ml-touch-overlay.dtbo-base := msm8917-pmi8950.dtb

msm8917-cdp-overlay.dtbo-base := msm8917-pmi8950.dtb \
	msm8917-pmi8937.dtb \
	msm8917-pmi8940.dtb

msm8917-rcm-overlay.dtbo-base := msm8917-pmi8950.dtb \
	msm8917-pmi8937.dtb \
	msm8917-pmi8940.dtb

apq8017-mtp-overlay.dtbo-base := apq8017-pmi8950.dtb \
	apq8017-pmi8937.dtb

apq8017-cdp-overlay.dtbo-base := apq8017-pmi8950.dtb \
	apq8017-pmi8937.dtb

apq8017-cdp-wcd-rome-overlay.dtbo-base := apq8017-pmi8950.dtb \
	apq8017-pmi8937.dtb

qm215-qrd-overlay.dtbo-base := qm215.dtb
qcm2150-qrd-overlay.dtbo-base := qcm2150.dtb
qm215-qrd-smb1360-overlay.dtbo-base := qm215.dtb

msm8953-mtp-overlay.dtbo-base := sdm450.dtb \
	msm8953.dtb \
	apq8053.dtb \
	sda450.dtb \
	msm8953-pmi8940.dtb \
	msm8953-pmi8937.dtb \
	sdm450-pmi8940.dtb \
	sdm450-pmi8937.dtb
msm8953-cdp-overlay.dtbo-base := sdm450.dtb \
	msm8953.dtb \
	apq8053.dtb \
	sda450.dtb \
	msm8953-pmi8940.dtb \
	msm8953-pmi8937.dtb
msm8953-rcm-overlay.dtbo-base := sdm450.dtb \
	msm8953.dtb \
	apq8053.dtb
msm8953-ipc-overlay.dtbo-base := msm8953.dtb \
	apq8053.dtb
msm8953-qrd-overlay.dtbo-base := sdm450.dtb \
	msm8953.dtb
msm8953-iot-mtp-overlay.dtbo-base := sdm450.dtb \
	msm8953.dtb \
	apq8053.dtb
msm8953-ext-codec-mtp-overlay.dtbo-base := msm8953.dtb \
	apq8053.dtb \
	msm8953-pmi8940.dtb \
	msm8953-pmi8937.dtb
msm8953-ext-codec-rcm-overlay.dtbo-base := msm8953.dtb \
	apq8053.dtb
msm8953-cdp-1200p-overlay.dtbo-base := msm8953.dtb
sdm450-cdp-s2-overlay.dtbo-base := sdm450-pmi632.dtb \
	sdm632.dtb \
	sdm632-pm8004.dtb \
	msm8953-pmi632.dtb \
	sda450-pmi632.dtb
sdm450-mtp-s3-overlay.dtbo-base := sdm450-pmi632.dtb \
	sdm632.dtb \
	sdm632-pm8004.dtb \
	sda450-pmi632.dtb
sdm450-qrd-sku4-overlay.dtbo-base := sdm450-pmi632.dtb \
	sdm632.dtb \
	sdm632-pm8004.dtb
sdm632-rumi-overlay.dtbo-base := sdm632.dtb
sdm632-ext-codec-cdp-s3-overlay.dtbo-base := sdm632.dtb \
	sdm632-pm8004.dtb
sdm632-ext-codec-mtp-s4-overlay.dtbo-base := sdm632.dtb \
	sdm632-pm8004.dtb
sdm632-rcm-overlay.dtbo-base := sdm632.dtb \
	sdm632-pm8004.dtb
sdm632-qrd-overlay.dtbo-base := sdm632.dtb \
	sdm632-pm8004.dtb

sdm439-mtp-overlay.dtbo-base := sdm439.dtb \
	sda439.dtb \
	msm8937-interposer-sdm439.dtb
sdm439-cdp-overlay.dtbo-base := sdm439.dtb \
	sda439.dtb \
	msm8937-interposer-sdm439.dtb
sdm439-qrd-overlay.dtbo-base := sdm439.dtb \
	msm8937-interposer-sdm439.dtb

sdm439-external-codec-mtp-overlay.dtbo-base := sdm439.dtb
sdm439-rcm-overlay.dtbo-base := sdm439.dtb
sdm429-mtp-overlay.dtbo-base := sdm429.dtb \
	sda429.dtb \
	msm8937-interposer-sdm429.dtb
sdm429-cdp-overlay.dtbo-base := sdm429.dtb \
	sda429.dtb \
	msm8937-interposer-sdm429.dtb
sdm429-qrd-overlay.dtbo-base := sdm429.dtb \
	msm8937-interposer-sdm429.dtb
else
dtb-$(CONFIG_ARCH_MSM8953) += msm8953-cdp.dtb \
	msm8953-mtp.dtb \
	msm8953-ext-codec-mtp.dtb \
	msm8953-qrd-sku3.dtb \
	msm8953-rcm.dtb \
	apq8053-rcm.dtb \
	msm8953-ext-codec-rcm.dtb \
	apq8053-cdp.dtb \
	apq8053-ipc.dtb \
	msm8953-ipc.dtb \
	apq8053-mtp.dtb \
	apq8053-ext-audio-mtp.dtb \
	apq8053-ext-codec-rcm.dtb \
	msm8953-cdp-1200p.dtb \
	msm8953-iot-mtp.dtb \
	apq8053-iot-mtp.dtb \
	apq8053-lite-dragon-v1.0.dtb \
	apq8053-lite-dragon-v2.0.dtb \
	apq8053-lite-dragon-v2.1.dtb \
	apq8053-lite-dragon-v2.2.dtb \
	apq8053-lite-dragon-v2.2.1.dtb \
	apq8053-lite-dragon-v2.3.dtb \
	apq8053-lite-dragon-v2.4.dtb \
	apq8053-lat-concam-dev.dtb \
	apq8053-lat-concam-proto.dtb \
	msm8953-pmi8940-cdp.dtb \
	msm8953-pmi8940-mtp.dtb \
	msm8953-pmi8937-cdp.dtb \
	msm8953-pmi8937-mtp.dtb \
	msm8953-pmi8940-ext-codec-mtp.dtb \
	msm8953-pmi8937-ext-codec-mtp.dtb \
	msm8953-pmi632-cdp-s2.dtb

dtb-$(CONFIG_ARCH_MSM8937) += msm8937-pmi8950-mtp.dtb \
	msm8937-interposer-sdm439-cdp.dtb \
	msm8937-interposer-sdm439-mtp.dtb \
	msm8937-interposer-sdm439-qrd.dtb \
	msm8937-interposer-sdm429-cdp.dtb \
	msm8937-interposer-sdm429-mtp.dtb

dtb-$(CONFIG_ARCH_MSM8940) += msm8940-pmi8937-mtp.dtb \
	msm8940-pmi8950-mtp.dtb \
	msm8940-pmi8940-mtp.dtb

dtb-$(CONFIG_ARCH_MSM8917) += msm8917-pmi8950-mtp.dtb \
	msm8917-pmi8950-cdp.dtb \
	msm8917-pmi8950-rcm.dtb \
	msm8917-pmi8950-ext-codec-cdp.dtb \
	msm8917-pmi8950-cdp-mirror-lake-touch.dtb \
	apq8017-pmi8950-cdp-wcd-rome.dtb \
	apq8017-pmi8950-mtp.dtb \
	apq8017-pmi8950-cdp.dtb \
	msm8917-pmi8937-qrd-sku5.dtb \
	msm8917-pmi8937-mtp.dtb \
	msm8917-pmi8937-cdp.dtb \
	msm8917-pmi8937-rcm.dtb \
	apq8017-pmi8937-mtp.dtb \
	apq8017-pmi8937-cdp.dtb \
	apq8017-pmi8937-cdp-wcd-rome.dtb \
	msm8917-pmi8940-mtp.dtb \
	msm8917-pmi8940-cdp.dtb \
	msm8917-pmi8940-rcm.dtb

dtb-$(CONFIG_ARCH_QM215) += qm215-qrd.dtb \
	qcm2150-qrd.dtb
dtb-$(CONFIG_ARCH_QM215) += qm215-qrd-smb1360.dtb

dtb-$(CONFIG_ARCH_MSM8909) += sdw3100-msm8909w-wtp.dtb \
	sdw3100-apq8009w-wtp.dtb \
	sdw3100-apq8009w-alpha.dtb \
	apq8009-mtp-wcd9326-refboard.dtb \
	apq8009-robot-som-refboard.dtb \
	apq8009-robot-rome-refboard.dtb \
	apq8009-robot-pronto-refboard.dtb \
	apq8009-dragon.dtb \
	apq8009-lat-v1.0.dtb \
	sdw3100-msm8909w-1gb-wtp.dtb \
	sdw2500-apq8009w-wtp.dtb \
	sdw2500-msm8909w-wtp.dtb


dtb-$(CONFIG_ARCH_SDM450) += sdm450-rcm.dtb \
	sdm450-cdp.dtb \
	sdm450-mtp.dtb \
	sda450-cdp.dtb \
	sda450-mtp.dtb \
	sdm450-qrd.dtb \
	sdm450-pmi8940-mtp.dtb \
	sdm450-pmi8937-mtp.dtb \
	sdm450-iot-mtp.dtb \
	sdm450-qrd-sku4.dtb \
	sdm450-pmi632-cdp-s2.dtb \
	sdm450-pmi632-mtp-s3.dtb \
	sda450-pmi632-cdp-s2.dtb \
	sda450-pmi632-mtp-s3.dtb

dtb-$(CONFIG_ARCH_SDM632) += sdm632-rumi.dtb \
	sdm632-cdp-s2.dtb \
	sdm632-ext-codec-cdp-s3.dtb \
	sdm632-mtp-s3.dtb \
	sdm632-ext-codec-mtp-s4.dtb \
	sdm632-rcm.dtb \
	sdm632-qrd-sku4.dtb \
	sdm632-qrd.dtb \
	sdm632-pm8004-cdp-s2.dtb \
	sdm632-pm8004-ext-codec-cdp-s3.dtb \
	sdm632-pm8004-mtp-s3.dtb \
	sdm632-pm8004-ext-codec-mtp-s4.dtb \
	sdm632-pm8004-rcm.dtb \
	sdm632-pm8004-qrd-sku4.dtb \
	sdm632-pm8004-qrd.dtb

<<<<<<< HEAD
dtb-$(CONFIG_ARCH_SDM439) += pine.dtb \
	pine2.dtb \
	pine3.dtb \
	pine4.dtb \
	pine5.dtb \
	pine6.dtb \
	pine7.dtb \
	pine8.dtb \
	pine9.dtb
=======
dtb-$(CONFIG_ARCH_SDM439) += sdm439-mtp.dtb \
	sdm439-cdp.dtb \
	sdm439-qrd.dtb \
	sda439-mtp.dtb \
	sda439-cdp.dtb \
	sdm439-external-codec-mtp.dtb \
	sdm439-rcm.dtb \
	qm215-qrd.dtb \
	qcm2150-qrd.dtb \
	qm215-qrd-smb1360.dtb
>>>>>>> c067df34

dtb-$(CONFIG_ARCH_SDM429) += sdm429-mtp.dtb \
	sdm429-cdp.dtb \
	sdm429-qrd.dtb \
	sda429-mtp.dtb \
	sda429-cdp.dtb
endif

always		:= $(dtb-y)
subdir-y	:= $(dts-dirs)
clean-files	:= *.dtb<|MERGE_RESOLUTION|>--- conflicted
+++ resolved
@@ -611,7 +611,6 @@
 	sdm632-pm8004-qrd-sku4.dtb \
 	sdm632-pm8004-qrd.dtb
 
-<<<<<<< HEAD
 dtb-$(CONFIG_ARCH_SDM439) += pine.dtb \
 	pine2.dtb \
 	pine3.dtb \
@@ -621,18 +620,6 @@
 	pine7.dtb \
 	pine8.dtb \
 	pine9.dtb
-=======
-dtb-$(CONFIG_ARCH_SDM439) += sdm439-mtp.dtb \
-	sdm439-cdp.dtb \
-	sdm439-qrd.dtb \
-	sda439-mtp.dtb \
-	sda439-cdp.dtb \
-	sdm439-external-codec-mtp.dtb \
-	sdm439-rcm.dtb \
-	qm215-qrd.dtb \
-	qcm2150-qrd.dtb \
-	qm215-qrd-smb1360.dtb
->>>>>>> c067df34
 
 dtb-$(CONFIG_ARCH_SDM429) += sdm429-mtp.dtb \
 	sdm429-cdp.dtb \
