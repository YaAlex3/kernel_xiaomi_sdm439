--- conflicted
+++ resolved
@@ -11,10 +11,7 @@
  * GNU General Public License for more details.
  */
 
-<<<<<<< HEAD
-=======
 #include <dt-bindings/clock/msm-clocks-8952.h>
->>>>>>> e510d896
 #include "msm8917-camera-sensor-mtp.dtsi"
 
 &blsp1_uart2 {
