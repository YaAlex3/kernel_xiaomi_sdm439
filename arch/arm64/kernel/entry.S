--- conflicted
+++ resolved
@@ -30,10 +30,7 @@
 #include <asm/irq.h>
 #include <asm/memory.h>
 #include <asm/mmu.h>
-<<<<<<< HEAD
 #include <asm/ptrace.h>
-=======
->>>>>>> d32da5bd
 #include <asm/thread_info.h>
 #include <asm/uaccess.h>
 #include <asm/asm-uaccess.h>
@@ -275,25 +272,6 @@
 	ldp	x28, x29, [sp, #16 * 14]
 	ldr	lr, [sp, #S_LR]
 	add	sp, sp, #S_FRAME_SIZE		// restore sp
-<<<<<<< HEAD
-=======
-
-	.if	\el == 0
-alternative_insn eret, nop, ARM64_UNMAP_KERNEL_AT_EL0
-#ifdef CONFIG_UNMAP_KERNEL_AT_EL0
-	bne	4f
-	msr	far_el1, x30
-	tramp_alias	x30, tramp_exit_native
-	br	x30
-4:
-	tramp_alias	x30, tramp_exit_compat
-	br	x30
-#endif
-	.else
-	eret
-	.endif
-	.endm
->>>>>>> d32da5bd
 
 	.if	\el == 0
 alternative_insn eret, nop, ARM64_UNMAP_KERNEL_AT_EL0
@@ -931,7 +909,6 @@
 
 	.macro tramp_map_kernel, tmp
 	mrs	\tmp, ttbr1_el1
-<<<<<<< HEAD
 	sub	\tmp, \tmp, #(SWAPPER_DIR_SIZE + RESERVED_TTBR0_SIZE)
 	bic	\tmp, \tmp, #USER_ASID_FLAG
 	msr	ttbr1_el1, \tmp
@@ -945,39 +922,17 @@
 	tlbi	vae1, \tmp
 	dsb	nsh
 #endif /* CONFIG_ARCH_MSM8996 */
-=======
-	sub	\tmp, \tmp, #SWAPPER_DIR_SIZE
-	bic	\tmp, \tmp, #USER_ASID_FLAG
-	msr	ttbr1_el1, \tmp
->>>>>>> d32da5bd
 	.endm
 
 	.macro tramp_unmap_kernel, tmp
 	mrs	\tmp, ttbr1_el1
-<<<<<<< HEAD
 	add	\tmp, \tmp, #(SWAPPER_DIR_SIZE + RESERVED_TTBR0_SIZE)
 	orr	\tmp, \tmp, #USER_ASID_FLAG
 	msr	ttbr1_el1, \tmp
 	/*
-	 * We avoid running the post_ttbr_update_workaround here because the
-	 * user and kernel ASIDs don't have conflicting mappings, so any
-	 * "blessing" as described in:
-	 *
-	 *   http://lkml.kernel.org/r/56BB848A.6060603@caviumnetworks.com
-	 *
-	 * will not hurt correctness. Whilst this may partially defeat the
-	 * point of using split ASIDs in the first place, it avoids
-	 * the hit of invalidating the entire I-cache on every return to
-	 * userspace.
-=======
-	add	\tmp, \tmp, #SWAPPER_DIR_SIZE
-	orr	\tmp, \tmp, #USER_ASID_FLAG
-	msr	ttbr1_el1, \tmp
-	/*
 	 * We avoid running the post_ttbr_update_workaround here because
 	 * it's only needed by Cavium ThunderX, which requires KPTI to be
 	 * disabled.
->>>>>>> d32da5bd
 	 */
 	.endm
 
@@ -987,27 +942,20 @@
 	.if	\regsize == 64
 	msr	tpidrro_el0, x30	// Restored in kernel_ventry
 	.endif
-<<<<<<< HEAD
-=======
 	/*
 	 * Defend against branch aliasing attacks by pushing a dummy
 	 * entry onto the return stack and using a RET instruction to
 	 * enter the full-fat kernel vectors.
 	 */
->>>>>>> d32da5bd
 	bl	2f
 	b	.
 2:
 	tramp_map_kernel	x30
 #ifdef CONFIG_RANDOMIZE_BASE
 	adr	x30, tramp_vectors + PAGE_SIZE
-<<<<<<< HEAD
 #ifndef CONFIG_ARCH_MSM8996
 	isb
 #endif
-=======
-	isb
->>>>>>> d32da5bd
 	ldr	x30, [x30]
 #else
 	ldr	x30, =vectors
