SECTIONS {
<<<<<<< HEAD
	.plt (NOLOAD) : { BYTE(0) }
	.init.plt (NOLOAD) : { BYTE(0) }
=======
	.plt : { BYTE(0) }
>>>>>>> b324a701
}<|MERGE_RESOLUTION|>--- conflicted
+++ resolved
@@ -1,8 +1,4 @@
 SECTIONS {
-<<<<<<< HEAD
-	.plt (NOLOAD) : { BYTE(0) }
-	.init.plt (NOLOAD) : { BYTE(0) }
-=======
 	.plt : { BYTE(0) }
->>>>>>> b324a701
+	.init.plt : { BYTE(0) }
 }