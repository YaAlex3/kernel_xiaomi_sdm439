--- conflicted
+++ resolved
@@ -238,8 +238,6 @@
 	adr_l	\tmp, \sym
 	str	\src, [\tmp]
 #endif
-<<<<<<< HEAD
-=======
 	.endm
 
 	/*
@@ -251,7 +249,6 @@
 	adr_l	\dst, \sym
 	mrs	\tmp, tpidr_el1
 	add	\dst, \dst, \tmp
->>>>>>> 70be28c9
 	.endm
 
 	/*
