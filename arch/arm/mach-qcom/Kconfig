if ARCH_QCOM
menu "QCOM SoC Type"

config ARCH_MSM8X60
	bool "Enable support for MSM8X60"
	select ARCH_SUPPORTS_BIG_ENDIAN
	select ARM_AMBA
	select QCOM_SCM if SMP
	select CLKSRC_QCOM
	select CLKSRC_OF
	select COMMON_CLK

config ARCH_MSM8960
	bool "Enable support for MSM8960"
	select CLKSRC_QCOM
	select ARCH_SUPPORTS_BIG_ENDIAN
	select ARM_AMBA
	select QCOM_SCM if SMP
	select CLKSRC_OF
	select COMMON_CLK


config ARCH_MSM8974
	bool "Enable support for MSM8974"
	select HAVE_ARM_ARCH_TIMER
	select ARCH_SUPPORTS_BIG_ENDIAN
	select ARM_AMBA
	select QCOM_SCM if SMP
	select CLKSRC_OF
	select COMMON_CLK

config ARCH_MDM9615
	bool "Enable support for MDM9615"
	select CLKSRC_QCOM
	select ARCH_SUPPORTS_BIG_ENDIAN
	select ARM_AMBA
	select QCOM_SCM if SMP
	select CLKSRC_OF
	select COMMON_CLK

config ARCH_SDXPOORWILLS
	bool "Enable support for SDXPOORWILLS"
	select CPU_V7
	select HAVE_ARM_ARCH_TIMER
	select MSM_CORTEX_A7
	select PINCTRL
	select QCOM_SCM if SMP
	select MSM_JTAG_MM if CORESIGHT_ETM
	select PM_DEVFREQ
	select COMMON_CLK
	select COMMON_CLK_QCOM
	select QCOM_GDSC

config ARCH_MSM8953
	bool "Enable support for MSM8953"
	select CPU_V7
	select HAVE_ARM_ARCH_TIMER
	select PINCTRL
	select QCOM_SCM if SMP
	select PM_DEVFREQ
<<<<<<< HEAD
	select COMMON_CLK
	select COMMON_CLK_QCOM
	select QCOM_GDSC
=======
	select CLKDEV_LOOKUP
	select HAVE_CLK
	select HAVE_CLK_PREPARE
	select COMMON_CLK_MSM
>>>>>>> 38ef2dbc

config ARCH_SDM450
	bool "Enable support for SDM450"
	select CPU_V7
	select HAVE_ARM_ARCH_TIMER
	select PINCTRL
	select QCOM_SCM if SMP
	select PM_DEVFREQ
<<<<<<< HEAD
	select COMMON_CLK
	select COMMON_CLK_QCOM
	select QCOM_GDSC
=======
	select CLKDEV_LOOKUP
	select HAVE_CLK
	select HAVE_CLK_PREPARE
	select COMMON_CLK_MSM
>>>>>>> 38ef2dbc

endmenu
endif<|MERGE_RESOLUTION|>--- conflicted
+++ resolved
@@ -58,16 +58,10 @@
 	select PINCTRL
 	select QCOM_SCM if SMP
 	select PM_DEVFREQ
-<<<<<<< HEAD
-	select COMMON_CLK
-	select COMMON_CLK_QCOM
-	select QCOM_GDSC
-=======
 	select CLKDEV_LOOKUP
 	select HAVE_CLK
 	select HAVE_CLK_PREPARE
 	select COMMON_CLK_MSM
->>>>>>> 38ef2dbc
 
 config ARCH_SDM450
 	bool "Enable support for SDM450"
@@ -76,16 +70,10 @@
 	select PINCTRL
 	select QCOM_SCM if SMP
 	select PM_DEVFREQ
-<<<<<<< HEAD
-	select COMMON_CLK
-	select COMMON_CLK_QCOM
-	select QCOM_GDSC
-=======
 	select CLKDEV_LOOKUP
 	select HAVE_CLK
 	select HAVE_CLK_PREPARE
 	select COMMON_CLK_MSM
->>>>>>> 38ef2dbc
 
 endmenu
 endif